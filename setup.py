# Copyright 2021 The HuggingFace Team. All rights reserved.
#
# Licensed under the Apache License, Version 2.0 (the "License");
# you may not use this file except in compliance with the License.
# You may obtain a copy of the License at
#
#     http://www.apache.org/licenses/LICENSE-2.0
#
# Unless required by applicable law or agreed to in writing, software
# distributed under the License is distributed on an "AS IS" BASIS,
# WITHOUT WARRANTIES OR CONDITIONS OF ANY KIND, either express or implied.
# See the License for the specific language governing permissions and
# limitations under the License.

"""
Simple check list from AllenNLP repo: https://github.com/allenai/allennlp/blob/master/setup.py

To create the package for pypi.

1. Run `make pre-release` (or `make pre-patch` for a patch release) then run `make fix-copies` to fix the index of the
   documentation.

2. Run Tests for Amazon Sagemaker. The documentation is located in `./tests/sagemaker/README.md`, otherwise @philschmid.

3. Unpin specific versions from setup.py that use a git install.

4. Commit these changes with the message: "Release: VERSION"

5. Add a tag in git to mark the release: "git tag VERSION -m 'Adds tag VERSION for pypi' "
   Push the tag to git: git push --tags origin master

6. Build both the sources and the wheel. Do not change anything in setup.py between
   creating the wheel and the source distribution (obviously).

   For the wheel, run: "python setup.py bdist_wheel" in the top level directory.
   (this will build a wheel for the python version you use to build it).

   For the sources, run: "python setup.py sdist"
   You should now have a /dist directory with both .whl and .tar.gz source versions.

7. Check that everything looks correct by uploading the package to the pypi test server:

   twine upload dist/* -r pypitest
   (pypi suggest using twine as other methods upload files via plaintext.)
   You may have to specify the repository url, use the following command then:
   twine upload dist/* -r pypitest --repository-url=https://test.pypi.org/legacy/

   Check that you can install it in a virtualenv by running:
   pip install -i https://testpypi.python.org/pypi transformers

8. Upload the final version to actual pypi:
   twine upload dist/* -r pypi

9. Copy the release notes from RELEASE.md to the tag in github once everything is looking hunky-dory.

10. Run `make post-release` (or `make post-patch` for a patch release).
"""

import os
import re
import shutil
from distutils.core import Command
from pathlib import Path

from setuptools import find_packages, setup

# Remove stale transformers.egg-info directory to avoid https://github.com/pypa/pip/issues/5466
stale_egg_info = Path(__file__).parent / "transformers.egg-info"
if stale_egg_info.exists():
    print(
        (
            "Warning: {} exists.\n\n"
            "If you recently updated transformers to 3.0 or later, this is expected,\n"
            "but it may prevent transformers from installing in editable mode.\n\n"
            "This directory is automatically generated by Python's packaging tools.\n"
            "I will remove it now.\n\n"
            "See https://github.com/pypa/pip/issues/5466 for details.\n"
        ).format(stale_egg_info)
    )
    shutil.rmtree(stale_egg_info)


# IMPORTANT:
# 1. all dependencies should be listed here with their version requirements if any
# 2. once modified, run: `make deps_table_update` to update src/transformers/dependency_versions_table.py
_deps = [
    "Pillow",
    "black==21.4b0",
    "codecarbon==1.2.0",
    "cookiecutter==1.7.2",
    "dataclasses",
    "datasets",
<<<<<<< HEAD
    "deepspeed>=0.4.4",
=======
    "deepspeed>=0.5.1",
>>>>>>> 95f933ea
    "docutils==0.16.0",
    "fairscale>0.3",
    "faiss-cpu",
    "fastapi",
    "filelock",
    "flake8>=3.8.3",
    "flax>=0.3.4",
    "fugashi>=1.0",
    "GitPython<3.1.19",
    "huggingface-hub>=0.0.17",
    "importlib_metadata",
    "ipadic>=1.0.0,<2.0",
    "isort>=5.5.4",
    "jax>=0.2.8",
    "jaxlib>=0.1.65",
    "jieba",
    "keras2onnx",
    "nltk",
    "numpy>=1.17",
    "onnxconverter-common",
    "onnxruntime-tools>=1.4.2",
    "onnxruntime>=1.4.0",
    "optuna",
    "optax>=0.0.8",
    "packaging>=20.0",
    "parameterized",
    "protobuf",
    "psutil",
    "pyyaml>=5.1",
    "pydantic",
    "pytest",
    "pytest-timeout",
    "pytest-xdist",
    "python>=3.6.0",
    "ray[tune]",
    "recommonmark",
    "regex!=2019.12.17",
    "requests",
    "rouge-score",
    "sacrebleu>=1.4.12,<2.0.0",
    "sacremoses",
    "sagemaker>=2.31.0",
    "scikit-learn",
    "sentencepiece>=0.1.91,!=0.1.92",
    "soundfile",
    "sphinx-copybutton",
    "sphinx-markdown-tables",
    "sphinx-rtd-theme==0.4.3",  # sphinx-rtd-theme==0.5.0 introduced big changes in the style.
    "sphinx==3.2.1",
    "sphinxext-opengraph==0.4.1",
    "sphinx-intl",
    "starlette",
    "tensorflow-cpu>=2.3",
    "tensorflow>=2.3",
    "timeout-decorator",
    "timm",
    "tokenizers>=0.10.1,<0.11",
    "torch>=1.0",
    "torchaudio",
    "tqdm>=4.27",
    "unidic>=1.0.2",
    "unidic_lite>=1.0.7",
    "uvicorn",
]


# this is a lookup table with items like:
#
# tokenizers: "tokenizers==0.9.4"
# packaging: "packaging"
#
# some of the values are versioned whereas others aren't.
deps = {b: a for a, b in (re.findall(r"^(([^!=<>]+)(?:[!=<>].*)?$)", x)[0] for x in _deps)}

# since we save this data in src/transformers/dependency_versions_table.py it can be easily accessed from
# anywhere. If you need to quickly access the data from this table in a shell, you can do so easily with:
#
# python -c 'import sys; from transformers.dependency_versions_table import deps; \
# print(" ".join([ deps[x] for x in sys.argv[1:]]))' tokenizers datasets
#
# Just pass the desired package names to that script as it's shown with 2 packages above.
#
# If transformers is not yet installed and the work is done from the cloned repo remember to add `PYTHONPATH=src` to the script above
#
# You can then feed this for example to `pip`:
#
# pip install -U $(python -c 'import sys; from transformers.dependency_versions_table import deps; \
# print(" ".join([ deps[x] for x in sys.argv[1:]]))' tokenizers datasets)
#


def deps_list(*pkgs):
    return [deps[pkg] for pkg in pkgs]


class DepsTableUpdateCommand(Command):
    """
    A custom distutils command that updates the dependency table.
    usage: python setup.py deps_table_update
    """

    description = "build runtime dependency table"
    user_options = [
        # format: (long option, short option, description).
        ("dep-table-update", None, "updates src/transformers/dependency_versions_table.py"),
    ]

    def initialize_options(self):
        pass

    def finalize_options(self):
        pass

    def run(self):
        entries = "\n".join([f'    "{k}": "{v}",' for k, v in deps.items()])
        content = [
            "# THIS FILE HAS BEEN AUTOGENERATED. To update:",
            "# 1. modify the `_deps` dict in setup.py",
            "# 2. run `make deps_table_update``",
            "deps = {",
            entries,
            "}",
            "",
        ]
        target = "src/transformers/dependency_versions_table.py"
        print(f"updating {target}")
        with open(target, "w", encoding="utf-8", newline="\n") as f:
            f.write("\n".join(content))


extras = {}

extras["ja"] = deps_list("fugashi", "ipadic", "unidic_lite", "unidic")
extras["sklearn"] = deps_list("scikit-learn")

extras["tf"] = deps_list("tensorflow", "onnxconverter-common", "keras2onnx")
extras["tf-cpu"] = deps_list("tensorflow-cpu", "onnxconverter-common", "keras2onnx")

extras["torch"] = deps_list("torch")

if os.name == "nt":  # windows
    extras["retrieval"] = deps_list("datasets")  # faiss is not supported on windows
    extras["flax"] = []  # jax is not supported on windows
else:
    extras["retrieval"] = deps_list("faiss-cpu", "datasets")
    extras["flax"] = deps_list("jax", "jaxlib", "flax", "optax")

extras["tokenizers"] = deps_list("tokenizers")
extras["onnxruntime"] = deps_list("onnxruntime", "onnxruntime-tools")
extras["onnx"] = deps_list("onnxconverter-common", "keras2onnx") + extras["onnxruntime"]
extras["modelcreation"] = deps_list("cookiecutter")

extras["sagemaker"] = deps_list("sagemaker")
extras["deepspeed"] = deps_list("deepspeed")
extras["fairscale"] = deps_list("fairscale")
extras["optuna"] = deps_list("optuna")
extras["ray"] = deps_list("ray[tune]")

extras["integrations"] = extras["optuna"] + extras["ray"]

extras["serving"] = deps_list("pydantic", "uvicorn", "fastapi", "starlette")
extras["audio"] = deps_list("soundfile")
extras["speech"] = deps_list("torchaudio") + extras["audio"]  # `pip install ".[speech]"` is deprecated and `pip install ".[torch-speech]"` should be used instead
extras["torch-speech"] = deps_list("torchaudio") + extras["audio"]
extras["tf-speech"] = extras["audio"]
extras["flax-speech"] = extras["audio"]
extras["vision"] = deps_list("Pillow")
extras["timm"] = deps_list("timm")
extras["codecarbon"] = deps_list("codecarbon")

extras["sentencepiece"] = deps_list("sentencepiece", "protobuf")
extras["testing"] = (
    deps_list(
        "pytest", "pytest-xdist", "timeout-decorator", "parameterized", "psutil", "datasets", "pytest-timeout", "black", "sacrebleu", "rouge-score", "nltk", "GitPython"
    )
    + extras["retrieval"]
    + extras["modelcreation"]
)

extras["quality"] = deps_list("black", "isort", "flake8")

extras["all"] = (
    extras["tf"]
    + extras["torch"]
    + extras["flax"]
    + extras["sentencepiece"]
    + extras["tokenizers"]
    + extras["torch-speech"]
    + extras["vision"]
    + extras["integrations"]
    + extras["timm"]
    + extras["codecarbon"]
)

extras["docs_specific"] = deps_list(
    "docutils",
    "recommonmark",
    "sphinx",
    "sphinx-markdown-tables",
    "sphinx-rtd-theme",
    "sphinx-copybutton",
    "sphinxext-opengraph",
    "sphinx-intl",
)
# "docs" needs "all" to resolve all the references
extras["docs"] = extras["all"] + extras["docs_specific"]

extras["dev"] = (
    extras["all"]
    + extras["testing"]
    + extras["quality"]
    + extras["ja"]
    + extras["docs_specific"]
    + extras["sklearn"]
    + extras["modelcreation"]
)

extras["torchhub"] = deps_list(
    "filelock",
    "huggingface-hub",
    "importlib_metadata",
    "numpy",
    "packaging",
    "protobuf",
    "regex",
    "requests",
    "sacremoses",
    "sentencepiece",
    "torch",
    "tokenizers",
    "tqdm",
)

# when modifying the following list, make sure to update src/transformers/dependency_versions_check.py
install_requires = [
    deps["dataclasses"] + ";python_version<'3.7'",  # dataclasses for Python versions that don't have it
    deps["importlib_metadata"] + ";python_version<'3.8'",  # importlib_metadata for Python versions that don't have it
    deps["filelock"],  # filesystem locks, e.g., to prevent parallel downloads
    deps["huggingface-hub"],
    deps["numpy"],
    deps["packaging"],  # utilities from PyPA to e.g., compare versions
    deps["pyyaml"],  # used for the model cards metadata
    deps["regex"],  # for OpenAI GPT
    deps["requests"],  # for downloading models over HTTPS
    deps["sacremoses"],  # for XLM
    deps["tokenizers"],
    deps["tqdm"],  # progress bars in model download and training scripts
]

setup(
    name="transformers",
    version="4.11.0.dev0",  # expected format is one of x.y.z.dev0, or x.y.z.rc1 or x.y.z (no to dashes, yes to dots)
    author="Thomas Wolf, Lysandre Debut, Victor Sanh, Julien Chaumond, Sam Shleifer, Patrick von Platen, Sylvain Gugger, Suraj Patil, Stas Bekman, Google AI Language Team Authors, Open AI team Authors, Facebook AI Authors, Carnegie Mellon University Authors",
    author_email="thomas@huggingface.co",
    description="State-of-the-art Natural Language Processing for TensorFlow 2.0 and PyTorch",
    long_description=open("README.md", "r", encoding="utf-8").read(),
    long_description_content_type="text/markdown",
    keywords="NLP deep learning transformer pytorch tensorflow BERT GPT GPT-2 google openai CMU",
    license="Apache",
    url="https://github.com/huggingface/transformers",
    package_dir={"": "src"},
    packages=find_packages("src"),
    package_data={"transformers": ["py.typed"]},
    zip_safe=False,
    extras_require=extras,
    entry_points={"console_scripts": ["transformers-cli=transformers.commands.transformers_cli:main"]},
    python_requires=">=3.6.0",
    install_requires=install_requires,
    classifiers=[
        "Development Status :: 5 - Production/Stable",
        "Intended Audience :: Developers",
        "Intended Audience :: Education",
        "Intended Audience :: Science/Research",
        "License :: OSI Approved :: Apache Software License",
        "Operating System :: OS Independent",
        "Programming Language :: Python :: 3",
        "Programming Language :: Python :: 3.6",
        "Programming Language :: Python :: 3.7",
        "Programming Language :: Python :: 3.8",
        "Programming Language :: Python :: 3.9",
        "Topic :: Scientific/Engineering :: Artificial Intelligence",
    ],
    cmdclass={"deps_table_update": DepsTableUpdateCommand},
)<|MERGE_RESOLUTION|>--- conflicted
+++ resolved
@@ -90,11 +90,7 @@
     "cookiecutter==1.7.2",
     "dataclasses",
     "datasets",
-<<<<<<< HEAD
-    "deepspeed>=0.4.4",
-=======
     "deepspeed>=0.5.1",
->>>>>>> 95f933ea
     "docutils==0.16.0",
     "fairscale>0.3",
     "faiss-cpu",
