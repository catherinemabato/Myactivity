--- conflicted
+++ resolved
@@ -138,12 +138,8 @@
             batch = tuple(t.to(args.device) for t in batch)
             inputs = {'input_ids':       batch[0],
                       'attention_mask':  batch[1],
-<<<<<<< HEAD
                       'token_type_ids': None if args.model_type in ['xlm', 'roberta', 'distilbert'] else batch[2],
-                      'start_positions': batch[3], 
-=======
                       'start_positions': batch[3],
->>>>>>> 0b99bb32
                       'end_positions':   batch[4]}
             if args.model_type in ['xlnet', 'xlm']:
                 inputs.update({'cls_index': batch[5],
