import argparse
import shutil
import time
from json import JSONDecodeError
from logging import getLogger
from pathlib import Path
from typing import Dict, List

import torch
from torch.utils.data import DataLoader
from tqdm import tqdm

from transformers import AutoModelForSeq2SeqLM, AutoTokenizer
from utils import (
    Seq2SeqDataset,
    calculate_bleu,
    calculate_rouge,
    chunks,
    lmap,
    load_json,
    parse_numeric_n_bool_cl_kwargs,
    save_json,
    use_task_specific_params,
    write_txt_file,
)


logger = getLogger(__name__)


def eval_data_dir(
    data_dir,
    save_dir: str,
    model_name: str,
    bs: int = 8,
    max_source_length: int = 1024,
    type_path="val",
    n_obs=None,
    fp16=False,
    task="summarization",
    local_rank=None,
<<<<<<< HEAD
    num_return_sequences=1,
=======
    src_lang=None,
    tgt_lang=None,
    prefix="",
>>>>>>> 38f17037
    **generate_kwargs,
) -> Dict:
    """Run evaluation on part of the data for one gpu and save to {save_dir}/rank_{rank}_output.json"""
    model_name = str(model_name)
    assert local_rank is not None
    torch.distributed.init_process_group(backend="nccl", rank=local_rank)

    save_dir = Path(save_dir)
    save_path = save_dir.joinpath(f"rank_{local_rank}_output.json")
    torch.cuda.set_device(local_rank)
    model = AutoModelForSeq2SeqLM.from_pretrained(model_name).cuda()
    if fp16:
        model = model.half()
    # determine if we need to increase num_beams
    use_task_specific_params(model, task)  # update config with task specific params
    num_beams = generate_kwargs.pop("num_beams", model.config.num_beams)  # AttributeError risk?
    if num_return_sequences > num_beams:
        num_beams = num_return_sequences

    tokenizer = AutoTokenizer.from_pretrained(model_name)
    logger.info(f"Inferred tokenizer type: {tokenizer.__class__}")  # if this is wrong, check config.model_type.

    if max_source_length is None:
        max_source_length = tokenizer.model_max_length
    if prefix is None:
        prefix = prefix or getattr(model.config, "prefix", "") or ""
    ds = Seq2SeqDataset(
        tokenizer,
        data_dir,
        max_source_length,
        max_target_length=1024,
        type_path=type_path,
        n_obs=n_obs,
        src_lang=src_lang,
        tgt_lang=tgt_lang,
        prefix=prefix,
    )
    # I set shuffle=True for a more accurate progress bar.
    # If all the longest samples are first, the prog bar estimate is too high at the beginning.
    sampler = ds.make_sortish_sampler(bs, distributed=True, add_extra_examples=False, shuffle=True)
    data_loader = DataLoader(ds, sampler=sampler, batch_size=bs, collate_fn=ds.collate_fn)
    results = []
    for batch in tqdm(data_loader):
        summaries = model.generate(
            input_ids=batch["input_ids"].to(model.device),
            attention_mask=batch["attention_mask"].to(model.device),
            num_return_sequences=num_return_sequences,
            num_beams=num_beams,
            **generate_kwargs,
        )
        preds = tokenizer.batch_decode(summaries, skip_special_tokens=True, clean_up_tokenization_spaces=False)
        ids = batch["ids"]
        if num_return_sequences > 1:
            preds = chunks(preds, num_return_sequences)
        # assert len(preds) == len(ids)
        for i, pred in enumerate(preds):
            results.append(dict(pred=pred, id=ids[i].item()))
    save_json(results, save_path)
    return results, sampler.num_replicas


def run_generate():
    parser = argparse.ArgumentParser(
        epilog="Unspecified args like --num_beams=2 --decoder_start_token_id=4 are passed to model.generate"
    )
    parser.add_argument("--data_dir", type=str, help="like cnn_dm/test.source")
    parser.add_argument(
        "--model_name",
        type=str,
        help="like facebook/bart-large-cnn,t5-base, etc.",
        default="sshleifer/distilbart-xsum-12-3",
    )
    parser.add_argument("--save_dir", type=str, help="where to save", default="tmp_gen")
    parser.add_argument("--max_source_length", type=int, default=None)
    parser.add_argument(
        "--type_path", type=str, default="test", help="which subset to evaluate typically train/val/test"
    )
    parser.add_argument("--task", type=str, default="summarization", help="used for task_specific_params + metrics")
    parser.add_argument("--bs", type=int, default=8, required=False, help="batch size")
    parser.add_argument(
        "--local_rank", type=int, default=-1, required=False, help="should be passed by distributed.launch"
    )

    parser.add_argument(
        "--n_obs", type=int, default=None, required=False, help="How many observations. Defaults to all."
    )
    parser.add_argument(
        "--num_return_sequences", type=int, default=1, required=False, help="How many sequences to return"
    )
    parser.add_argument(
        "--sync_timeout",
        type=int,
        default=600,
        required=False,
        help="How long should master process wait for other processes to finish.",
    )
    parser.add_argument("--src_lang", type=str, default=None, required=False)
    parser.add_argument("--tgt_lang", type=str, default=None, required=False)
    parser.add_argument(
        "--prefix", type=str, required=False, default=None, help="will be added to the begininng of src examples"
    )
    parser.add_argument("--fp16", action="store_true")
    parser.add_argument("--debug", action="store_true")
    start_time = time.time()
    args, rest = parser.parse_known_args()
    generate_kwargs = parse_numeric_n_bool_cl_kwargs(rest)
    if generate_kwargs and args.local_rank <= 0:
        print(f"parsed the following generate kwargs: {generate_kwargs}")
    json_save_dir = Path(args.save_dir + "_tmp")
    Path(json_save_dir).mkdir(exist_ok=True)  # this handles locking.
    intermediate_files = list(json_save_dir.glob("rank_*.json"))
    if intermediate_files:
        raise ValueError(f"Found files at {json_save_dir} please move or remove them.")
        # In theory, a node could finish and save before another node hits this. If this happens, we can address later.

    Path(args.save_dir).mkdir(exist_ok=True)
    results, num_replicas = eval_data_dir(
        args.data_dir,
        json_save_dir,
        args.model_name,
        type_path=args.type_path,
        bs=args.bs,
        fp16=args.fp16,
        task=args.task,
        local_rank=args.local_rank,
        n_obs=args.n_obs,
        max_source_length=args.max_source_length,
<<<<<<< HEAD
        num_return_sequences=args.num_return_sequences,
=======
        prefix=args.prefix,
        src_lang=args.src_lang,
        tgt_lang=args.tgt_lang,
>>>>>>> 38f17037
        **generate_kwargs,
    )

    if args.local_rank <= 0:
        save_dir = Path(args.save_dir)
        save_dir.mkdir(exist_ok=True)
        partial_results = gather_results_from_each_node(num_replicas, json_save_dir, args.sync_timeout)
        preds = combine_partial_results(partial_results)
        if args.num_return_sequences > 1:
            save_path = save_dir.joinpath("pseudolabel_results.json")
            print(f"Saving aggregated results at {save_path}, intermediate in {json_save_dir}/")
            save_json(preds, save_path)
            return
        tgt_file = Path(args.data_dir).joinpath(args.type_path + ".target")
        labels = [x.rstrip() for x in open(tgt_file).readlines()][: len(preds)]

        # Calculate metrics, save metrics,  and save _generations.txt
        calc_bleu = "translation" in args.task
        score_fn = calculate_bleu if calc_bleu else calculate_rouge
        metric_name = "bleu" if calc_bleu else "rouge"
        metrics: Dict = score_fn(preds, labels)
        metrics["n_obs"] = len(preds)
        runtime = time.time() - start_time
        metrics["seconds_per_sample"] = round(runtime / metrics["n_obs"], 4)
        metrics["n_gpus"] = num_replicas
        # TODO(@stas00): add whatever metadata to metrics
        metrics_save_path = save_dir.joinpath(f"{args.type_path}_{metric_name}.json")
        save_json(metrics, metrics_save_path, indent=None)
        print(metrics)
        write_txt_file(preds, save_dir.joinpath(f"{args.type_path}_generations.txt"))
        if args.debug:
            write_txt_file(labels, save_dir.joinpath(f"{args.type_path}.target"))
        else:
            shutil.rmtree(json_save_dir)


def combine_partial_results(partial_results) -> List:
    """Concatenate partial results into one file, then sort it by id."""
    records = []
    for partial_result in partial_results:
        records.extend(partial_result)
    records = list(sorted(records, key=lambda x: x["id"]))
    preds = [x["pred"] for x in records]
    return preds


def gather_results_from_each_node(num_replicas, save_dir, timeout) -> List[Dict[str, List]]:
    # WAIT FOR lots of .json files
    start_wait = time.time()
    logger.info("waiting for all nodes to finish")
    json_data = None
    while (time.time() - start_wait) < timeout:
        json_files = list(save_dir.glob("rank_*.json"))
        if len(json_files) < num_replicas:
            continue
        try:
            # make sure all json files are fully saved
            json_data = lmap(load_json, json_files)
            return json_data
        except JSONDecodeError:
            continue
    else:
        raise TimeoutError("Rank 0 gave up on waiting for other processes")
    # Unreachable


if __name__ == "__main__":
    # Usage for MT:
    run_generate()<|MERGE_RESOLUTION|>--- conflicted
+++ resolved
@@ -39,13 +39,10 @@
     fp16=False,
     task="summarization",
     local_rank=None,
-<<<<<<< HEAD
     num_return_sequences=1,
-=======
     src_lang=None,
     tgt_lang=None,
     prefix="",
->>>>>>> 38f17037
     **generate_kwargs,
 ) -> Dict:
     """Run evaluation on part of the data for one gpu and save to {save_dir}/rank_{rank}_output.json"""
@@ -99,8 +96,7 @@
         preds = tokenizer.batch_decode(summaries, skip_special_tokens=True, clean_up_tokenization_spaces=False)
         ids = batch["ids"]
         if num_return_sequences > 1:
-            preds = chunks(preds, num_return_sequences)
-        # assert len(preds) == len(ids)
+            preds = chunks(preds, num_return_sequences)  # batch size chunks, each of size num_return_seq
         for i, pred in enumerate(preds):
             results.append(dict(pred=pred, id=ids[i].item()))
     save_json(results, save_path)
@@ -173,13 +169,10 @@
         local_rank=args.local_rank,
         n_obs=args.n_obs,
         max_source_length=args.max_source_length,
-<<<<<<< HEAD
         num_return_sequences=args.num_return_sequences,
-=======
         prefix=args.prefix,
         src_lang=args.src_lang,
         tgt_lang=args.tgt_lang,
->>>>>>> 38f17037
         **generate_kwargs,
     )
 
