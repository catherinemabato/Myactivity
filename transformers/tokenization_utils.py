--- conflicted
+++ resolved
@@ -511,16 +511,10 @@
 
         to_add_tokens = []
         for token in new_tokens:
-<<<<<<< HEAD
             assert isinstance(token, six.string_types)
-            if (token != self.unk_token and
-                    self.convert_tokens_to_ids(token) == self.convert_tokens_to_ids(self.unk_token)):
-=======
-            assert isinstance(token, str) or (six.PY2 and isinstance(token, unicode))
             if token != self.unk_token and \
                     self.convert_tokens_to_ids(token) == self.convert_tokens_to_ids(self.unk_token) and \
                     token not in to_add_tokens:
->>>>>>> fd97761c
                 to_add_tokens.append(token)
                 logger.info("Adding %s to the vocabulary", token)
 
