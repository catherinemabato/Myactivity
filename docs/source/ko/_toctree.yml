--- conflicted
+++ resolved
@@ -398,17 +398,12 @@
         title: (번역중) FSMT
       - local: in_translation
         title: (번역중) Funnel Transformer
-<<<<<<< HEAD
+      - local: model_doc/gemma
+        title: Gemma
       - local: model_doc/gemma2
         title: Gemma2
-      - local: in_translation
-        title: (번역중) GPT
-=======
-      - local: model_doc/gemma
-        title: Gemma
       - local: model_doc/openai-gpt
         title: GPT
->>>>>>> 69b5ccb8
       - local: in_translation
         title: (번역중) GPT Neo
       - local: in_translation
