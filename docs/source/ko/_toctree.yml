--- conflicted
+++ resolved
@@ -761,13 +761,10 @@
         title: Autoformer
       - local: in_translation
         title: (번역중) Informer
-<<<<<<< HEAD
+      - local: model_doc/patchtsmixer
+        title: PatchTSMixer
       - local: model_doc/patchtst
         title: PatchTST
-=======
-      - local: model_doc/patchtsmixer
-        title: PatchTSMixer
->>>>>>> 698b36da
       - local: in_translation
         title: (번역중) Time Series Transformer
       title: 시계열 모델
