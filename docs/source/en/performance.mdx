--- conflicted
+++ resolved
@@ -20,7 +20,7 @@
 
 ![perf_overview](https://huggingface.co/datasets/huggingface/documentation-images/resolve/main/perf_overview.png)
 
-This document serves as an overview and entry point for the methods that could be useful for your scenario. 
+This document serves as an overview and entry point for the methods that could be useful for your scenario.
 
 ## Training
 
@@ -62,451 +62,13 @@
 
 _Coming soon_
 
-<<<<<<< HEAD
 ### Specialized Hardware
-=======
-## Load Model
-
-First, we load the `bert-large-uncased` model. We load the model weights directly to the GPU so that we can check how much space just weights use.
-
-
-```py
->>> from transformers import AutoModelForSequenceClassification
-
-
->>> model = AutoModelForSequenceClassification.from_pretrained("bert-large-uncased").to("cuda")
->>> print_gpu_utilization()
-GPU memory occupied: 2631 MB.
-```
-
-We can see that the model weights alone take up 1.3 GB of the GPU memory. The exact number depends on the specific GPU you are using. Note that on newer GPUs a model can sometimes take up more space since the weights are loaded in an optimized fashion that speeds up the usage of the model. Now we can also quickly check if we get the same result as with `nvidia-smi` CLI:
-
-
-```bash
-nvidia-smi
-```
-
-```bash
-Tue Jan 11 08:58:05 2022       
-+-----------------------------------------------------------------------------+
-| NVIDIA-SMI 460.91.03    Driver Version: 460.91.03    CUDA Version: 11.2     |
-|-------------------------------+----------------------+----------------------+
-| GPU  Name        Persistence-M| Bus-Id        Disp.A | Volatile Uncorr. ECC |
-| Fan  Temp  Perf  Pwr:Usage/Cap|         Memory-Usage | GPU-Util  Compute M. |
-|                               |                      |               MIG M. |
-|===============================+======================+======================|
-|   0  Tesla V100-SXM2...  On   | 00000000:00:04.0 Off |                    0 |
-| N/A   37C    P0    39W / 300W |   2631MiB / 16160MiB |      0%      Default |
-|                               |                      |                  N/A |
-+-------------------------------+----------------------+----------------------+
-                                                                            
-+-----------------------------------------------------------------------------+
-| Processes:                                                                  |
-|  GPU   GI   CI        PID   Type   Process name                  GPU Memory |
-|        ID   ID                                                   Usage      |
-|=============================================================================|
-|    0   N/A  N/A      3721      C   ...nvs/codeparrot/bin/python     2629MiB |
-+-----------------------------------------------------------------------------+
-```
-
-We get the same number as before and you can also see that we are using a V100 GPU with 16GB of memory. So now we can start training the model and see how the GPU memory consumption changes. First, we set up a few standard training arguments that we will use across all our experiments:
-
-```py
-default_args = {
-    "output_dir": "tmp",
-    "evaluation_strategy": "steps",
-    "num_train_epochs": 1,
-    "log_level": "error",
-    "report_to": "none",
-}
-```
-
-<Tip>
-
- Note: In order to properly clear the memory after experiments we need restart the Python kernel between experiments. Run all steps above and then just one of the experiments below.
-
-</Tip>
-
-## Vanilla Training
-
-As a first experiment we will use the [`Trainer`] and train the model without any further modifications and a batch size of 4:
-
-```py
-from transformers import TrainingArguments, Trainer, logging
-
-logging.set_verbosity_error()
-
-
-training_args = TrainingArguments(per_device_train_batch_size=4, **default_args)
-trainer = Trainer(model=model, args=training_args, train_dataset=ds)
-result = trainer.train()
-print_summary(result)
-```
-
-```
-Time: 57.82
-Samples/second: 8.86
-GPU memory occupied: 14949 MB.
-```
-
-We see that already a relatively small batch size almost fills up our GPU's entire memory. However, a larger batch size can often result in faster model convergence or better end performance. So ideally we want to tune the batch size to our model's needs and not to the GPU limitations. A simple trick to effectively train larger batch size is gradient accumulation.
-
-## Gradient Accumulation
-
-The idea behind gradient accumulation is to instead of calculating the gradients for the whole batch at once to do it in smaller steps. The way we do that is to calculate the gradients iteratively in smaller batches by doing a forward and backward pass through the model and accumulating the gradients in the process. When enough gradients are accumulated we run the model's optimization step. This way we can easily increase the overall batch size to numbers that would never fit into the GPU's memory. In turn, however, the added forward and backward passes can slow down the training a bit.
-
-We can use gradient accumulation in the [`Trainer`] by simply adding the `gradient_accumulation_steps` argument to [`TrainingArguments`]. Let's see how it impacts the models memory footprint:
-
-```py
-training_args = TrainingArguments(per_device_train_batch_size=1, gradient_accumulation_steps=4, **default_args)
-
-trainer = Trainer(model=model, args=training_args, train_dataset=ds)
-result = trainer.train()
-print_summary(result)
-```
-
-```
-Time: 66.03
-Samples/second: 7.75
-GPU memory occupied: 8681 MB.
-```
-
-We can see that the memory footprint was dramatically reduced at the cost of being only slightly slower than the vanilla run. Of course, this would change as you increase the number of accumulation steps. In general you would want to max out the GPU usage as much as possible. So in our case, the batch_size of 4 was already pretty close to the GPU's limit. If we wanted to train with a batch size of 64 we should not use `per_device_train_batch_size=1` and `gradient_accumulation_steps=64` but instead `per_device_train_batch_size=4` and `gradient_accumulation_steps=16` which has the same effective batch size while making better use of the available GPU resources.
-
-Next we have a look at another trick to save a little bit more GPU memory called gradient checkpointing.
-
-## Gradient Checkpointing
-
-Even when we set the batch size to 1 and use gradient accumulation we can still run out of memory when working with large models. In order to compute the gradients during the backward pass all activations from the forward pass are normally saved. This can create a big memory overhead. Alternatively, one could forget all activations during the forward pass and recompute them on demand during the backward pass. This would however add a significant computational overhead and slow down training.
-
-Gradient checkpointing strikes a compromise between the two approaches and saves strategically selected activations throughout the computational graph so only a fraction of the activations need to be re-computed for the gradients. See [this great article](https://medium.com/tensorflow/fitting-larger-networks-into-memory-583e3c758ff9) explaining the ideas behind gradient checkpointing. 
-
-To enable gradient checkpointing in the [`Trainer`] we only need ot pass it as a flag to the [`TrainingArguments`]. Everything else is handled under the hood:
-
-```py
-training_args = TrainingArguments(
-    per_device_train_batch_size=1, gradient_accumulation_steps=4, gradient_checkpointing=True, **default_args
-)
-
-trainer = Trainer(model=model, args=training_args, train_dataset=ds)
-result = trainer.train()
-print_summary(result)
-```
-
-```
-Time: 85.47
-Samples/second: 5.99
-GPU memory occupied: 6775 MB.
-```
-
-We can see that this saved some more memory but at the same time training became a bit slower. A general rule of thumb is that gradient checkpointing slows down training by about 20%. Let's have a look at another method with which we can regain some speed: mixed precision training.
-
-## FP16 Training
-
-The idea of mixed precision training is that no all variables need to be stored in full (32-bit) floating point precision. If we can reduce the precision the variales and their computations are faster. The main advantage comes from saving the activations in half (16-bit) precision. Although the gradients are also computed in half precision they are converted back to full precision for the optimization step so no memory is saved here. Since the model is present on the GPU in both 16-bit and 32-bit precision this can use more GPU memory (1.5x the original model is on the GPU), especially for small batch sizes. Since some computations are performed in full and some in half precision this approach is also called mixed precision training. Enabling mixed precision training is also just a matter of setting the `fp16` flag to `True`:
-
-```py
-training_args = TrainingArguments(per_device_train_batch_size=4, fp16=True, **default_args)
-
-trainer = Trainer(model=model, args=training_args, train_dataset=ds)
-result = trainer.train()
-print_summary(result)
-```
-
-```
-Time: 27.46
-Samples/second: 18.64
-GPU memory occupied: 13939 MB.
-```
-
-We can see that this is almost twice as fast as the vanilla training. Let's add it to the mix of the previous methods:
-
-
-```py
-training_args = TrainingArguments(
-    per_device_train_batch_size=1,
-    gradient_accumulation_steps=4,
-    gradient_checkpointing=True,
-    fp16=True,
-    **default_args,
-)
-
-trainer = Trainer(model=model, args=training_args, train_dataset=ds)
-result = trainer.train()
-print_summary(result)
-```
-
-```
-Time: 50.76
-Samples/second: 10.09
-GPU memory occupied: 7275 MB.
-```
-
-We can see that with these tweaks we use about half the GPU memory as at the beginning while also being slightly faster. But we are not done, yet! There is another area where we can save GPU memory: the optimizer.
-
-## Optimizer
-
-The most common optimizer used to train transformer model is Adam or AdamW (Adam with weight decay). Adam achieves good convergence by storing the rolling average of the previous gradients which, however, adds an additional memory footprint of the order of the number of model parameters. One remedy to this is to use an alternative optimizer such as Adafactor.
-
-### Adafactor
-
-Instead of keeping the rolling average for each element in the weight matrices Adafactor only stores aggregated information (row- and column-wise sums of the rolling averages) which reduces the footprint considerably. One downside of Adafactor is that in some instances convergence can be slower than Adam's so some experimentation is advised here. We can use Adafactor simply by setting `optim="adafactor"`:
-
-
-```py
-training_args = TrainingArguments(per_device_train_batch_size=4, optim="adafactor", **default_args)
-
-trainer = Trainer(model=model, args=training_args, train_dataset=ds)
-result = trainer.train()
-print_summary(result)
-```
-
-```
-Time: 64.31
-Samples/second: 7.96
-GPU memory occupied: 12295 MB.
-```
-
-We can see that this saves a few more GB on the GPU. Let's see how it looks when we add it to the other methods we introduced earlier:
-
-
-```py
-training_args = TrainingArguments(
-    per_device_train_batch_size=1,
-    gradient_accumulation_steps=4,
-    gradient_checkpointing=True,
-    fp16=True,
-    optim="adafactor",
-    **default_args,
-)
-
-trainer = Trainer(model=model, args=training_args, train_dataset=ds)
-result = trainer.train()
-print_summary(result)
-```
-
-```
-Time: 56.54
-Samples/second: 9.06
-GPU memory occupied: 4847 MB.
-```
-
-We went from 15 GB memory usage to 5 GB - a 3x improvement while maintaining the throughput! However, as mentioned before, the convergence of Adafactor can be worse than Adam. There is an alternative to Adafactor called 8-bit Adam that takes a slightly different approach.
-
-### 8-bit Adam
-
-Instead of aggregating optimizer states like Adafactor, 8-bit Adam keeps the full state and quantizes it. Quantization means that it stores the state with lower precision and dequantizes it only for the optimization. This is similar to the idea behind FP16 training where using variables with lower precision saves memory. 
-
-In contrast to the previous approaches is this one not integrated into the [`Trainer`] as a simple flag. We need to install the 8-bit optimizer and then pass it as a custom optimizer to the [`Trainer`]. Follow the installation guide in the Github [repo](https://github.com/facebookresearch/bitsandbytes) to install the `bitsandbytes` library that implements the 8-bit Adam optimizer.
-
-Once installed, we just need to initialize the the optimizer. Although this looks like a considerable amount of work it actually just involves two steps: first we need to group the model's parameters into two groups where to one group we apply weight decay and to the other we don't. Usually, biases and layer norm parameters are not weight decayed. Then in a second step we just do some argument housekeeping to use the same parameters as the previously used AdamW optimizer.
-
-<Tip>
-Note that in order to use the 8-bit optimizer with an existing pretrained model a change to the embedding layer is needed.
-Read [this issue](https://github.com/huggingface/transformers/issues/14819) for more information.
-</Tip>
-
-```py
-import bitsandbytes as bnb
-from torch import nn
-from transformers.trainer_pt_utils import get_parameter_names
-
-training_args = TrainingArguments(per_device_train_batch_size=4, **default_args)
-
-decay_parameters = get_parameter_names(model, [nn.LayerNorm])
-decay_parameters = [name for name in decay_parameters if "bias" not in name]
-optimizer_grouped_parameters = [
-    {
-        "params": [p for n, p in model.named_parameters() if n in decay_parameters],
-        "weight_decay": training_args.weight_decay,
-    },
-    {
-        "params": [p for n, p in model.named_parameters() if n not in decay_parameters],
-        "weight_decay": 0.0,
-    },
-]
-
-optimizer_kwargs = {
-    "betas": (training_args.adam_beta1, training_args.adam_beta2),
-    "eps": training_args.adam_epsilon,
-}
-optimizer_kwargs["lr"] = training_args.learning_rate
-adam_bnb_optim = bnb.optim.Adam8bit(
-    optimizer_grouped_parameters,
-    betas=(training_args.adam_beta1, training_args.adam_beta2),
-    eps=training_args.adam_epsilon,
-    lr=training_args.learning_rate,
-)
-```
-
-We can now pass the custom optimizer as an argument to the `Trainer`:
-```py
-trainer = Trainer(model=model, args=training_args, train_dataset=ds, optimizers=(adam_bnb_optim, None))
-result = trainer.train()
-print_summary(result)
-```
-
-```
-Time: 55.95
-Samples/second: 9.15
-GPU memory occupied: 13085 MB.
-```
-
-We can see that we get a similar memory improvement as with Adafactor while keeping the full rolling average of the gradients. Let's repeat the experiment with the full settings:
-
-```py
-training_args = TrainingArguments(
-    per_device_train_batch_size=1,
-    gradient_accumulation_steps=4,
-    gradient_checkpointing=True,
-    fp16=True,
-    **default_args,
-)
-
-trainer = Trainer(model=model, args=training_args, train_dataset=ds, optimizers=(adam_bnb_optim, None))
-result = trainer.train()
-print_summary(result)
-```
-
-```
-Time: 49.46
-Samples/second: 10.35
-GPU memory occupied: 5363 MB.
-```
-
-Again, we get about a 3x memory improvement and even slightly higher throughput as using Adafactor. So we have seen how we can optimize the memory footprint of large models. The following plot summarizes all our experiments:
-    
-![png](https://huggingface.co/datasets/lvwerra/repo-images/raw/main/gpu-memory-savings.png)
-
-## Using 🤗 Accelerate
-
-So far we have used the [`Trainer`] to run the experiments but a more flexible alternative to that approach is to use 🤗 Accelerate. With 🤗 Accelerate you have full control over the training loop and can essentially write the loop in pure PyTorch with some minor modifications. In turn it allows you to easily scale across different infrastructures such as CPUs, GPUs, TPUs, or distributed multi-GPU setups without changing any code. Let's see what it takes to implement all of the above tweaks in 🤗 Accelerate. We can still use the [`TrainingArguments`] to wrap the training settings:
-
-
-```py
-training_args = TrainingArguments(
-    per_device_train_batch_size=1,
-    gradient_accumulation_steps=4,
-    gradient_checkpointing=True,
-    fp16=True,
-    **default_args,
-)
-```
-
-The full example training loop with 🤗 Accelerate is only a handful of lines of code long: 
-
-
-```py
-from accelerate import Accelerator
-from torch.utils.data.dataloader import DataLoader
-
-dataloader = DataLoader(ds, batch_size=training_args.per_device_train_batch_size)
-
-if training_args.gradient_checkpointing:
-    model.gradient_checkpointing_enable()
-
-accelerator = Accelerator(fp16=training_args.fp16)
-model, optimizer, dataloader = accelerator.prepare(model, adam_bnb_optim, dataloader)
-
-model.train()
-for step, batch in enumerate(dataloader, start=1):
-    loss = model(**batch).loss
-    loss = loss / training_args.gradient_accumulation_steps
-    accelerator.backward(loss)
-    if step % training_args.gradient_accumulation_steps == 0:
-        optimizer.step()
-        optimizer.zero_grad()
-```
-
-First we wrap the dataset in a [`DataLoader`](https://pytorch.org/docs/stable/data.html#torch.utils.data.DataLoader). Then we can enable gradient checkpointing by calling the model's [`~PreTrainedModel.gradient_checkpointing_enable`] method. When we initialize the [`Accelerator`](https://huggingface.co/docs/accelerate/accelerator.html#accelerate.Accelerator) we can specifiy if we want to use mixed precision training and it will take care of it for us in the [`prepare`] call. During the [`prepare`](https://huggingface.co/docs/accelerate/accelerator.html#accelerate.Accelerator.prepare) call the dataloader will also be distributed across workers should we use multiple GPUs. We use the same 8-bit optimizer from the earlier experiments.
-
-Finally, we can write the main training loop. Note that the `backward` call is handled by 🤗 Accelerate. We can also see how gradient accumulation works: we normalize the loss so we get the average at the end of accumulation and once we have enough steps we run the optimization. Now the question is: does this use the same amount of memory as the previous steps? Let's check:
-
-
-```py
->>> print_gpu_utilization()
-GPU memory occupied: 5363 MB.
-```
-
-
-Indeed it does. Implementing these optimization techniques with 🤗 Accelerate only takes a handful of lines of code and comes with the benefit of more flexiblity in the training loop.
-
-Now, let's take a step back and discuss what we should optimize for when scaling the training of large models.
-
-## How to scale
-
-When we train models there are a two aspects we want to optimize at the same time:
-
-- Data throughput/training time
-- Model performance
-
-We have seen that each method changes the memory usage and throughput. In general we want to maximize the throughput (samples/second) to minimize the training cost. This is generally achieved by utilizing the GPU as much as possible and thus filling GPU memory to its limit. For example, as mentioned earlier, we only employ gradient accumulation when we want to use a batch size beyond the size of the GPU memory. If the desired batch size fits into memory then there is no reason to apply gradient accumulation which will only slow down training. 
-
-The second objective is model performance. Just because we can does not mean we should use a large batch size. As part of hyperparameter tuning you should determine which batch size yields the best result and then optimize the throughput accordingly.
-
-Sometimes, even when applying all the above tweaks the throughput on a given GPU might still not be good enough. One easy solution is to change the type of GPU. For example switching from let's say a K80 (which you typically get on Google Colab) to a fancier GPU such as the V100 or A100. Although they are more expensive they are usually more cost effective than cheaper GPUs due to their larger memory and faster architecture. For some applications, such as pretraining, this might still not be fast enough. In this case you want to scale your experiment to several GPUs.
-
-## Multi-GPU Training
-
-If your model fits on a single GPU scaling to many GPUs can be achieved fairly easily with data parallelism. The idea is very similar to gradient accumulation with the distinction that instead of running the forward and backward passes during the accumulation in sequence on a single machine they are performed in parallel on multiple machines. So each GPU gets a small batch, runs the forward and backward passes and then the gradients from all machines are aggregated and the model is optimized. You can combine this with all the methods we described before. For example, if you have 4 GPUs and use `per_device_train_batch_size=12` and `gradient_accumulation_steps=3` you will have an effective batch size of `4*12*3=144`. 
-
-The [`Trainer`] allows for distributed training and if you execute your [`Trainer`] training script on a machine with multiple GPUs it will automatically utilize all of them, hence the name `per_device_train_batch_size`. In 🤗 Accelerate you can configure the infrastructure setup with the following command:
-
-```bash
-accelerate config
-```
-
-Until now we have opperated under the assumption that we can fit the model onto a single GPU without or with the introduced tricks . But what if this is not possible? We still have a few tricks up our sleeves!
-
-## What if my model still does not fit?
-
-If the model does not fit on a single GPU with all the mentioned tricks there are still more methods we can apply although life starts to get a bit more complicated. This usually involves some form of pipeline or tensor parallelism where the model itself is distributed across several GPUs. One can also make use of DeepSpeed which implements some of these parallelism strategies along with some more optimization to reduce the memory footprint such as partitioning the optimizer states. You can read more about this in the ["Model Parallelism" section](parallelism). 
-
-This concludes the practical part of this guide for scaling the training of large models. The following section goes into more details on some of the aspects discussed above.
-
-
-## Further discussions
-
-This section gives brief ideas on how to make training faster and support bigger models. Later sections will expand, demonstrate and elucidate each of these.
-
-## Faster Training
-
-Hardware:
-
-- fast connectivity between GPUs
-    * intra-node: NVLink
-    * inter-node: Infiniband / Intel OPA
-
-Software:
-
-- Data Parallel / Distributed Data Parallel
-- fp16 (autocast caching)
-
-
-## Bigger Models
-
-Hardware:
-
-- bigger GPUs
-- more GPUs
-- more CPU and NVMe (offloaded to by [DeepSpeed-Infinity](main_classes/deepspeed#nvme-support))
-
-Software:
-
-- Model Scalability (ZeRO and 3D Parallelism)
-- Low-memory Optimizers
-- fp16/bf16 (smaller data/faster throughput)
-- tf32 (faster throughput)
-- Gradient accumulation
-- Gradient checkpointing
-- Sparsity
->>>>>>> 67ed0e43
 
 _Coming soon_
 
 ## Hardware
 
-In the hardware section you can find tips and tricks when building your own deep learning rig. 
+In the hardware section you can find tips and tricks when building your own deep learning rig.
 
 [Go to hardware section](perf_hardware)
 
