--- conflicted
+++ resolved
@@ -174,7 +174,6 @@
 ```
 
 
-<<<<<<< HEAD
 ## KV Cache Quantization
 
 The `generate()` method supports caching keys and values to enhance efficiency and avoid re-computations. However the key and value
@@ -209,7 +208,8 @@
 >>> out = model.generate(**inputs, do_sample=False, max_new_tokens=20)
 >>> print(tokenizer.batch_decode(out, skip_special_tokens=True)[0])
 I like rock music because it's loud and energetic. I like to listen to it when I'm feeling
-=======
+```
+
 ## Watermarking
 
 The `generate()` supports watermarking the generated text by randomly marking a portion of tokens as "green". 
@@ -255,7 +255,6 @@
 >>> detection_out = detector(out, return_dict=True)
 >>> detection_out.prediction
 array([True, True])
->>>>>>> 5ad960f1
 ```
 
 
