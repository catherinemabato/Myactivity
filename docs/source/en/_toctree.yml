--- conflicted
+++ resolved
@@ -300,7 +300,6 @@
       title: OpenAI GPT
     - local: model_doc/gpt2
       title: OpenAI GPT2
-<<<<<<< HEAD
     - local: model_doc/gptj
       title: GPT-J
     - local: model_doc/gpt_neo
@@ -313,10 +312,8 @@
       title: Hubert
     - local: model_doc/perceiver
       title: Perceiver
-=======
     - local: model_doc/opt
       title: OPT
->>>>>>> df8e6804
     - local: model_doc/pegasus
       title: Pegasus
     - local: model_doc/perceiver
