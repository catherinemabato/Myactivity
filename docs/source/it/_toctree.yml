--- conflicted
+++ resolved
@@ -11,11 +11,8 @@
     title: Pipeline per l'inferenza
   - local: autoclass_tutorial
     title: Carica istanze pre-allenate con AutoClass
-<<<<<<< HEAD
+  - local: preprocessing
+    title: Preprocess
   - local: training
     title: Mettere a punto un modello pre-addestrato
-=======
-  - local: preprocessing
-    title: Preprocess
->>>>>>> 0a5b61d0
   title: Esercitazione