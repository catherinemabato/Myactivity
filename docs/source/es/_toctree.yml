- sections:
  - local: index
    title: 🤗 Transformers
  - local: quicktour
    title: Tour rápido
  - local: installation
    title: Instalación
  title: Empezar
- sections:
  - local: pipeline_tutorial
    title: Pipelines para inferencia
  - local: autoclass_tutorial
    title: Carga instancias preentrenadas con un AutoClass
  - local: preprocessing
    title: Preprocesamiento
  - local: training
    title: Fine-tuning a un modelo pre-entrenado
  - local: accelerate
    title: Entrenamiento distribuido con 🤗 Accelerate
  - local: model_sharing
    title: Compartir un modelo
  title: Tutoriales
- sections:
  - sections:
    - local: create_a_model
      title: Crea una arquitectura personalizada
    - local: custom_models
      title: Compartir modelos personalizados
    - local: run_scripts
      title: Entrenamiento con scripts
    - local: sagemaker
      title: Ejecutar el entrenamiento en Amazon SageMaker
    - local: converting_tensorflow_models
      title: Convertir checkpoints de TensorFlow
    - local: serialization
      title: Exportar a ONNX
    title: Uso general
  - sections:
    - local: fast_tokenizers
      title: Usa tokenizadores de 🤗 Tokenizers
    - local: multilingual
      title: Modelos multilingües para inferencia
    - sections:
      - local: tasks/question_answering
        title: Respuesta a preguntas
      - local: tasks/language_modeling
        title: Modelado de lenguaje
      - local: tasks/summarization
        title: Generación de resúmenes
      - local: tasks/multiple_choice
        title: Selección múltiple
      title: Guías de tareas
    title: Procesamiento del Lenguaje Natural
  - sections:
    - local: tasks/asr
      title: Reconocimiento automático del habla
    title: Audio
  - sections:
    - local: tasks/image_classification
      title: Clasificación de imágenes
    title: Visión Artificial
  - sections:
<<<<<<< HEAD
    - local: debugging
      title: Debugging
    title: Rendimiento y escalabilidad  
  - sections:
=======
    - local: add_new_pipeline
      title: ¿Cómo puedo añadir un pipeline a 🤗 Transformers?
>>>>>>> a413c725
    - local: pr_checks
      title: Verificaciones en un Pull Request
    title: Contribuir
  title: Guías prácticas
- sections:
  - local: philosophy
    title: Filosofía
  - local: bertology
    title: BERTología
  title: Guías conceptuales<|MERGE_RESOLUTION|>--- conflicted
+++ resolved
@@ -60,15 +60,12 @@
       title: Clasificación de imágenes
     title: Visión Artificial
   - sections:
-<<<<<<< HEAD
     - local: debugging
       title: Debugging
     title: Rendimiento y escalabilidad  
   - sections:
-=======
     - local: add_new_pipeline
       title: ¿Cómo puedo añadir un pipeline a 🤗 Transformers?
->>>>>>> a413c725
     - local: pr_checks
       title: Verificaciones en un Pull Request
     title: Contribuir
