--- conflicted
+++ resolved
@@ -33,10 +33,6 @@
 if is_vision_available():
     from .image_utils import PILImageResampling
 
-<<<<<<< HEAD
-
-=======
->>>>>>> 7e1c7dc8
 from .tokenization_utils_base import (
     PaddingStrategy,
     PreTrainedTokenizerBase,
@@ -77,19 +73,6 @@
     docstrings associated.
 
     Attributes:
-<<<<<<< HEAD
-        add_special_tokens (`bool`, *optional*, defaults to `True`):
-            Whether or not to add special tokens when encoding the sequences.
-        padding (`bool`, `str` or [`~utils.PaddingStrategy`], *optional*, defaults to `False`):
-            Activates and controls padding.
-        truncation (`bool`, `str` or [`~tokenization_utils_base.TruncationStrategy`], *optional*, defaults to `False`):
-            Activates and controls truncation.
-        max_length (`int`, *optional*):
-            Controls the maximum length to use by one of the truncation/padding parameters.
-        stride (`int`, *optional*, defaults to 0):
-            If set, the overflowing tokens will contain some tokens from the end of the truncated sequence.
-        is_split_into_words (`bool`, *optional*, defaults to `False`):
-=======
         add_special_tokens (`bool`, *optional*)
             Whether or not to add special tokens when encoding the sequences.
         padding (`bool`, `str` or [`~utils.PaddingStrategy`], *optional*)
@@ -101,7 +84,6 @@
         stride (`int`, *optional*):
             If set, the overflowing tokens will contain some tokens from the end of the truncated sequence.
         is_split_into_words (`bool`, *optional*):
->>>>>>> 7e1c7dc8
             Whether or not the input is already pre-tokenized.
         pad_to_multiple_of (`int`, *optional*):
             If set, will pad the sequence to a multiple of the provided value.
@@ -109,17 +91,6 @@
             Whether to return token type IDs.
         return_attention_mask (`bool`, *optional*):
             Whether to return the attention mask.
-<<<<<<< HEAD
-        return_overflowing_tokens (`bool`, *optional*, defaults to `False`):
-            Whether or not to return overflowing token sequences.
-        return_special_tokens_mask (`bool`, *optional*, defaults to `False`):
-            Whether or not to return special tokens mask information.
-        return_offsets_mapping (`bool`, *optional*, defaults to `False`):
-            Whether or not to return `(char_start, char_end)` for each token.
-        return_length (`bool`, *optional*, defaults to `False`):
-            Whether or not to return the lengths of the encoded inputs.
-        verbose (`bool`, *optional*, defaults to `True`):
-=======
         return_overflowing_tokens (`bool`, *optional*):
             Whether or not to return overflowing token sequences.
         return_special_tokens_mask (`bool`, *optional*):
@@ -129,7 +100,6 @@
         return_length (`bool`, *optional*):
             Whether or not to return the lengths of the encoded inputs.
         verbose (`bool`, *optional*):
->>>>>>> 7e1c7dc8
             Whether or not to print more information and warnings.
         padding_side (`str`, *optional*):
             The side on which padding will be applied.
@@ -158,35 +128,6 @@
     class methods and docstrings.
 
     Attributes:
-<<<<<<< HEAD
-        do_resize (`bool`, *optional*, defaults to `True`):
-            Whether to resize the image.
-        size (`Dict[str, int]`, *optional*, defaults to `{'shortest_edge': 288}`):
-            Resize the shorter side of the input to `size["shortest_edge"]`.
-        size_divisor (`int`, *optional*, defaults to 32):
-            The size by which to make sure both the height and width can be divided.
-        crop_size (`Dict[str, int]`, *optional*):
-            Desired output size when applying center-cropping.
-        resample (`PILImageResampling`, *optional*, defaults to `Resampling.BICUBIC`):
-            Resampling filter to use if resizing the image.
-        do_rescale (`bool`, *optional*, defaults to `True`):
-            Whether to rescale the image by the specified scale `rescale_factor`.
-        rescale_factor (`int` or `float`, *optional*, defaults to `1/255`):
-            Scale factor to use if rescaling the image.
-        do_normalize (`bool`, *optional*, defaults to `True`):
-            Whether to normalize the image.
-        image_mean (`float` or `List[float]`, *optional*, defaults to `IMAGENET_STANDARD_MEAN`):
-            Mean to use if normalizing the image.
-        image_std (`float` or `List[float]`, *optional*, defaults to `IMAGENET_STANDARD_STD`):
-            Standard deviation to use if normalizing the image.
-        do_pad (`bool`, *optional*, defaults to `True`):
-            Whether to pad the image to the `(max_height, max_width)` of the images in the batch.
-        pad_size (`Dict[str, int]`, *optional*):
-            The size `{"height": int, "width" int}` to pad the images to.
-        do_center_crop (`bool`, *optional*, defaults to `True`):
-            Whether to center crop the image.
-        data_format (`ChannelDimension` or `str`, *optional*, defaults to `"channels_first"`):
-=======
         do_resize (`bool`, *optional*):
             Whether to resize the image.
         size (`Dict[str, int]`, *optional*):
@@ -209,10 +150,11 @@
             Standard deviation to use if normalizing the image.
         do_pad (`bool`, *optional*):
             Whether to pad the image to the `(max_height, max_width)` of the images in the batch.
+        pad_size (`Dict[str, int]`, *optional*):
+            The size `{"height": int, "width" int}` to pad the images to.
         do_center_crop (`bool`, *optional*):
             Whether to center crop the image.
         data_format (`ChannelDimension` or `str`, *optional*):
->>>>>>> 7e1c7dc8
             The channel dimension format for the output image.
         input_data_format (`ChannelDimension` or `str`, *optional*):
             The channel dimension format for the input image.
@@ -229,10 +171,7 @@
     image_mean: Optional[Union[float, List[float]]]
     image_std: Optional[Union[float, List[float]]]
     do_pad: Optional[bool]
-<<<<<<< HEAD
     pad_size: Optional[Dict[str, int]]
-=======
->>>>>>> 7e1c7dc8
     do_center_crop: Optional[bool]
     data_format: Optional[ChannelDimension]
     input_data_format: Optional[Union[str, ChannelDimension]]
@@ -243,11 +182,6 @@
     Keyword arguments for video processing.
 
     Attributes:
-<<<<<<< HEAD
-        do_resize (`bool`, *optional*, defaults to `True`):
-            Whether to resize the image.
-        # ... (Add docstrings for other videos_kwargs)
-=======
         do_resize (`bool`):
             Whether to resize the image.
         size (`Dict[str, int]`, *optional*):
@@ -274,7 +208,6 @@
             The channel dimension format for the output image.
         input_data_format (`ChannelDimension` or `str`, *optional*):
             The channel dimension format for the input image.
->>>>>>> 7e1c7dc8
     """
 
     do_resize: Optional[bool]
@@ -311,17 +244,6 @@
                 sequence if provided).
             - `'max_length'`: Pad to a maximum length specified with the argument `max_length` or to the maximum
                 acceptable input length for the model if that argument is not provided.
-<<<<<<< HEAD
-            - `False` or `'do_not_pad'` (default): No padding (i.e., can output a batch with sequences of different
-                lengths).
-        max_length (`int`, *optional*):
-            Maximum length of the returned list and optionally padding length (see above).
-        truncation (`bool`):
-            Activates truncation to cut input sequences longer than *max_length* to *max_length*.
-        pad_to_multiple_of (`int`, *optional*):
-            If set, will pad the sequence to a multiple of the provided value.
-        return_attention_mask (`bool`, *optional*, defaults to `False`):
-=======
             - `False` or `'do_not_pad'`
         max_length (`int`, *optional*):
             Maximum length of the returned list and optionally padding length (see above).
@@ -330,7 +252,6 @@
         pad_to_multiple_of (`int`, *optional*):
             If set, will pad the sequence to a multiple of the provided value.
         return_attention_mask (`bool`, *optional*):
->>>>>>> 7e1c7dc8
             Whether or not [`~ASTFeatureExtractor.__call__`] should return `attention_mask`.
     """
 
@@ -816,19 +737,6 @@
         # get defaults from set model processor kwargs if they exist
         for modality in default_kwargs:
             default_kwargs[modality] = ModelProcessorKwargs._defaults.get(modality, {}).copy()
-<<<<<<< HEAD
-        # update modality kwargs with passed kwargs
-        non_modality_kwargs = set(kwargs) - set(output_kwargs)
-
-        for modality in set(output_kwargs):
-            output_kwargs[modality] = {
-                **default_kwargs[modality],
-            }
-            for modality_key in ModelProcessorKwargs.__annotations__[modality].__annotations__.keys():
-                # init with tokenizer init kwargs if necessary
-                if modality_key in tokenizer_init_kwargs:
-                    output_kwargs[modality][modality_key] = tokenizer_init_kwargs[modality_key]
-=======
             # update defaults with arguments from tokenizer init
             for modality_key in ModelProcessorKwargs.__annotations__[modality].__annotations__.keys():
                 # init with tokenizer init kwargs if necessary
@@ -842,7 +750,6 @@
         non_modality_kwargs = set(kwargs) - set(output_kwargs)
         for modality in output_kwargs:
             for modality_key in ModelProcessorKwargs.__annotations__[modality].__annotations__.keys():
->>>>>>> 7e1c7dc8
                 # check if we received a structured kwarg dict or not to handle it correctly
                 if modality in kwargs:
                     kwarg_value = kwargs[modality].pop(modality_key, "__empty__")
