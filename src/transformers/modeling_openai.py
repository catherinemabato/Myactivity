# coding=utf-8
# Copyright 2018 The OpenAI Team Authors and HuggingFace Inc. team.
# Copyright (c) 2018, NVIDIA CORPORATION.  All rights reserved.
#
# Licensed under the Apache License, Version 2.0 (the "License");
# you may not use this file except in compliance with the License.
# You may obtain a copy of the License at
#
#     http://www.apache.org/licenses/LICENSE-2.0
#
# Unless required by applicable law or agreed to in writing, software
# distributed under the License is distributed on an "AS IS" BASIS,
# WITHOUT WARRANTIES OR CONDITIONS OF ANY KIND, either express or implied.
# See the License for the specific language governing permissions and
# limitations under the License.
"""PyTorch OpenAI GPT model."""


import json
import logging
import math
import os
import warnings

import torch
import torch.nn as nn
from torch.nn import CrossEntropyLoss

from .activations import gelu_new, swish
from .configuration_openai import OpenAIGPTConfig
from .file_utils import add_start_docstrings, add_start_docstrings_to_callable
from .modeling_utils import Conv1D, PreTrainedModel, SequenceSummary, prune_conv1d_layer


logger = logging.getLogger(__name__)

OPENAI_GPT_PRETRAINED_MODEL_ARCHIVE_LIST = [
    "openai-gpt",
    # See all OpenAI GPT models at https://huggingface.co/models?filter=openai-gpt
]


def load_tf_weights_in_openai_gpt(model, config, openai_checkpoint_folder_path):
    """ Load tf pre-trained weights in a pytorch model (from NumPy arrays here)
    """
    import re
    import numpy as np

    if ".ckpt" in openai_checkpoint_folder_path:
        openai_checkpoint_folder_path = os.path.dirname(openai_checkpoint_folder_path)

    logger.info("Loading weights from {}".format(openai_checkpoint_folder_path))

    with open(openai_checkpoint_folder_path + "/parameters_names.json", "r", encoding="utf-8") as names_handle:
        names = json.load(names_handle)
    with open(openai_checkpoint_folder_path + "/params_shapes.json", "r", encoding="utf-8") as shapes_handle:
        shapes = json.load(shapes_handle)
    offsets = np.cumsum([np.prod(shape) for shape in shapes])
    init_params = [np.load(openai_checkpoint_folder_path + "/params_{}.npy".format(n)) for n in range(10)]
    init_params = np.split(np.concatenate(init_params, 0), offsets)[:-1]
    init_params = [param.reshape(shape) for param, shape in zip(init_params, shapes)]

    # This was used when we had a single embedding matrix for positions and tokens
    # init_params[0] = np.concatenate([init_params[1], init_params[0]], 0)
    # del init_params[1]
    init_params = [arr.squeeze() for arr in init_params]

    try:
        assert model.tokens_embed.weight.shape == init_params[1].shape
        assert model.positions_embed.weight.shape == init_params[0].shape
    except AssertionError as e:
        e.args += (model.tokens_embed.weight.shape, init_params[1].shape)
        e.args += (model.positions_embed.weight.shape, init_params[0].shape)
        raise

    model.tokens_embed.weight.data = torch.from_numpy(init_params[1])
    model.positions_embed.weight.data = torch.from_numpy(init_params[0])
    names.pop(0)
    # Pop position and token embedding arrays
    init_params.pop(0)
    init_params.pop(0)

    for name, array in zip(names, init_params):  # names[1:n_transfer], init_params[1:n_transfer]):
        name = name[6:]  # skip "model/"
        assert name[-2:] == ":0"
        name = name[:-2]
        name = name.split("/")
        pointer = model
        for m_name in name:
            if re.fullmatch(r"[A-Za-z]+\d+", m_name):
                scope_names = re.split(r"(\d+)", m_name)
            else:
                scope_names = [m_name]
            if scope_names[0] == "g":
                pointer = getattr(pointer, "weight")
            elif scope_names[0] == "b":
                pointer = getattr(pointer, "bias")
            elif scope_names[0] == "w":
                pointer = getattr(pointer, "weight")
            else:
                pointer = getattr(pointer, scope_names[0])
            if len(scope_names) >= 2:
                num = int(scope_names[1])
                pointer = pointer[num]
        try:
            assert pointer.shape == array.shape
        except AssertionError as e:
            e.args += (pointer.shape, array.shape)
            raise
        try:
            assert pointer.shape == array.shape
        except AssertionError as e:
            e.args += (pointer.shape, array.shape)
            raise
        logger.info("Initialize PyTorch weight {}".format(name))
        pointer.data = torch.from_numpy(array)
    return model


ACT_FNS = {"relu": nn.ReLU, "swish": swish, "gelu": gelu_new}


class Attention(nn.Module):
    def __init__(self, nx, n_ctx, config, scale=False):
        super().__init__()
        n_state = nx  # in Attention: n_state=768 (nx=n_embd)
        # [switch nx => n_state from Block to Attention to keep identical to TF implem]
        assert n_state % config.n_head == 0
        self.register_buffer("bias", torch.tril(torch.ones(n_ctx, n_ctx)).view(1, 1, n_ctx, n_ctx))
        self.n_head = config.n_head
        self.split_size = n_state
        self.scale = scale

        self.c_attn = Conv1D(n_state * 3, nx)
        self.c_proj = Conv1D(n_state, nx)
        self.attn_dropout = nn.Dropout(config.attn_pdrop)
        self.resid_dropout = nn.Dropout(config.resid_pdrop)
        self.pruned_heads = set()

    def prune_heads(self, heads):
        if len(heads) == 0:
            return
        mask = torch.ones(self.n_head, self.split_size // self.n_head)
        heads = set(heads) - self.pruned_heads
        for head in heads:
            head -= sum(1 if h < head else 0 for h in self.pruned_heads)
            mask[head] = 0
        mask = mask.view(-1).contiguous().eq(1)
        index = torch.arange(len(mask))[mask].long()
        index_attn = torch.cat([index, index + self.split_size, index + (2 * self.split_size)])
        # Prune conv1d layers
        self.c_attn = prune_conv1d_layer(self.c_attn, index_attn, dim=1)
        self.c_proj = prune_conv1d_layer(self.c_proj, index, dim=0)
        # Update hyper params
        self.split_size = (self.split_size // self.n_head) * (self.n_head - len(heads))
        self.n_head = self.n_head - len(heads)
        self.pruned_heads = self.pruned_heads.union(heads)

    def _attn(self, q, k, v, attention_mask=None, head_mask=None, output_attentions=False):
        w = torch.matmul(q, k)
        if self.scale:
            w = w / math.sqrt(v.size(-1))
        # w = w * self.bias + -1e9 * (1 - self.bias)  # TF implem method: mask_attn_weights
        # XD: self.b may be larger than w, so we need to crop it
        b = self.bias[:, :, : w.size(-2), : w.size(-1)]
        w = w * b + -1e4 * (1 - b)

        if attention_mask is not None:
            # Apply the attention mask
            w = w + attention_mask

        w = nn.Softmax(dim=-1)(w)
        w = self.attn_dropout(w)

        # Mask heads if we want to
        if head_mask is not None:
            w = w * head_mask

        outputs = [torch.matmul(w, v)]
        if output_attentions:
            outputs.append(w)
        return outputs

    def merge_heads(self, x):
        x = x.permute(0, 2, 1, 3).contiguous()
        new_x_shape = x.size()[:-2] + (x.size(-2) * x.size(-1),)
        return x.view(*new_x_shape)  # in Tensorflow implem: fct merge_states

    def split_heads(self, x, k=False):
        new_x_shape = x.size()[:-1] + (self.n_head, x.size(-1) // self.n_head)
        x = x.view(*new_x_shape)  # in Tensorflow implem: fct split_states
        if k:
            return x.permute(0, 2, 3, 1)
        else:
            return x.permute(0, 2, 1, 3)

    def forward(self, x, attention_mask=None, head_mask=None, output_attentions=False):
        x = self.c_attn(x)
        query, key, value = x.split(self.split_size, dim=2)
        query = self.split_heads(query)
        key = self.split_heads(key, k=True)
        value = self.split_heads(value)

        attn_outputs = self._attn(query, key, value, attention_mask, head_mask, output_attentions)
        a = attn_outputs[0]

        a = self.merge_heads(a)
        a = self.c_proj(a)
        a = self.resid_dropout(a)

        outputs = [a] + attn_outputs[1:]
        return outputs  # a, (attentions)


class MLP(nn.Module):
    def __init__(self, n_state, config):  # in MLP: n_state=3072 (4 * n_embd)
        super().__init__()
        nx = config.n_embd
        self.c_fc = Conv1D(n_state, nx)
        self.c_proj = Conv1D(nx, n_state)
        self.act = ACT_FNS[config.afn]
        self.dropout = nn.Dropout(config.resid_pdrop)

    def forward(self, x):
        h = self.act(self.c_fc(x))
        h2 = self.c_proj(h)
        return self.dropout(h2)


class Block(nn.Module):
    def __init__(self, n_ctx, config, scale=False):
        super().__init__()
        nx = config.n_embd
        self.attn = Attention(nx, n_ctx, config, scale)
        self.ln_1 = nn.LayerNorm(nx, eps=config.layer_norm_epsilon)
        self.mlp = MLP(4 * nx, config)
        self.ln_2 = nn.LayerNorm(nx, eps=config.layer_norm_epsilon)

    def forward(self, x, attention_mask=None, head_mask=None, output_attentions=False):
        attn_outputs = self.attn(
            x, attention_mask=attention_mask, head_mask=head_mask, output_attentions=output_attentions,
        )
        a = attn_outputs[0]

        n = self.ln_1(x + a)
        m = self.mlp(n)
        h = self.ln_2(n + m)

        outputs = [h] + attn_outputs[1:]
        return outputs


class OpenAIGPTPreTrainedModel(PreTrainedModel):
    """ An abstract class to handle weights initialization and
        a simple interface for downloading and loading pretrained models.
    """

    config_class = OpenAIGPTConfig
    load_tf_weights = load_tf_weights_in_openai_gpt
    base_model_prefix = "transformer"

    def _init_weights(self, module):
        """ Initialize the weights.
        """
        if isinstance(module, (nn.Linear, nn.Embedding, Conv1D)):
            # Slightly different from the TF version which uses truncated_normal for initialization
            # cf https://github.com/pytorch/pytorch/pull/5617
            module.weight.data.normal_(mean=0.0, std=self.config.initializer_range)
            if isinstance(module, (nn.Linear, Conv1D)) and module.bias is not None:
                module.bias.data.zero_()
        elif isinstance(module, nn.LayerNorm):
            module.bias.data.zero_()
            module.weight.data.fill_(1.0)


OPENAI_GPT_START_DOCSTRING = r"""

    This model is a PyTorch `torch.nn.Module <https://pytorch.org/docs/stable/nn.html#torch.nn.Module>`_ sub-class.
    Use it as a regular PyTorch Module and refer to the PyTorch documentation for all matter related to general
    usage and behavior.

    Parameters:
        config (:class:`~transformers.OpenAIGPTConfig`): Model configuration class with all the parameters of the model.
            Initializing with a config file does not load the weights associated with the model, only the configuration.
            Check out the :meth:`~transformers.PreTrainedModel.from_pretrained` method to load the model weights.
"""

OPENAI_GPT_INPUTS_DOCSTRING = r"""
    Args:
        input_ids (:obj:`torch.LongTensor` of shape :obj:`(batch_size, sequence_length)`):
            Indices of input sequence tokens in the vocabulary.

            Indices can be obtained using :class:`transformers.OpenAIGPTTokenizer`.
            See :func:`transformers.PreTrainedTokenizer.encode` and
            :func:`transformers.PreTrainedTokenizer.encode_plus` for details.

            `What are input IDs? <../glossary.html#input-ids>`__
        attention_mask (:obj:`torch.FloatTensor` of shape :obj:`(batch_size, sequence_length)`, `optional`, defaults to :obj:`None`):
            Mask to avoid performing attention on padding token indices.
            Mask values selected in ``[0, 1]``:
            ``1`` for tokens that are NOT MASKED, ``0`` for MASKED tokens.

            `What are attention masks? <../glossary.html#attention-mask>`__
        token_type_ids (:obj:`torch.LongTensor` of shape :obj:`(batch_size, sequence_length)`, `optional`, defaults to :obj:`None`):
            Segment token indices to indicate first and second portions of the inputs.
            Indices are selected in ``[0, 1]``: ``0`` corresponds to a `sentence A` token, ``1``
            corresponds to a `sentence B` token

            `What are token type IDs? <../glossary.html#token-type-ids>`_
        position_ids (:obj:`torch.LongTensor` of shape :obj:`(batch_size, sequence_length)`, `optional`, defaults to :obj:`None`):
            Indices of positions of each input sequence tokens in the position embeddings.
            Selected in the range ``[0, config.max_position_embeddings - 1]``.

            `What are position IDs? <../glossary.html#position-ids>`_
        head_mask (:obj:`torch.FloatTensor` of shape :obj:`(num_heads,)` or :obj:`(num_layers, num_heads)`, `optional`, defaults to :obj:`None`):
            Mask to nullify selected heads of the self-attention modules.
            Mask values selected in ``[0, 1]``:
            :obj:`1` indicates the head is **not masked**, :obj:`0` indicates the head is **masked**.
        inputs_embeds (:obj:`torch.FloatTensor` of shape :obj:`(batch_size, sequence_length, hidden_size)`, `optional`, defaults to :obj:`None`):
            Optionally, instead of passing :obj:`input_ids` you can choose to directly pass an embedded representation.
            This is useful if you want more control over how to convert `input_ids` indices into associated vectors
            than the model's internal embedding lookup matrix.
        output_attentions (:obj:`bool`, `optional`, defaults to :obj:`False`):
            Should the model returns attentions weights.
"""


@add_start_docstrings(
    "The bare OpenAI GPT transformer model outputting raw hidden-states without any specific head on top.",
    OPENAI_GPT_START_DOCSTRING,
)
class OpenAIGPTModel(OpenAIGPTPreTrainedModel):
    def __init__(self, config):
        super().__init__(config)
        self.output_hidden_states = config.output_hidden_states

        self.tokens_embed = nn.Embedding(config.vocab_size, config.n_embd)
        self.positions_embed = nn.Embedding(config.n_positions, config.n_embd)
        self.drop = nn.Dropout(config.embd_pdrop)
        self.h = nn.ModuleList([Block(config.n_ctx, config, scale=True) for _ in range(config.n_layer)])

        self.init_weights()

    def get_input_embeddings(self):
        return self.tokens_embed

    def set_input_embeddings(self, new_embeddings):
        self.tokens_embed = new_embeddings

    def _prune_heads(self, heads_to_prune):
        """ Prunes heads of the model.
            heads_to_prune: dict of {layer_num: list of heads to prune in this layer}
        """
        for layer, heads in heads_to_prune.items():
            self.h[layer].attn.prune_heads(heads)

    @add_start_docstrings_to_callable(OPENAI_GPT_INPUTS_DOCSTRING)
    def forward(
        self,
        input_ids=None,
        attention_mask=None,
        token_type_ids=None,
        position_ids=None,
        head_mask=None,
        inputs_embeds=None,
        output_attentions=False,
    ):
        r"""
    Return:
        :obj:`tuple(torch.FloatTensor)` comprising various elements depending on the configuration (:class:`~transformers.OpenAIGPTConfig`) and inputs:
        last_hidden_state (:obj:`torch.FloatTensor` of shape :obj:`(batch_size, sequence_length, hidden_size)`):
            Sequence of hidden-states at the last layer of the model.
        hidden_states (:obj:`tuple(torch.FloatTensor)`, `optional`, returned when ``config.output_hidden_states=True``):
            Tuple of :obj:`torch.FloatTensor` (one for the output of the embeddings + one for the output of each layer)
            of shape :obj:`(batch_size, sequence_length, hidden_size)`.

            Hidden-states of the model at the output of each layer plus the initial embedding outputs.
        attentions (:obj:`tuple(torch.FloatTensor)`, `optional`, returned when ``output_attentions=True``):
            Tuple of :obj:`torch.FloatTensor` (one for each layer) of shape
            :obj:`(batch_size, num_heads, sequence_length, sequence_length)`.

            Attentions weights after the attention softmax, used to compute the weighted average in the self-attention
            heads.

    Examples::

        from transformers import OpenAIGPTTokenizer, OpenAIGPTModel
        import torch

        tokenizer = OpenAIGPTTokenizer.from_pretrained('openai-gpt')
        model = OpenAIGPTModel.from_pretrained('openai-gpt')
        input_ids = torch.tensor(tokenizer.encode("Hello, my dog is cute", add_special_tokens=True)).unsqueeze(0)  # Batch size 1
        outputs = model(input_ids)
        last_hidden_states = outputs[0]  # The last hidden-state is the first element of the output tuple

        """
        if input_ids is not None and inputs_embeds is not None:
            raise ValueError("You cannot specify both input_ids and inputs_embeds at the same time")
        elif input_ids is not None:
            input_shape = input_ids.size()
            input_ids = input_ids.view(-1, input_shape[-1])
        elif inputs_embeds is not None:
            input_shape = inputs_embeds.size()[:-1]
        else:
            raise ValueError("You have to specify either input_ids or inputs_embeds")

        if position_ids is None:
            # Code is different from when we had a single embedding matrice from position and token embeddings
            device = input_ids.device if input_ids is not None else inputs_embeds.device
            position_ids = torch.arange(input_shape[-1], dtype=torch.long, device=device)
            position_ids = position_ids.unsqueeze(0).view(-1, input_shape[-1])

        # Attention mask.
        if attention_mask is not None:
            # We create a 3D attention mask from a 2D tensor mask.
            # Sizes are [batch_size, 1, 1, to_seq_length]
            # So we can broadcast to [batch_size, num_heads, from_seq_length, to_seq_length]
            # this attention mask is more simple than the triangular masking of causal attention
            # used in OpenAI GPT, we just need to prepare the broadcast dimension here.
            attention_mask = attention_mask.unsqueeze(1).unsqueeze(2)

            # Since attention_mask is 1.0 for positions we want to attend and 0.0 for
            # masked positions, this operation will create a tensor which is 0.0 for
            # positions we want to attend and -10000.0 for masked positions.
            # Since we are adding it to the raw scores before the softmax, this is
            # effectively the same as removing these entirely.
            attention_mask = attention_mask.to(dtype=next(self.parameters()).dtype)  # fp16 compatibility
            attention_mask = (1.0 - attention_mask) * -10000.0

        # Prepare head mask if needed
        head_mask = self.get_head_mask(head_mask, self.config.n_layer)

        if inputs_embeds is None:
            inputs_embeds = self.tokens_embed(input_ids)
        position_embeds = self.positions_embed(position_ids)
        if token_type_ids is not None:
            token_type_ids = token_type_ids.view(-1, token_type_ids.size(-1))
            token_type_embeds = self.tokens_embed(token_type_ids)
        else:
            token_type_embeds = 0
        hidden_states = inputs_embeds + position_embeds + token_type_embeds
        hidden_states = self.drop(hidden_states)

        output_shape = input_shape + (hidden_states.size(-1),)

        all_attentions = ()
        all_hidden_states = ()
        for i, block in enumerate(self.h):
            if self.output_hidden_states:
                all_hidden_states = all_hidden_states + (hidden_states.view(*output_shape),)

            outputs = block(hidden_states, attention_mask, head_mask[i], output_attentions=output_attentions)
            hidden_states = outputs[0]
            if output_attentions:
                all_attentions = all_attentions + (outputs[1],)

        # Add last layer
        if self.output_hidden_states:
            all_hidden_states = all_hidden_states + (hidden_states.view(*output_shape),)

        outputs = (hidden_states.view(*output_shape),)
        if self.output_hidden_states:
            outputs = outputs + (all_hidden_states,)
        if output_attentions:
            outputs = outputs + (all_attentions,)
        return outputs  # last hidden state, (all hidden states), (all attentions)


@add_start_docstrings(
    """OpenAI GPT Model transformer with a language modeling head on top
    (linear layer with weights tied to the input embeddings). """,
    OPENAI_GPT_START_DOCSTRING,
)
class OpenAIGPTLMHeadModel(OpenAIGPTPreTrainedModel):
    def __init__(self, config):
        super().__init__(config)
        self.transformer = OpenAIGPTModel(config)
        self.lm_head = nn.Linear(config.n_embd, config.vocab_size, bias=False)

        self.init_weights()

    def get_output_embeddings(self):
        return self.lm_head

    @add_start_docstrings_to_callable(OPENAI_GPT_INPUTS_DOCSTRING)
    def forward(
        self,
        input_ids=None,
        attention_mask=None,
        token_type_ids=None,
        position_ids=None,
        head_mask=None,
        inputs_embeds=None,
        labels=None,
        output_attentions=False,
    ):
        r"""
        labels (:obj:`torch.LongTensor` of shape :obj:`(batch_size, sequence_length)`, `optional`, defaults to :obj:`None`):
            Labels for language modeling.
            Note that the labels **are shifted** inside the model, i.e. you can set ``labels = input_ids``
            Indices are selected in ``[-100, 0, ..., config.vocab_size]``
            All labels set to ``-100`` are ignored (masked), the loss is only
            computed for labels in ``[0, ..., config.vocab_size]``

    Return:
        :obj:`tuple(torch.FloatTensor)` comprising various elements depending on the configuration (:class:`~transformers.OpenAIGPTConfig`) and inputs:
        loss (:obj:`torch.FloatTensor` of shape `(1,)`, `optional`, returned when ``labels`` is provided)
            Language modeling loss.
        prediction_scores (:obj:`torch.FloatTensor` of shape :obj:`(batch_size, sequence_length, config.vocab_size)`):
            Prediction scores of the language modeling head (scores for each vocabulary token before SoftMax).
        past (:obj:`List[torch.FloatTensor]` of length :obj:`config.n_layers` with each tensor of shape :obj:`(2, batch_size, num_heads, sequence_length, embed_size_per_head)`):
            Contains pre-computed hidden-states (key and values in the attention blocks).
            Can be used (see `past` input) to speed up sequential decoding. The token ids which have their past given to this model
            should not be passed as input ids as they have already been computed.
        hidden_states (:obj:`tuple(torch.FloatTensor)`, `optional`, returned when ``config.output_hidden_states=True``):
            Tuple of :obj:`torch.FloatTensor` (one for the output of the embeddings + one for the output of each layer)
            of shape :obj:`(batch_size, sequence_length, hidden_size)`.

            Hidden-states of the model at the output of each layer plus the initial embedding outputs.
        attentions (:obj:`tuple(torch.FloatTensor)`, `optional`, returned when ``output_attentions=True``):
            Tuple of :obj:`torch.FloatTensor` (one for each layer) of shape
            :obj:`(batch_size, num_heads, sequence_length, sequence_length)`.

            Attentions weights after the attention softmax, used to compute the weighted average in the self-attention
            heads.

    Examples::

        from transformers import OpenAIGPTTokenizer, OpenAIGPTLMHeadModel
        import torch

        tokenizer = OpenAIGPTTokenizer.from_pretrained('openai-gpt')
        model = OpenAIGPTLMHeadModel.from_pretrained('openai-gpt')
        input_ids = torch.tensor(tokenizer.encode("Hello, my dog is cute", add_special_tokens=True)).unsqueeze(0)  # Batch size 1
        outputs = model(input_ids, labels=input_ids)
        loss, logits = outputs[:2]

    """
        transformer_outputs = self.transformer(
            input_ids,
            attention_mask=attention_mask,
            token_type_ids=token_type_ids,
            position_ids=position_ids,
            head_mask=head_mask,
            inputs_embeds=inputs_embeds,
            output_attentions=output_attentions,
        )
        hidden_states = transformer_outputs[0]
        lm_logits = self.lm_head(hidden_states)

        outputs = (lm_logits,) + transformer_outputs[1:]
        if labels is not None:
            # Shift so that tokens < n predict n
            shift_logits = lm_logits[..., :-1, :].contiguous()
            shift_labels = labels[..., 1:].contiguous()
            # Flatten the tokens
            loss_fct = CrossEntropyLoss()
            loss = loss_fct(shift_logits.view(-1, shift_logits.size(-1)), shift_labels.view(-1))
            outputs = (loss,) + outputs

        return outputs  # (loss), lm_logits, (all hidden states), (all attentions)


@add_start_docstrings(
    """OpenAI GPT Model transformer with a language modeling and a multiple-choice classification
    head on top e.g. for RocStories/SWAG tasks. The two heads are two linear layers.
    The language modeling head has its weights tied to the input embeddings,
    the classification head takes as input the input of a specified classification token index in the input sequence).
""",
    OPENAI_GPT_START_DOCSTRING,
)
class OpenAIGPTDoubleHeadsModel(OpenAIGPTPreTrainedModel):
    def __init__(self, config):
        super().__init__(config)

        config.num_labels = 1
        self.transformer = OpenAIGPTModel(config)
        self.lm_head = nn.Linear(config.n_embd, config.vocab_size, bias=False)
        self.multiple_choice_head = SequenceSummary(config)

        self.init_weights()

    def get_output_embeddings(self):
        return self.lm_head

    @add_start_docstrings_to_callable(OPENAI_GPT_INPUTS_DOCSTRING)
    def forward(
        self,
        input_ids=None,
        attention_mask=None,
        token_type_ids=None,
        position_ids=None,
        head_mask=None,
        inputs_embeds=None,
        mc_token_ids=None,
        labels=None,
        mc_labels=None,
<<<<<<< HEAD
        output_attentions=False,
=======
        **kwargs
>>>>>>> 1b5820a5
    ):
        r"""
        mc_token_ids (:obj:`torch.LongTensor` of shape :obj:`(batch_size, num_choices)`, `optional`, default to index of the last token of the input)
            Index of the classification token in each input sequence.
            Selected in the range ``[0, input_ids.size(-1) - 1[``.
        labels (:obj:`torch.LongTensor` of shape :obj:`(batch_size, sequence_length)`, `optional`, defaults to :obj:`None`)
            Labels for language modeling.
            Note that the labels **are shifted** inside the model, i.e. you can set ``labels = input_ids``
            Indices are selected in ``[-1, 0, ..., config.vocab_size]``
            All labels set to ``-100`` are ignored (masked), the loss is only
            computed for labels in ``[0, ..., config.vocab_size]``
        mc_labels (:obj:`torch.LongTensor` of shape :obj:`(batch_size)`, `optional`, defaults to :obj:`None`)
            Labels for computing the multiple choice classification loss.
            Indices should be in ``[0, ..., num_choices]`` where `num_choices` is the size of the second dimension
            of the input tensors. (see `input_ids` above)
        kwargs (:obj:`Dict[str, any]`, optional, defaults to `{}`):
            Used to hide legacy arguments that have been deprecated.

    Return:
        :obj:`tuple(torch.FloatTensor)` comprising various elements depending on the configuration (:class:`~transformers.OpenAIGPTConfig`) and inputs:
        lm_loss (:obj:`torch.FloatTensor` of shape :obj:`(1,)`, `optional`, returned when ``labels`` is provided):
            Language modeling loss.
        mc_loss (:obj:`torch.FloatTensor` of shape :obj:`(1,)`, `optional`, returned when :obj:`mc_labels` is provided):
            Multiple choice classification loss.
        lm_prediction_scores (:obj:`torch.FloatTensor` of shape :obj:`(batch_size, num_choices, sequence_length, config.vocab_size)`):
            Prediction scores of the language modeling head (scores for each vocabulary token before SoftMax).
        mc_prediction_scores (:obj:`torch.FloatTensor` of shape :obj:`(batch_size, num_choices)`):
            Prediction scores of the multiple choice classification head (scores for each choice before SoftMax).
        past (:obj:`List[torch.FloatTensor]` of length :obj:`config.n_layers` with each tensor of shape :obj:`(2, batch_size, num_heads, sequence_length, embed_size_per_head)`):
            Contains pre-computed hidden-states (key and values in the attention blocks).
            Can be used (see `past` input) to speed up sequential decoding. The token ids which have their past given to this model
            should not be passed as input ids as they have already been computed.
        hidden_states (:obj:`tuple(torch.FloatTensor)`, `optional`, returned when ``config.output_hidden_states=True``):
            Tuple of :obj:`torch.FloatTensor` (one for the output of the embeddings + one for the output of each layer)
            of shape :obj:`(batch_size, sequence_length, hidden_size)`.

            Hidden-states of the model at the output of each layer plus the initial embedding outputs.
        attentions (:obj:`tuple(torch.FloatTensor)`, `optional`, returned when ``output_attentions=True``):
            Tuple of :obj:`torch.FloatTensor` (one for each layer) of shape
            :obj:`(batch_size, num_heads, sequence_length, sequence_length)`.

            Attentions weights after the attention softmax, used to compute the weighted average in the self-attention
            heads.

    Examples::

        from transformers import OpenAIGPTTokenizer, OpenAIGPTDoubleHeadsModel
        import torch

        tokenizer = OpenAIGPTTokenizer.from_pretrained('openai-gpt')
        model = OpenAIGPTDoubleHeadsModel.from_pretrained('openai-gpt')
        tokenizer.add_special_tokens({'cls_token': '[CLS]'})  # Add a [CLS] to the vocabulary (we should train it also!)
        model.resize_token_embeddings(len(tokenizer))

        choices = ["Hello, my dog is cute [CLS]", "Hello, my cat is cute [CLS]"]
        input_ids = torch.tensor([tokenizer.encode(s) for s in choices]).unsqueeze(0)  # Batch size 1, 2 choices
        mc_token_ids = torch.tensor([input_ids.size(-1)-1, input_ids.size(-1)-1]).unsqueeze(0)  # Batch size 1

        outputs = model(input_ids, mc_token_ids=mc_token_ids)
        lm_prediction_scores, mc_prediction_scores = outputs[:2]

    """
        if "lm_labels" in kwargs:
            warnings.warn(
                "The `lm_labels` argument is deprecated and will be removed in a future version, use `labels` instead.",
                DeprecationWarning,
            )
            labels = kwargs.pop("lm_labels")
        assert kwargs == {}, f"Unexpected keyword arguments: {list(kwargs.keys())}."

        transformer_outputs = self.transformer(
            input_ids,
            attention_mask=attention_mask,
            token_type_ids=token_type_ids,
            position_ids=position_ids,
            head_mask=head_mask,
            inputs_embeds=inputs_embeds,
            output_attentions=output_attentions,
        )
        hidden_states = transformer_outputs[0]

        lm_logits = self.lm_head(hidden_states)
        mc_logits = self.multiple_choice_head(hidden_states, mc_token_ids).squeeze(-1)

        outputs = (lm_logits, mc_logits) + transformer_outputs[1:]
        if mc_labels is not None:
            loss_fct = CrossEntropyLoss()
            loss = loss_fct(mc_logits.view(-1, mc_logits.size(-1)), mc_labels.view(-1))
            outputs = (loss,) + outputs
        if labels is not None:
            shift_logits = lm_logits[..., :-1, :].contiguous()
            shift_labels = labels[..., 1:].contiguous()
            loss_fct = CrossEntropyLoss()
            loss = loss_fct(shift_logits.view(-1, shift_logits.size(-1)), shift_labels.view(-1))
            outputs = (loss,) + outputs

        return outputs  # (lm loss), (mc loss), lm logits, mc logits, (all hidden_states), (attentions)<|MERGE_RESOLUTION|>--- conflicted
+++ resolved
@@ -595,11 +595,8 @@
         mc_token_ids=None,
         labels=None,
         mc_labels=None,
-<<<<<<< HEAD
         output_attentions=False,
-=======
         **kwargs
->>>>>>> 1b5820a5
     ):
         r"""
         mc_token_ids (:obj:`torch.LongTensor` of shape :obj:`(batch_size, num_choices)`, `optional`, default to index of the last token of the input)
