# coding=utf-8
# Copyright 2024 The ggml.ai team and The HuggingFace Inc. team. and pygguf author (github.com/99991)
# https://github.com/99991/pygguf
#
# Licensed under the Apache License, Version 2.0 (the "License");
# you may not use this file except in compliance with the License.
# You may obtain a copy of the License at
#
#     http://www.apache.org/licenses/LICENSE-2.0
#
# Unless required by applicable law or agreed to in writing, software
# distributed under the License is distributed on an "AS IS" BASIS,
# WITHOUT WARRANTIES OR CONDITIONS OF ANY KIND, either express or implied.
# See the License for the specific language governing permissions and
# limitations under the License.

import re
from typing import Optional

import numpy as np
from tqdm import tqdm

from .integrations import (
    GGUF_CONFIG_MAPPING,
    GGUF_TENSOR_MAPPING,
    GGUF_TOKENIZER_MAPPING,
    _gguf_parse_value,
)
from .utils import is_torch_available
from .utils.import_utils import is_gguf_available
from .utils.logging import get_logger


if is_torch_available():
    import torch

logger = get_logger(__name__)


GGUF_TO_TRANSFORMERS_MAPPING = {
    "ignore": {
        "GGUF": {
            "version": "version",
            "tensor_count": "tensor_count",
            "kv_count": "kv_count",
        },
        "general": {"file_type": "file_type", "quantization_version": "quantization_version"},
    },
    "config": GGUF_CONFIG_MAPPING,
    "tensors": GGUF_TENSOR_MAPPING,
    "tokenizer": {"tokenizer": GGUF_TOKENIZER_MAPPING["tokenizer"]},
    "tokenizer_config": {"tokenizer": GGUF_TOKENIZER_MAPPING["tokenizer_config"]},
}

GGUF_SUPPORTED_ARCHITECTURES = list(GGUF_TO_TRANSFORMERS_MAPPING["tensors"].keys())


def read_field(reader, field):
    value = reader.fields[field]
    return [_gguf_parse_value(value.parts[_data_index], value.types) for _data_index in value.data]


def load_gguf_checkpoint(gguf_checkpoint_path, return_tensors=False):
    """
    Load a GGUF file and return a dictionary of parsed parameters containing tensors, the parsed
    tokenizer and config attributes.

    Args:
        gguf_checkpoint_path (`str`):
            The path the to GGUF file to load
        return_tensors (`bool`, defaults to `True`):
            Whether to read the tensors from the file and return them. Not doing so is faster
            and only loads the metadata in memory.
    """
    if is_gguf_available() and is_torch_available():
        from gguf import GGUFReader, dequantize
    else:
        logger.error(
            "Loading a GGUF checkpoint in PyTorch, requires both PyTorch and GGUF>=0.10.0 to be installed. Please see "
            "https://pytorch.org/ and https://github.com/ggerganov/llama.cpp/tree/master/gguf-py for installation instructions."
        )
        raise ImportError("Please install torch and gguf>=0.10.0 to load a GGUF checkpoint in PyTorch.")

    reader = GGUFReader(gguf_checkpoint_path)
    fields = reader.fields
    reader_keys = list(fields.keys())

    parsed_parameters = {k: {} for k in GGUF_TO_TRANSFORMERS_MAPPING}

    architecture = read_field(reader, "general.architecture")[0]
    model_name = read_field(reader, "general.name")

    # in llama.cpp mistral models use the same architecture as llama. We need
    # to add this patch to ensure things work correctly on our side.
    if "llama" in architecture and "mistral" in model_name:
        updated_architecture = "mistral"
    elif "t5" in architecture or "t5encoder" in architecture:
        parsed_parameters["config"]["tie_word_embeddings"] = False
        parsed_parameters["config"]["is_gated_act"] = True
        updated_architecture = "t5"
    else:
        updated_architecture = architecture

    if "qwen2moe" in architecture:
        updated_architecture = "qwen2_moe"

    model_size = ""
    # extract the number of params from file name as architectures can differ ;
    # eg. for falcon : `...falcon-7b-...`
    if "falcon" in architecture:
        gguf_file_name = gguf_checkpoint_path.split("/")[-1].lower()
        m = re.search(r"-\d+b-", gguf_file_name)  # regex to catch `-7b-`
        if m is None:
            raise ValueError(
                f"From file name, cannot determine the number of parameters for {architecture} architecture"
            )
        model_size = m.group().strip("-")  # only keeps `7b`

    if architecture + model_size not in GGUF_SUPPORTED_ARCHITECTURES:
        raise ValueError(f"Architecture {architecture + model_size} not supported")

    # List all key-value pairs in a columnized format
    for gguf_key, field in reader.fields.items():
        gguf_key = gguf_key.replace(architecture, updated_architecture)
        split = gguf_key.split(".")
        prefix = split[0]
        config_key = ".".join(split[1:])

        value = [_gguf_parse_value(field.parts[_data_index], field.types) for _data_index in field.data]

        if len(value) == 1:
            value = value[0]

        if isinstance(value, str) and architecture in value:
            value = value.replace(architecture, updated_architecture)

        for parameter in GGUF_TO_TRANSFORMERS_MAPPING:
            parameter_renames = GGUF_TO_TRANSFORMERS_MAPPING[parameter]
            if prefix in parameter_renames and config_key in parameter_renames[prefix]:
                renamed_config_key = parameter_renames[prefix][config_key]
                if renamed_config_key == -1:
                    continue

                if renamed_config_key is not None:
                    parsed_parameters[parameter][renamed_config_key] = value

                if gguf_key in reader_keys:
                    reader_keys.remove(gguf_key)

        if gguf_key in reader_keys:
            logger.info(f"Some keys were not parsed and added into account {gguf_key} | {value}")

    # retrieve config vocab_size from tokenizer
    # Pleas refer to https://github.com/huggingface/transformers/issues/32526 for more details
    if "vocab_size" not in parsed_parameters["config"]:
        tokenizer_parameters = parsed_parameters["tokenizer"]
        if "tokens" in tokenizer_parameters:
            parsed_parameters["config"]["vocab_size"] = len(tokenizer_parameters["tokens"])
        else:
            logger.warning(
                "Can't find a way to retrieve missing config vocab_size from tokenizer parameters. "
                "This will use default value from model config class and cause unexpected behavior."
            )

    if return_tensors:
        tensor_key_mapping = GGUF_TO_TRANSFORMERS_MAPPING["tensors"][architecture + model_size]

        for tensor in tqdm(reader.tensors, desc="Converting and de-quantizing GGUF tensors..."):
            name = tensor.name

            weights = dequantize(tensor.data, tensor.tensor_type)

            if architecture == "llama" and (".attn_k." in name or ".attn_q." in name):
                num_heads = parsed_parameters["config"]["num_attention_heads"]
                num_kv_heads = parsed_parameters["config"]["num_key_value_heads"]
                if ".attn_q." in name:
                    weights = reverse_permute_weights(weights, num_heads, num_heads)
                elif ".attn_k." in name:
                    weights = reverse_permute_weights(weights, num_heads, num_kv_heads)

<<<<<<< HEAD
            bid = None
            if architecture in ("t5", "t5encoder"):
                for chunk in name.split("."):
                    if chunk.isdigit():
                        bid = int(chunk)
                        break
=======
            if architecture == "bloom" and "attn_qkv" in name:
                num_heads = parsed_parameters["config"]["n_head"]
                n_embed = parsed_parameters["config"]["hidden_size"]
                if "weight" in name:
                    weights = reverse_reshape_weights(weights, num_heads, n_embed)
                else:
                    weights = reverse_reshape_bias(weights, num_heads, n_embed)

>>>>>>> f1a5f812
            for tensor_name in tensor_key_mapping:
                if tensor_name.format(bid=bid) in name:
                    name = name.replace(tensor_name.format(bid=bid), tensor_key_mapping[tensor_name].format(bid=bid))

            # Use copy to avoid errors with numpy and pytorch
            parsed_parameters["tensors"][name] = torch.from_numpy(np.copy(weights))

    if len(reader_keys) > 0:
        logger.info(f"Some keys of the GGUF file were not considered: {reader_keys}")

    return parsed_parameters


def reverse_permute_weights(weights: np.ndarray, n_head: int, num_kv_heads: Optional[int] = None) -> np.ndarray:
    # Original permutation implementation
    # https://github.com/ggerganov/llama.cpp/blob/a38b884c6c4b0c256583acfaaabdf556c62fabea/convert_hf_to_gguf.py#L1402-L1408
    if num_kv_heads is not None and n_head != num_kv_heads:
        n_head = num_kv_heads

    dim = weights.shape[0] // n_head // 2
    w = weights.reshape(n_head, dim, 2, *weights.shape[1:])
    return w.swapaxes(2, 1).reshape(weights.shape)


def reverse_reshape_weights(weights: np.ndarray, n_head: int, n_embed: int):
    # Original reshape implementation
    # https://github.com/ggerganov/llama.cpp/blob/master/convert_hf_to_gguf.py#L972-L985
    q, k, v = np.array_split(weights, 3, axis=0)

    q = q.reshape(n_head, n_embed // n_head, n_embed)
    k = k.reshape(n_head, n_embed // n_head, n_embed)
    v = v.reshape(n_head, n_embed // n_head, n_embed)
    qkv_weights = np.stack([q, k, v], axis=1)

    return qkv_weights.reshape(n_head * 3 * (n_embed // n_head), n_embed)


def reverse_reshape_bias(weights: np.ndarray, n_head: int, n_embed: int):
    # Original reshape implementation
    # https://github.com/ggerganov/llama.cpp/blob/master/convert_hf_to_gguf.py#L986-L998
    q_bias, k_bias, v_bias = np.array_split(weights, 3)

    q_bias = q_bias.reshape(n_head, n_embed // n_head)
    k_bias = k_bias.reshape(n_head, n_embed // n_head)
    v_bias = v_bias.reshape(n_head, n_embed // n_head)

    qkv_bias = np.stack([q_bias, k_bias, v_bias], axis=1).flatten()
    return qkv_bias<|MERGE_RESOLUTION|>--- conflicted
+++ resolved
@@ -178,14 +178,6 @@
                 elif ".attn_k." in name:
                     weights = reverse_permute_weights(weights, num_heads, num_kv_heads)
 
-<<<<<<< HEAD
-            bid = None
-            if architecture in ("t5", "t5encoder"):
-                for chunk in name.split("."):
-                    if chunk.isdigit():
-                        bid = int(chunk)
-                        break
-=======
             if architecture == "bloom" and "attn_qkv" in name:
                 num_heads = parsed_parameters["config"]["n_head"]
                 n_embed = parsed_parameters["config"]["hidden_size"]
@@ -193,8 +185,14 @@
                     weights = reverse_reshape_weights(weights, num_heads, n_embed)
                 else:
                     weights = reverse_reshape_bias(weights, num_heads, n_embed)
-
->>>>>>> f1a5f812
+            
+            bid = None
+            if architecture in ("t5", "t5encoder"):
+                for chunk in name.split("."):
+                    if chunk.isdigit():
+                        bid = int(chunk)
+                        break
+
             for tensor_name in tensor_key_mapping:
                 if tensor_name.format(bid=bid) in name:
                     name = name.replace(tensor_name.format(bid=bid), tensor_key_mapping[tensor_name].format(bid=bid))
