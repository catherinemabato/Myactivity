# coding=utf-8
# Copyright 2018 The OpenAI Team Authors and HuggingFace Inc. team.
# Copyright (c) 2018, NVIDIA CORPORATION.  All rights reserved.
#
# Licensed under the Apache License, Version 2.0 (the "License");
# you may not use this file except in compliance with the License.
# You may obtain a copy of the License at
#
#     http://www.apache.org/licenses/LICENSE-2.0
#
# Unless required by applicable law or agreed to in writing, software
# distributed under the License is distributed on an "AS IS" BASIS,
# WITHOUT WARRANTIES OR CONDITIONS OF ANY KIND, either express or implied.
# See the License for the specific language governing permissions and
# limitations under the License.
"""PyTorch OpenAI GPT-2 model."""


import logging
import os
import warnings

import torch
import torch.nn as nn
from torch.nn import CrossEntropyLoss

from .activations import ACT2FN
from .configuration_gpt2 import GPT2Config
from .file_utils import add_start_docstrings, add_start_docstrings_to_callable
from .modeling_utils import Conv1D, PreTrainedModel, SequenceSummary, prune_conv1d_layer


logger = logging.getLogger(__name__)

GPT2_PRETRAINED_MODEL_ARCHIVE_LIST = [
    "gpt2",
    "gpt2-medium",
    "gpt2-large",
    "gpt2-xl",
    "distilgpt2",
    # See all GPT-2 models at https://huggingface.co/models?filter=gpt2
]


def load_tf_weights_in_gpt2(model, config, gpt2_checkpoint_path):
    """ Load tf checkpoints in a pytorch model
    """
    try:
        import re
        import tensorflow as tf
    except ImportError:
        logger.error(
            "Loading a TensorFlow model in PyTorch, requires TensorFlow to be installed. Please see "
            "https://www.tensorflow.org/install/ for installation instructions."
        )
        raise
    tf_path = os.path.abspath(gpt2_checkpoint_path)
    logger.info("Converting TensorFlow checkpoint from {}".format(tf_path))
    # Load weights from TF model
    init_vars = tf.train.list_variables(tf_path)
    names = []
    arrays = []
    for name, shape in init_vars:
        logger.info("Loading TF weight {} with shape {}".format(name, shape))
        array = tf.train.load_variable(tf_path, name)
        names.append(name)
        arrays.append(array.squeeze())

    for name, array in zip(names, arrays):
        name = name[6:]  # skip "model/"
        name = name.split("/")
        pointer = model
        for m_name in name:
            if re.fullmatch(r"[A-Za-z]+\d+", m_name):
                scope_names = re.split(r"(\d+)", m_name)
            else:
                scope_names = [m_name]
            if scope_names[0] == "w" or scope_names[0] == "g":
                pointer = getattr(pointer, "weight")
            elif scope_names[0] == "b":
                pointer = getattr(pointer, "bias")
            elif scope_names[0] == "wpe" or scope_names[0] == "wte":
                pointer = getattr(pointer, scope_names[0])
                pointer = getattr(pointer, "weight")
            else:
                pointer = getattr(pointer, scope_names[0])
            if len(scope_names) >= 2:
                num = int(scope_names[1])
                pointer = pointer[num]
        try:
            assert pointer.shape == array.shape
        except AssertionError as e:
            e.args += (pointer.shape, array.shape)
            raise
        logger.info("Initialize PyTorch weight {}".format(name))
        pointer.data = torch.from_numpy(array)
    return model


class Attention(nn.Module):
    def __init__(self, nx, n_ctx, config, scale=False):
        super().__init__()

        n_state = nx  # in Attention: n_state=768 (nx=n_embd)
        # [switch nx => n_state from Block to Attention to keep identical to TF implem]
        assert n_state % config.n_head == 0
        self.register_buffer(
            "bias", torch.tril(torch.ones((n_ctx, n_ctx), dtype=torch.uint8)).view(1, 1, n_ctx, n_ctx)
        )
        self.register_buffer("masked_bias", torch.tensor(-1e4))
        self.n_head = config.n_head
        self.split_size = n_state
        self.scale = scale

        self.c_attn = Conv1D(n_state * 3, nx)
        self.c_proj = Conv1D(n_state, nx)
        self.attn_dropout = nn.Dropout(config.attn_pdrop)
        self.resid_dropout = nn.Dropout(config.resid_pdrop)
        self.pruned_heads = set()

    def prune_heads(self, heads):
        if len(heads) == 0:
            return
        mask = torch.ones(self.n_head, self.split_size // self.n_head)
        heads = set(heads) - self.pruned_heads  # Convert to set and emove already pruned heads
        for head in heads:
            # Compute how many pruned heads are before the head and move the index accordingly
            head = head - sum(1 if h < head else 0 for h in self.pruned_heads)
            mask[head] = 0
        mask = mask.view(-1).contiguous().eq(1)
        index = torch.arange(len(mask))[mask].long()
        index_attn = torch.cat([index, index + self.split_size, index + (2 * self.split_size)])

        # Prune conv1d layers
        self.c_attn = prune_conv1d_layer(self.c_attn, index_attn, dim=1)
        self.c_proj = prune_conv1d_layer(self.c_proj, index, dim=0)

        # Update hyper params
        self.split_size = (self.split_size // self.n_head) * (self.n_head - len(heads))
        self.n_head = self.n_head - len(heads)
        self.pruned_heads = self.pruned_heads.union(heads)

    def _attn(self, q, k, v, attention_mask=None, head_mask=None, output_attentions=False):
        w = torch.matmul(q, k)
        if self.scale:
            w = w / (float(v.size(-1)) ** 0.5)
        nd, ns = w.size(-2), w.size(-1)
        mask = self.bias[:, :, ns - nd : ns, :ns]
        w = torch.where(mask.bool(), w, self.masked_bias.to(w.dtype))

        if attention_mask is not None:
            # Apply the attention mask
            w = w + attention_mask

        w = nn.Softmax(dim=-1)(w)
        w = self.attn_dropout(w)

        # Mask heads if we want to
        if head_mask is not None:
            w = w * head_mask

        outputs = [torch.matmul(w, v)]
        if output_attentions:
            outputs.append(w)
        return outputs

    def merge_heads(self, x):
        x = x.permute(0, 2, 1, 3).contiguous()
        new_x_shape = x.size()[:-2] + (x.size(-2) * x.size(-1),)
        return x.view(*new_x_shape)  # in Tensorflow implem: fct merge_states

    def split_heads(self, x, k=False):
        new_x_shape = x.size()[:-1] + (self.n_head, x.size(-1) // self.n_head)
        x = x.view(*new_x_shape)  # in Tensorflow implem: fct split_states
        if k:
            return x.permute(0, 2, 3, 1)  # (batch, head, head_features, seq_length)
        else:
            return x.permute(0, 2, 1, 3)  # (batch, head, seq_length, head_features)

    def forward(
        self, x, layer_past=None, attention_mask=None, head_mask=None, use_cache=False, output_attentions=False
    ):
        x = self.c_attn(x)
        query, key, value = x.split(self.split_size, dim=2)
        query = self.split_heads(query)
        key = self.split_heads(key, k=True)
        value = self.split_heads(value)
        if layer_past is not None:
            past_key, past_value = layer_past[0].transpose(-2, -1), layer_past[1]  # transpose back cf below
            key = torch.cat((past_key, key), dim=-1)
            value = torch.cat((past_value, value), dim=-2)

        if use_cache is True:
            present = torch.stack((key.transpose(-2, -1), value))  # transpose to have same shapes for stacking
        else:
            present = (None,)

        attn_outputs = self._attn(query, key, value, attention_mask, head_mask, output_attentions)
        a = attn_outputs[0]

        a = self.merge_heads(a)
        a = self.c_proj(a)
        a = self.resid_dropout(a)

        outputs = [a, present] + attn_outputs[1:]
        return outputs  # a, present, (attentions)


class MLP(nn.Module):
    def __init__(self, n_state, config):  # in MLP: n_state=3072 (4 * n_embd)
        super().__init__()
        nx = config.n_embd
        self.c_fc = Conv1D(n_state, nx)
        self.c_proj = Conv1D(nx, n_state)
        self.act = ACT2FN[config.activation_function]
        self.dropout = nn.Dropout(config.resid_pdrop)

    def forward(self, x):
        h = self.act(self.c_fc(x))
        h2 = self.c_proj(h)
        return self.dropout(h2)


class Block(nn.Module):
    def __init__(self, n_ctx, config, scale=False):
        super().__init__()
        nx = config.n_embd
        self.ln_1 = nn.LayerNorm(nx, eps=config.layer_norm_epsilon)
        self.attn = Attention(nx, n_ctx, config, scale)
        self.ln_2 = nn.LayerNorm(nx, eps=config.layer_norm_epsilon)
        self.mlp = MLP(4 * nx, config)

    def forward(
        self, x, layer_past=None, attention_mask=None, head_mask=None, use_cache=False, output_attentions=False,
    ):
        output_attn = self.attn(
            self.ln_1(x),
            layer_past=layer_past,
            attention_mask=attention_mask,
            head_mask=head_mask,
            use_cache=use_cache,
            output_attentions=output_attentions,
        )
        a = output_attn[0]  # output_attn: a, present, (attentions)

        x = x + a
        m = self.mlp(self.ln_2(x))
        x = x + m

        outputs = [x] + output_attn[1:]
        return outputs  # x, present, (attentions)


class GPT2PreTrainedModel(PreTrainedModel):
    """ An abstract class to handle weights initialization and
        a simple interface for downloading and loading pretrained models.
    """

    config_class = GPT2Config
    load_tf_weights = load_tf_weights_in_gpt2
    base_model_prefix = "transformer"

    def __init__(self, *inputs, **kwargs):
        super().__init__(*inputs, **kwargs)

    def _init_weights(self, module):
        """ Initialize the weights.
        """
        if isinstance(module, (nn.Linear, nn.Embedding, Conv1D)):
            # Slightly different from the TF version which uses truncated_normal for initialization
            # cf https://github.com/pytorch/pytorch/pull/5617
            module.weight.data.normal_(mean=0.0, std=self.config.initializer_range)
            if isinstance(module, (nn.Linear, Conv1D)) and module.bias is not None:
                module.bias.data.zero_()
        elif isinstance(module, nn.LayerNorm):
            module.bias.data.zero_()
            module.weight.data.fill_(1.0)


GPT2_START_DOCSTRING = r"""

    This model is a PyTorch `torch.nn.Module <https://pytorch.org/docs/stable/nn.html#torch.nn.Module>`_ sub-class.
    Use it as a regular PyTorch Module and refer to the PyTorch documentation for all matter related to general
    usage and behavior.

    Parameters:
        config (:class:`~transformers.GPT2Config`): Model configuration class with all the parameters of the model.
            Initializing with a config file does not load the weights associated with the model, only the configuration.
            Check out the :meth:`~transformers.PreTrainedModel.from_pretrained` method to load the model weights.
"""

GPT2_INPUTS_DOCSTRING = r"""
    Args:
        input_ids (:obj:`torch.LongTensor` of shape :obj:`(batch_size, input_ids_length)`):
            :obj:`input_ids_length` = ``sequence_length`` if ``past`` is ``None`` else ``past[0].shape[-2]`` (``sequence_length`` of input past key value states).
            Indices of input sequence tokens in the vocabulary.

            If `past` is used, only `input_ids` that do not have their past calculated should be passed as `input_ids`.

            Indices can be obtained using :class:`transformers.GPT2Tokenizer`.
            See :func:`transformers.PreTrainedTokenizer.encode` and
            :func:`transformers.PreTrainedTokenizer.encode_plus` for details.

            `What are input IDs? <../glossary.html#input-ids>`__

        past (:obj:`List[torch.FloatTensor]` of length :obj:`config.n_layers`):
            Contains pre-computed hidden-states (key and values in the attention blocks) as computed by the model
            (see `past` output below). Can be used to speed up sequential decoding.
            The `input_ids` which have their past given to this model should not be passed as `input_ids` as they have already been computed.
        attention_mask (:obj:`torch.FloatTensor` of shape :obj:`(batch_size, sequence_length)`, `optional`, defaults to :obj:`None`):
            Mask to avoid performing attention on padding token indices.
            Mask values selected in ``[0, 1]``:
            ``1`` for tokens that are NOT MASKED, ``0`` for MASKED tokens.

            `What are attention masks? <../glossary.html#attention-mask>`__
        token_type_ids (:obj:`torch.LongTensor` of shape :obj:`(batch_size, input_ids_length)`, `optional`, defaults to :obj:`None`):
            `input_ids_length` = `sequence_length if `past` is None else 1
            Segment token indices to indicate first and second portions of the inputs.
            Indices are selected in ``[0, 1]``: ``0`` corresponds to a `sentence A` token, ``1``
            corresponds to a `sentence B` token
            `What are token type IDs? <../glossary.html#token-type-ids>`_
        position_ids (:obj:`torch.LongTensor` of shape :obj:`(batch_size, sequence_length)`, `optional`, defaults to :obj:`None`):
            Indices of positions of each input sequence tokens in the position embeddings.
            Selected in the range ``[0, config.max_position_embeddings - 1]``.

            `What are position IDs? <../glossary.html#position-ids>`_
        head_mask (:obj:`torch.FloatTensor` of shape :obj:`(num_heads,)` or :obj:`(num_layers, num_heads)`, `optional`, defaults to :obj:`None`):
            Mask to nullify selected heads of the self-attention modules.
            Mask values selected in ``[0, 1]``:
            :obj:`1` indicates the head is **not masked**, :obj:`0` indicates the head is **masked**.
        inputs_embeds (:obj:`torch.FloatTensor` of shape :obj:`(batch_size, sequence_length, hidden_size)`, `optional`, defaults to :obj:`None`):
            This is useful if you want more control over how to convert `input_ids` indices into associated vectors
            than the model's internal embedding lookup matrix.
            If `past` is used, optionally only the last `inputs_embeds` have to be input (see `past`).
        use_cache (:obj:`bool`):
            If `use_cache` is True, `past` key value states are returned and can be used to speed up decoding (see `past`). Defaults to `True`.
"""


@add_start_docstrings(
    "The bare GPT2 Model transformer outputting raw hidden-states without any specific head on top.",
    GPT2_START_DOCSTRING,
)
class GPT2Model(GPT2PreTrainedModel):
    def __init__(self, config):
        super().__init__(config)
        self.output_hidden_states = config.output_hidden_states

        self.wte = nn.Embedding(config.vocab_size, config.n_embd)
        self.wpe = nn.Embedding(config.n_positions, config.n_embd)
        self.drop = nn.Dropout(config.embd_pdrop)
        self.h = nn.ModuleList([Block(config.n_ctx, config, scale=True) for _ in range(config.n_layer)])
        self.ln_f = nn.LayerNorm(config.n_embd, eps=config.layer_norm_epsilon)

        self.init_weights()

    def get_input_embeddings(self):
        return self.wte

    def set_input_embeddings(self, new_embeddings):
        self.wte = new_embeddings

    def _prune_heads(self, heads_to_prune):
        """ Prunes heads of the model.
            heads_to_prune: dict of {layer_num: list of heads to prune in this layer}
        """
        for layer, heads in heads_to_prune.items():
            self.h[layer].attn.prune_heads(heads)

    @add_start_docstrings_to_callable(GPT2_INPUTS_DOCSTRING)
    def forward(
        self,
        input_ids=None,
        past=None,
        attention_mask=None,
        token_type_ids=None,
        position_ids=None,
        head_mask=None,
        inputs_embeds=None,
        use_cache=True,
        output_attentions=False,
    ):
        r"""
    Return:
        :obj:`tuple(torch.FloatTensor)` comprising various elements depending on the configuration (:class:`~transformers.GPT2Config`) and inputs:
        last_hidden_state (:obj:`torch.FloatTensor` of shape :obj:`(batch_size, sequence_length, hidden_size)`):
            Sequence of hidden-states at the last layer of the model.
            If `past` is used only the last hidden-state of the sequences of shape :obj:`(batch_size, 1, hidden_size)` is output.
        past (:obj:`List[torch.FloatTensor]` of length :obj:`config.n_layers` with each tensor of shape :obj:`(2, batch_size, num_heads, sequence_length, embed_size_per_head)`):
            Contains pre-computed hidden-states (key and values in the attention blocks).
            Can be used (see `past` input) to speed up sequential decoding.
        hidden_states (:obj:`tuple(torch.FloatTensor)`, `optional`, returned when ``config.output_hidden_states=True``):
            Tuple of :obj:`torch.FloatTensor` (one for the output of the embeddings + one for the output of each layer)
            of shape :obj:`(batch_size, sequence_length, hidden_size)`.

            Hidden-states of the model at the output of each layer plus the initial embedding outputs.
        attentions (:obj:`tuple(torch.FloatTensor)`, `optional`, returned when ``output_attentions=True``):
            Tuple of :obj:`torch.FloatTensor` (one for each layer) of shape
            :obj:`(batch_size, num_heads, sequence_length, sequence_length)`.

            Attentions weights after the attention softmax, used to compute the weighted average in the self-attention
            heads.

    Examples::

        from transformers import GPT2Tokenizer, GPT2Model
        import torch

        tokenizer = GPT2Tokenizer.from_pretrained('gpt2')
        model = GPT2Model.from_pretrained('gpt2')
        input_ids = torch.tensor(tokenizer.encode("Hello, my dog is cute", add_special_tokens=True)).unsqueeze(0)  # Batch size 1
        outputs = model(input_ids)
        last_hidden_states = outputs[0]  # The last hidden-state is the first element of the output tuple

        """

        if input_ids is not None and inputs_embeds is not None:
            raise ValueError("You cannot specify both input_ids and inputs_embeds at the same time")
        elif input_ids is not None:
            input_shape = input_ids.size()
            input_ids = input_ids.view(-1, input_shape[-1])
            batch_size = input_ids.shape[0]
        elif inputs_embeds is not None:
            input_shape = inputs_embeds.size()[:-1]
            batch_size = inputs_embeds.shape[0]
        else:
            raise ValueError("You have to specify either input_ids or inputs_embeds")

        if token_type_ids is not None:
            token_type_ids = token_type_ids.view(-1, input_shape[-1])
        if position_ids is not None:
            position_ids = position_ids.view(-1, input_shape[-1])

        if past is None:
            past_length = 0
            past = [None] * len(self.h)
        else:
            past_length = past[0][0].size(-2)
        if position_ids is None:
            device = input_ids.device if input_ids is not None else inputs_embeds.device
            position_ids = torch.arange(past_length, input_shape[-1] + past_length, dtype=torch.long, device=device)
            position_ids = position_ids.unsqueeze(0).view(-1, input_shape[-1])

        # Attention mask.
        if attention_mask is not None:
            assert batch_size > 0, "batch_size has to be defined and > 0"
            attention_mask = attention_mask.view(batch_size, -1)
            # We create a 3D attention mask from a 2D tensor mask.
            # Sizes are [batch_size, 1, 1, to_seq_length]
            # So we can broadcast to [batch_size, num_heads, from_seq_length, to_seq_length]
            # this attention mask is more simple than the triangular masking of causal attention
            # used in OpenAI GPT, we just need to prepare the broadcast dimension here.
            attention_mask = attention_mask.unsqueeze(1).unsqueeze(2)

            # Since attention_mask is 1.0 for positions we want to attend and 0.0 for
            # masked positions, this operation will create a tensor which is 0.0 for
            # positions we want to attend and -10000.0 for masked positions.
            # Since we are adding it to the raw scores before the softmax, this is
            # effectively the same as removing these entirely.
            attention_mask = attention_mask.to(dtype=next(self.parameters()).dtype)  # fp16 compatibility
            attention_mask = (1.0 - attention_mask) * -10000.0

        # Prepare head mask if needed
        # 1.0 in head_mask indicate we keep the head
        # attention_probs has shape bsz x n_heads x N x N
        # head_mask has shape n_layer x batch x n_heads x N x N
        head_mask = self.get_head_mask(head_mask, self.config.n_layer)

        if inputs_embeds is None:
            inputs_embeds = self.wte(input_ids)
        position_embeds = self.wpe(position_ids)
        if token_type_ids is not None:
            token_type_embeds = self.wte(token_type_ids)
        else:
            token_type_embeds = 0
        hidden_states = inputs_embeds + position_embeds + token_type_embeds
        hidden_states = self.drop(hidden_states)

        output_shape = input_shape + (hidden_states.size(-1),)

        presents = ()
        all_attentions = []
        all_hidden_states = ()
        for i, (block, layer_past) in enumerate(zip(self.h, past)):
            if self.output_hidden_states:
                all_hidden_states = all_hidden_states + (hidden_states.view(*output_shape),)

            outputs = block(
                hidden_states,
                layer_past=layer_past,
                attention_mask=attention_mask,
                head_mask=head_mask[i],
                use_cache=use_cache,
                output_attentions=output_attentions,
            )

            hidden_states, present = outputs[:2]
            if use_cache is True:
                presents = presents + (present,)

            if output_attentions:
                all_attentions.append(outputs[2])

        hidden_states = self.ln_f(hidden_states)

        hidden_states = hidden_states.view(*output_shape)
        # Add last hidden state
        if self.output_hidden_states:
            all_hidden_states = all_hidden_states + (hidden_states,)

        outputs = (hidden_states,)
        if use_cache is True:
            outputs = outputs + (presents,)
        if self.output_hidden_states:
            outputs = outputs + (all_hidden_states,)
        if output_attentions:
            # let the number of heads free (-1) so we can extract attention even after head pruning
            attention_output_shape = input_shape[:-1] + (-1,) + all_attentions[0].shape[-2:]
            all_attentions = tuple(t.view(*attention_output_shape) for t in all_attentions)
            outputs = outputs + (all_attentions,)
        return outputs  # last hidden state, (presents), (all hidden_states), (attentions)


@add_start_docstrings(
    """The GPT2 Model transformer with a language modeling head on top
    (linear layer with weights tied to the input embeddings). """,
    GPT2_START_DOCSTRING,
)
class GPT2LMHeadModel(GPT2PreTrainedModel):
    def __init__(self, config):
        super().__init__(config)
        self.transformer = GPT2Model(config)
        self.lm_head = nn.Linear(config.n_embd, config.vocab_size, bias=False)

        self.init_weights()

    def get_output_embeddings(self):
        return self.lm_head

    def prepare_inputs_for_generation(self, input_ids, past, **kwargs):
        # only last token for inputs_ids if past is defined in kwargs
        if past:
            input_ids = input_ids[:, -1].unsqueeze(-1)

        return {"input_ids": input_ids, "past": past, "use_cache": kwargs["use_cache"]}

    @add_start_docstrings_to_callable(GPT2_INPUTS_DOCSTRING)
    def forward(
        self,
        input_ids=None,
        past=None,
        attention_mask=None,
        token_type_ids=None,
        position_ids=None,
        head_mask=None,
        inputs_embeds=None,
        labels=None,
        use_cache=True,
        output_attentions=False,
    ):
        r"""
        labels (:obj:`torch.LongTensor` of shape :obj:`(batch_size, sequence_length)`, `optional`, defaults to :obj:`None`):
            Labels for language modeling.
            Note that the labels **are shifted** inside the model, i.e. you can set ``labels = input_ids``
            Indices are selected in ``[-100, 0, ..., config.vocab_size]``
            All labels set to ``-100`` are ignored (masked), the loss is only
            computed for labels in ``[0, ..., config.vocab_size]``

    Return:
        :obj:`tuple(torch.FloatTensor)` comprising various elements depending on the configuration (:class:`~transformers.GPT2Config`) and inputs:
        loss (:obj:`torch.FloatTensor` of shape `(1,)`, `optional`, returned when ``labels`` is provided)
            Language modeling loss.
        prediction_scores (:obj:`torch.FloatTensor` of shape :obj:`(batch_size, sequence_length, config.vocab_size)`):
            Prediction scores of the language modeling head (scores for each vocabulary token before SoftMax).
        past (:obj:`List[torch.FloatTensor]` of length :obj:`config.n_layers` with each tensor of shape :obj:`(2, batch_size, num_heads, sequence_length, embed_size_per_head)`):
            Contains pre-computed hidden-states (key and values in the attention blocks).
            Can be used (see `past` input) to speed up sequential decoding.
        hidden_states (:obj:`tuple(torch.FloatTensor)`, `optional`, returned when ``config.output_hidden_states=True``):
            Tuple of :obj:`torch.FloatTensor` (one for the output of the embeddings + one for the output of each layer)
            of shape :obj:`(batch_size, sequence_length, hidden_size)`.

            Hidden-states of the model at the output of each layer plus the initial embedding outputs.
        attentions (:obj:`tuple(torch.FloatTensor)`, `optional`, returned when ``output_attentions=True``):
            Tuple of :obj:`torch.FloatTensor` (one for each layer) of shape
            :obj:`(batch_size, num_heads, sequence_length, sequence_length)`.

            Attentions weights after the attention softmax, used to compute the weighted average in the self-attention
            heads.

    Examples::

        import torch
        from transformers import GPT2Tokenizer, GPT2LMHeadModel

        tokenizer = GPT2Tokenizer.from_pretrained('gpt2')
        model = GPT2LMHeadModel.from_pretrained('gpt2')

        input_ids = torch.tensor(tokenizer.encode("Hello, my dog is cute", add_special_tokens=True)).unsqueeze(0)  # Batch size 1
        outputs = model(input_ids, labels=input_ids)
        loss, logits = outputs[:2]

        """
        transformer_outputs = self.transformer(
            input_ids,
            past=past,
            attention_mask=attention_mask,
            token_type_ids=token_type_ids,
            position_ids=position_ids,
            head_mask=head_mask,
            inputs_embeds=inputs_embeds,
            use_cache=use_cache,
            output_attentions=output_attentions,
        )
        hidden_states = transformer_outputs[0]

        lm_logits = self.lm_head(hidden_states)

        outputs = (lm_logits,) + transformer_outputs[1:]
        if labels is not None:
            # Shift so that tokens < n predict n
            shift_logits = lm_logits[..., :-1, :].contiguous()
            shift_labels = labels[..., 1:].contiguous()
            # Flatten the tokens
            loss_fct = CrossEntropyLoss()
            loss = loss_fct(shift_logits.view(-1, shift_logits.size(-1)), shift_labels.view(-1))
            outputs = (loss,) + outputs

        return outputs  # (loss), lm_logits, presents, (all hidden_states), (attentions)


@add_start_docstrings(
    """The GPT2 Model transformer with a language modeling and a multiple-choice classification
    head on top e.g. for RocStories/SWAG tasks. The two heads are two linear layers.
    The language modeling head has its weights tied to the input embeddings,
    the classification head takes as input the input of a specified classification token index in the input sequence).
""",
    GPT2_START_DOCSTRING,
)
class GPT2DoubleHeadsModel(GPT2PreTrainedModel):
    def __init__(self, config):
        super().__init__(config)
        config.num_labels = 1
        self.transformer = GPT2Model(config)
        self.lm_head = nn.Linear(config.n_embd, config.vocab_size, bias=False)
        self.multiple_choice_head = SequenceSummary(config)

        self.init_weights()

    def get_output_embeddings(self):
        return self.lm_head

    @add_start_docstrings_to_callable(GPT2_INPUTS_DOCSTRING)
    def forward(
        self,
        input_ids=None,
        past=None,
        attention_mask=None,
        token_type_ids=None,
        position_ids=None,
        head_mask=None,
        inputs_embeds=None,
        mc_token_ids=None,
        labels=None,
        mc_labels=None,
        use_cache=True,
<<<<<<< HEAD
        output_attentions=False,
=======
        **kwargs
>>>>>>> 1b5820a5
    ):
        r"""
        mc_token_ids (:obj:`torch.LongTensor` of shape :obj:`(batch_size, num_choices)`, `optional`, default to index of the last token of the input)
            Index of the classification token in each input sequence.
            Selected in the range ``[0, input_ids.size(-1) - 1[``.
        labels (:obj:`torch.LongTensor` of shape :obj:`(batch_size, sequence_length)`, `optional`, defaults to :obj:`None`)
            Labels for language modeling.
            Note that the labels **are shifted** inside the model, i.e. you can set ``labels = input_ids``
            Indices are selected in ``[-1, 0, ..., config.vocab_size]``
            All labels set to ``-100`` are ignored (masked), the loss is only
            computed for labels in ``[0, ..., config.vocab_size]``
        mc_labels (:obj:`torch.LongTensor` of shape :obj:`(batch_size)`, `optional`, defaults to :obj:`None`)
            Labels for computing the multiple choice classification loss.
            Indices should be in ``[0, ..., num_choices]`` where `num_choices` is the size of the second dimension
            of the input tensors. (see `input_ids` above)
        kwargs (:obj:`Dict[str, any]`, optional, defaults to `{}`):
            Used to hide legacy arguments that have been deprecated.

    Return:
        :obj:`tuple(torch.FloatTensor)` comprising various elements depending on the configuration (:class:`~transformers.GPT2Config`) and inputs:
        lm_loss (:obj:`torch.FloatTensor` of shape :obj:`(1,)`, `optional`, returned when ``labels`` is provided):
            Language modeling loss.
        mc_loss (:obj:`torch.FloatTensor` of shape :obj:`(1,)`, `optional`, returned when :obj:`mc_labels` is provided):
            Multiple choice classification loss.
        lm_prediction_scores (:obj:`torch.FloatTensor` of shape :obj:`(batch_size, num_choices, sequence_length, config.vocab_size)`):
            Prediction scores of the language modeling head (scores for each vocabulary token before SoftMax).
        mc_prediction_scores (:obj:`torch.FloatTensor` of shape :obj:`(batch_size, num_choices)`):
            Prediction scores of the multiple choice classification head (scores for each choice before SoftMax).
        past (:obj:`List[torch.FloatTensor]` of length :obj:`config.n_layers` with each tensor of shape :obj:`(2, batch_size, num_heads, sequence_length, embed_size_per_head)`):
            Contains pre-computed hidden-states (key and values in the attention blocks).
            Can be used (see `past` input) to speed up sequential decoding.
        hidden_states (:obj:`tuple(torch.FloatTensor)`, `optional`, returned when ``config.output_hidden_states=True``):
            Tuple of :obj:`torch.FloatTensor` (one for the output of the embeddings + one for the output of each layer)
            of shape :obj:`(batch_size, sequence_length, hidden_size)`.

            Hidden-states of the model at the output of each layer plus the initial embedding outputs.
        attentions (:obj:`tuple(torch.FloatTensor)`, `optional`, returned when ``output_attentions=True``):
            Tuple of :obj:`torch.FloatTensor` (one for each layer) of shape
            :obj:`(batch_size, num_heads, sequence_length, sequence_length)`.

            Attentions weights after the attention softmax, used to compute the weighted average in the self-attention
            heads.

    Examples::

        import torch
        from transformers import GPT2Tokenizer, GPT2DoubleHeadsModel

        tokenizer = GPT2Tokenizer.from_pretrained('gpt2')
        model = GPT2DoubleHeadsModel.from_pretrained('gpt2')

        # Add a [CLS] to the vocabulary (we should train it also!)
        tokenizer.add_special_tokens({'cls_token': '[CLS]'})
        model.resize_token_embeddings(len(tokenizer))  # Update the model embeddings with the new vocabulary size
        print(tokenizer.cls_token_id, len(tokenizer))  # The newly token the last token of the vocabulary

        choices = ["Hello, my dog is cute [CLS]", "Hello, my cat is cute [CLS]"]
        encoded_choices = [tokenizer.encode(s) for s in choices]
        cls_token_location = [tokens.index(tokenizer.cls_token_id) for tokens in encoded_choices]

        input_ids = torch.tensor(encoded_choices).unsqueeze(0)  # Batch size: 1, number of choices: 2
        mc_token_ids = torch.tensor([cls_token_location])  # Batch size: 1

        outputs = model(input_ids, mc_token_ids=mc_token_ids)
        lm_prediction_scores, mc_prediction_scores = outputs[:2]

        """
        if "lm_labels" in kwargs:
            warnings.warn(
                "The `lm_labels` argument is deprecated and will be removed in a future version, use `labels` instead.",
                DeprecationWarning,
            )
            labels = kwargs.pop("lm_labels")
        assert kwargs == {}, f"Unexpected keyword arguments: {list(kwargs.keys())}."

        transformer_outputs = self.transformer(
            input_ids,
            past=past,
            attention_mask=attention_mask,
            token_type_ids=token_type_ids,
            position_ids=position_ids,
            head_mask=head_mask,
            inputs_embeds=inputs_embeds,
            use_cache=use_cache,
            output_attentions=output_attentions,
        )

        hidden_states = transformer_outputs[0]

        lm_logits = self.lm_head(hidden_states)
        mc_logits = self.multiple_choice_head(hidden_states, mc_token_ids).squeeze(-1)

        outputs = (lm_logits, mc_logits) + transformer_outputs[1:]
        if mc_labels is not None:
            loss_fct = CrossEntropyLoss()
            loss = loss_fct(mc_logits.view(-1, mc_logits.size(-1)), mc_labels.view(-1))
            outputs = (loss,) + outputs
        if labels is not None:
            shift_logits = lm_logits[..., :-1, :].contiguous()
            shift_labels = labels[..., 1:].contiguous()
            loss_fct = CrossEntropyLoss()
            loss = loss_fct(shift_logits.view(-1, shift_logits.size(-1)), shift_labels.view(-1))
            outputs = (loss,) + outputs

        return outputs  # (lm loss), (mc loss), lm logits, mc logits, presents, (all hidden_states), (attentions)<|MERGE_RESOLUTION|>--- conflicted
+++ resolved
@@ -663,11 +663,8 @@
         labels=None,
         mc_labels=None,
         use_cache=True,
-<<<<<<< HEAD
         output_attentions=False,
-=======
         **kwargs
->>>>>>> 1b5820a5
     ):
         r"""
         mc_token_ids (:obj:`torch.LongTensor` of shape :obj:`(batch_size, num_choices)`, `optional`, default to index of the last token of the input)
