--- conflicted
+++ resolved
@@ -3027,23 +3027,22 @@
             load_tf_weights_in_tapas,
         )
 
-<<<<<<< HEAD
-    if is_torch_available():
-
-        from .models.glm import (
-            GLM_PRETRAINED_MODEL_ARCHIVE_LIST,
-            GLMForSequenceClassification,
-            GLMModel,
-            GLMPreTrainedModel,
-        )
-=======
     try:
         if not is_torch_available():
             raise OptionalDependencyNotAvailable()
     except OptionalDependencyNotAvailable:
         from .utils.dummy_pt_objects import *
     else:
->>>>>>> 6d80c92c
+        from .utils.dummy_scatter_objects import *
+
+    if is_torch_available():
+
+        from .models.glm import (
+            GLM_PRETRAINED_MODEL_ARCHIVE_LIST,
+            GLMForSequenceClassification,
+            GLMModel,
+            GLMPreTrainedModel,
+        )
         # Benchmarks
         from .benchmark.benchmark import PyTorchBenchmark
         from .benchmark.benchmark_args import PyTorchBenchmarkArguments
