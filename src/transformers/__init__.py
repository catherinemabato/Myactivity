# Copyright 2020 The HuggingFace Team. All rights reserved.
#
# Licensed under the Apache License, Version 2.0 (the "License");
# you may not use this file except in compliance with the License.
# You may obtain a copy of the License at
#
#     http://www.apache.org/licenses/LICENSE-2.0
#
# Unless required by applicable law or agreed to in writing, software
# distributed under the License is distributed on an "AS IS" BASIS,
# WITHOUT WARRANTIES OR CONDITIONS OF ANY KIND, either express or implied.
# See the License for the specific language governing permissions and
# limitations under the License.

# When adding a new object to this init, remember to add it twice: once inside the `_import_structure` dictionary and
# once inside the `if TYPE_CHECKING` branch. The `TYPE_CHECKING` should have import statements as usual, but they are
# only there for type checking. The `_import_structure` is a dictionary submodule to list of object names, and is used
# to defer the actual importing for when the objects are requested. This way `import transformers` provides the names
# in the namespace without actually importing anything (and especially none of the backends).

__version__ = "4.36.0.dev0"

from typing import TYPE_CHECKING

# Check the dependencies satisfy the minimal versions required.
from . import dependency_versions_check
from .utils import (
    OptionalDependencyNotAvailable,
    _LazyModule,
    is_bitsandbytes_available,
    is_essentia_available,
    is_flax_available,
    is_keras_nlp_available,
    is_librosa_available,
    is_pretty_midi_available,
    is_scipy_available,
    is_sentencepiece_available,
    is_speech_available,
    is_tensorflow_text_available,
    is_tf_available,
    is_timm_available,
    is_tokenizers_available,
    is_torch_available,
    is_torchvision_available,
    is_vision_available,
    logging,
)


logger = logging.get_logger(__name__)  # pylint: disable=invalid-name


# Base objects, independent of any specific backend
_import_structure = {
    "audio_utils": [],
    "benchmark": [],
    "commands": [],
    "configuration_utils": ["PretrainedConfig"],
    "convert_graph_to_onnx": [],
    "convert_slow_tokenizers_checkpoints_to_fast": [],
    "convert_tf_hub_seq_to_seq_bert_to_pytorch": [],
    "data": [
        "DataProcessor",
        "InputExample",
        "InputFeatures",
        "SingleSentenceClassificationProcessor",
        "SquadExample",
        "SquadFeatures",
        "SquadV1Processor",
        "SquadV2Processor",
        "glue_compute_metrics",
        "glue_convert_examples_to_features",
        "glue_output_modes",
        "glue_processors",
        "glue_tasks_num_labels",
        "squad_convert_examples_to_features",
        "xnli_compute_metrics",
        "xnli_output_modes",
        "xnli_processors",
        "xnli_tasks_num_labels",
    ],
    "data.data_collator": [
        "DataCollator",
        "DataCollatorForLanguageModeling",
        "DataCollatorForPermutationLanguageModeling",
        "DataCollatorForSeq2Seq",
        "DataCollatorForSOP",
        "DataCollatorForTokenClassification",
        "DataCollatorForWholeWordMask",
        "DataCollatorWithPadding",
        "DefaultDataCollator",
        "default_data_collator",
    ],
    "data.metrics": [],
    "data.processors": [],
    "debug_utils": [],
    "deepspeed": [],
    "dependency_versions_check": [],
    "dependency_versions_table": [],
    "dynamic_module_utils": [],
    "feature_extraction_sequence_utils": ["SequenceFeatureExtractor"],
    "feature_extraction_utils": ["BatchFeature", "FeatureExtractionMixin"],
    "file_utils": [],
    "generation": ["GenerationConfig", "TextIteratorStreamer", "TextStreamer"],
    "hf_argparser": ["HfArgumentParser"],
    "hyperparameter_search": [],
    "image_transforms": [],
    "integrations": [
        "is_clearml_available",
        "is_comet_available",
        "is_dvclive_available",
        "is_neptune_available",
        "is_optuna_available",
        "is_ray_available",
        "is_ray_tune_available",
        "is_sigopt_available",
        "is_tensorboard_available",
        "is_wandb_available",
    ],
    "modelcard": ["ModelCard"],
    "modeling_tf_pytorch_utils": [
        "convert_tf_weight_name_to_pt_weight_name",
        "load_pytorch_checkpoint_in_tf2_model",
        "load_pytorch_model_in_tf2_model",
        "load_pytorch_weights_in_tf2_model",
        "load_tf2_checkpoint_in_pytorch_model",
        "load_tf2_model_in_pytorch_model",
        "load_tf2_weights_in_pytorch_model",
    ],
    "models": [],
    # Models
    "models.albert": ["ALBERT_PRETRAINED_CONFIG_ARCHIVE_MAP", "AlbertConfig"],
    "models.align": [
        "ALIGN_PRETRAINED_CONFIG_ARCHIVE_MAP",
        "AlignConfig",
        "AlignProcessor",
        "AlignTextConfig",
        "AlignVisionConfig",
    ],
    "models.altclip": [
        "ALTCLIP_PRETRAINED_CONFIG_ARCHIVE_MAP",
        "AltCLIPConfig",
        "AltCLIPProcessor",
        "AltCLIPTextConfig",
        "AltCLIPVisionConfig",
    ],
    "models.audio_spectrogram_transformer": [
        "AUDIO_SPECTROGRAM_TRANSFORMER_PRETRAINED_CONFIG_ARCHIVE_MAP",
        "ASTConfig",
        "ASTFeatureExtractor",
    ],
    "models.auto": [
        "ALL_PRETRAINED_CONFIG_ARCHIVE_MAP",
        "CONFIG_MAPPING",
        "FEATURE_EXTRACTOR_MAPPING",
        "IMAGE_PROCESSOR_MAPPING",
        "MODEL_NAMES_MAPPING",
        "PROCESSOR_MAPPING",
        "TOKENIZER_MAPPING",
        "AutoConfig",
        "AutoFeatureExtractor",
        "AutoImageProcessor",
        "AutoProcessor",
        "AutoTokenizer",
    ],
    "models.autoformer": [
        "AUTOFORMER_PRETRAINED_CONFIG_ARCHIVE_MAP",
        "AutoformerConfig",
    ],
    "models.bark": [
        "BarkCoarseConfig",
        "BarkConfig",
        "BarkFineConfig",
        "BarkProcessor",
        "BarkSemanticConfig",
    ],
    "models.bart": ["BartConfig", "BartTokenizer"],
    "models.barthez": [],
    "models.bartpho": [],
    "models.beit": ["BEIT_PRETRAINED_CONFIG_ARCHIVE_MAP", "BeitConfig"],
    "models.bert": [
        "BERT_PRETRAINED_CONFIG_ARCHIVE_MAP",
        "BasicTokenizer",
        "BertConfig",
        "BertTokenizer",
        "WordpieceTokenizer",
    ],
    "models.bert_generation": ["BertGenerationConfig"],
    "models.bert_japanese": [
        "BertJapaneseTokenizer",
        "CharacterTokenizer",
        "MecabTokenizer",
    ],
    "models.bertweet": ["BertweetTokenizer"],
    "models.big_bird": ["BIG_BIRD_PRETRAINED_CONFIG_ARCHIVE_MAP", "BigBirdConfig"],
    "models.bigbird_pegasus": [
        "BIGBIRD_PEGASUS_PRETRAINED_CONFIG_ARCHIVE_MAP",
        "BigBirdPegasusConfig",
    ],
    "models.biogpt": [
        "BIOGPT_PRETRAINED_CONFIG_ARCHIVE_MAP",
        "BioGptConfig",
        "BioGptTokenizer",
    ],
    "models.bit": ["BIT_PRETRAINED_CONFIG_ARCHIVE_MAP", "BitConfig"],
    "models.blenderbot": [
        "BLENDERBOT_PRETRAINED_CONFIG_ARCHIVE_MAP",
        "BlenderbotConfig",
        "BlenderbotTokenizer",
    ],
    "models.blenderbot_small": [
        "BLENDERBOT_SMALL_PRETRAINED_CONFIG_ARCHIVE_MAP",
        "BlenderbotSmallConfig",
        "BlenderbotSmallTokenizer",
    ],
    "models.blip": [
        "BLIP_PRETRAINED_CONFIG_ARCHIVE_MAP",
        "BlipConfig",
        "BlipProcessor",
        "BlipTextConfig",
        "BlipVisionConfig",
    ],
    "models.blip_2": [
        "BLIP_2_PRETRAINED_CONFIG_ARCHIVE_MAP",
        "Blip2Config",
        "Blip2Processor",
        "Blip2QFormerConfig",
        "Blip2VisionConfig",
    ],
    "models.bloom": ["BLOOM_PRETRAINED_CONFIG_ARCHIVE_MAP", "BloomConfig"],
    "models.bridgetower": [
        "BRIDGETOWER_PRETRAINED_CONFIG_ARCHIVE_MAP",
        "BridgeTowerConfig",
        "BridgeTowerProcessor",
        "BridgeTowerTextConfig",
        "BridgeTowerVisionConfig",
    ],
    "models.bros": [
        "BROS_PRETRAINED_CONFIG_ARCHIVE_MAP",
        "BrosConfig",
        "BrosProcessor",
    ],
    "models.byt5": ["ByT5Tokenizer"],
    "models.camembert": ["CAMEMBERT_PRETRAINED_CONFIG_ARCHIVE_MAP", "CamembertConfig"],
    "models.canine": [
        "CANINE_PRETRAINED_CONFIG_ARCHIVE_MAP",
        "CanineConfig",
        "CanineTokenizer",
    ],
    "models.chinese_clip": [
        "CHINESE_CLIP_PRETRAINED_CONFIG_ARCHIVE_MAP",
        "ChineseCLIPConfig",
        "ChineseCLIPProcessor",
        "ChineseCLIPTextConfig",
        "ChineseCLIPVisionConfig",
    ],
    "models.clap": [
        "CLAP_PRETRAINED_MODEL_ARCHIVE_LIST",
        "ClapAudioConfig",
        "ClapConfig",
        "ClapProcessor",
        "ClapTextConfig",
    ],
    "models.clip": [
        "CLIP_PRETRAINED_CONFIG_ARCHIVE_MAP",
        "CLIPConfig",
        "CLIPProcessor",
        "CLIPTextConfig",
        "CLIPTokenizer",
        "CLIPVisionConfig",
    ],
    "models.clipseg": [
        "CLIPSEG_PRETRAINED_CONFIG_ARCHIVE_MAP",
        "CLIPSegConfig",
        "CLIPSegProcessor",
        "CLIPSegTextConfig",
        "CLIPSegVisionConfig",
    ],
    "models.clvp": [
        "CLVP_PRETRAINED_CONFIG_ARCHIVE_MAP",
        "ClvpConfig",
        "ClvpDecoderConfig",
        "ClvpEncoderConfig",
        "ClvpFeatureExtractor",
        "ClvpProcessor",
        "ClvpTokenizer",
    ],
    "models.code_llama": [],
    "models.codegen": [
        "CODEGEN_PRETRAINED_CONFIG_ARCHIVE_MAP",
        "CodeGenConfig",
        "CodeGenTokenizer",
    ],
    "models.conditional_detr": [
        "CONDITIONAL_DETR_PRETRAINED_CONFIG_ARCHIVE_MAP",
        "ConditionalDetrConfig",
    ],
    "models.convbert": [
        "CONVBERT_PRETRAINED_CONFIG_ARCHIVE_MAP",
        "ConvBertConfig",
        "ConvBertTokenizer",
    ],
    "models.convnext": ["CONVNEXT_PRETRAINED_CONFIG_ARCHIVE_MAP", "ConvNextConfig"],
    "models.convnextv2": [
        "CONVNEXTV2_PRETRAINED_CONFIG_ARCHIVE_MAP",
        "ConvNextV2Config",
    ],
    "models.cpm": [],
    "models.cpmant": [
        "CPMANT_PRETRAINED_CONFIG_ARCHIVE_MAP",
        "CpmAntConfig",
        "CpmAntTokenizer",
    ],
    "models.ctrl": [
        "CTRL_PRETRAINED_CONFIG_ARCHIVE_MAP",
        "CTRLConfig",
        "CTRLTokenizer",
    ],
    "models.cvt": ["CVT_PRETRAINED_CONFIG_ARCHIVE_MAP", "CvtConfig"],
    "models.data2vec": [
        "DATA2VEC_TEXT_PRETRAINED_CONFIG_ARCHIVE_MAP",
        "DATA2VEC_VISION_PRETRAINED_CONFIG_ARCHIVE_MAP",
        "Data2VecAudioConfig",
        "Data2VecTextConfig",
        "Data2VecVisionConfig",
    ],
    "models.deberta": [
        "DEBERTA_PRETRAINED_CONFIG_ARCHIVE_MAP",
        "DebertaConfig",
        "DebertaTokenizer",
    ],
    "models.deberta_v2": [
        "DEBERTA_V2_PRETRAINED_CONFIG_ARCHIVE_MAP",
        "DebertaV2Config",
    ],
    "models.decision_transformer": [
        "DECISION_TRANSFORMER_PRETRAINED_CONFIG_ARCHIVE_MAP",
        "DecisionTransformerConfig",
    ],
    "models.deformable_detr": [
        "DEFORMABLE_DETR_PRETRAINED_CONFIG_ARCHIVE_MAP",
        "DeformableDetrConfig",
    ],
    "models.deit": ["DEIT_PRETRAINED_CONFIG_ARCHIVE_MAP", "DeiTConfig"],
    "models.deprecated": [],
    "models.deprecated.bort": [],
    "models.deprecated.mctct": [
        "MCTCT_PRETRAINED_CONFIG_ARCHIVE_MAP",
        "MCTCTConfig",
        "MCTCTFeatureExtractor",
        "MCTCTProcessor",
    ],
    "models.deprecated.mmbt": ["MMBTConfig"],
    "models.deprecated.open_llama": [
        "OPEN_LLAMA_PRETRAINED_CONFIG_ARCHIVE_MAP",
        "OpenLlamaConfig",
    ],
    "models.deprecated.retribert": [
        "RETRIBERT_PRETRAINED_CONFIG_ARCHIVE_MAP",
        "RetriBertConfig",
        "RetriBertTokenizer",
    ],
    "models.deprecated.tapex": ["TapexTokenizer"],
    "models.deprecated.trajectory_transformer": [
        "TRAJECTORY_TRANSFORMER_PRETRAINED_CONFIG_ARCHIVE_MAP",
        "TrajectoryTransformerConfig",
    ],
    "models.deprecated.transfo_xl": [
        "TRANSFO_XL_PRETRAINED_CONFIG_ARCHIVE_MAP",
        "TransfoXLConfig",
        "TransfoXLCorpus",
        "TransfoXLTokenizer",
    ],
    "models.deprecated.van": ["VAN_PRETRAINED_CONFIG_ARCHIVE_MAP", "VanConfig"],
    "models.deta": ["DETA_PRETRAINED_CONFIG_ARCHIVE_MAP", "DetaConfig"],
    "models.detr": ["DETR_PRETRAINED_CONFIG_ARCHIVE_MAP", "DetrConfig"],
    "models.dialogpt": [],
    "models.dinat": ["DINAT_PRETRAINED_CONFIG_ARCHIVE_MAP", "DinatConfig"],
    "models.dinov2": ["DINOV2_PRETRAINED_CONFIG_ARCHIVE_MAP", "Dinov2Config"],
    "models.distilbert": [
        "DISTILBERT_PRETRAINED_CONFIG_ARCHIVE_MAP",
        "DistilBertConfig",
        "DistilBertTokenizer",
    ],
    "models.dit": [],
    "models.donut": [
        "DONUT_SWIN_PRETRAINED_CONFIG_ARCHIVE_MAP",
        "DonutProcessor",
        "DonutSwinConfig",
    ],
    "models.dpr": [
        "DPR_PRETRAINED_CONFIG_ARCHIVE_MAP",
        "DPRConfig",
        "DPRContextEncoderTokenizer",
        "DPRQuestionEncoderTokenizer",
        "DPRReaderOutput",
        "DPRReaderTokenizer",
    ],
    "models.dpt": ["DPT_PRETRAINED_CONFIG_ARCHIVE_MAP", "DPTConfig"],
    "models.efficientformer": [
        "EFFICIENTFORMER_PRETRAINED_CONFIG_ARCHIVE_MAP",
        "EfficientFormerConfig",
    ],
    "models.efficientnet": [
        "EFFICIENTNET_PRETRAINED_CONFIG_ARCHIVE_MAP",
        "EfficientNetConfig",
    ],
    "models.electra": [
        "ELECTRA_PRETRAINED_CONFIG_ARCHIVE_MAP",
        "ElectraConfig",
        "ElectraTokenizer",
    ],
    "models.encodec": [
        "ENCODEC_PRETRAINED_CONFIG_ARCHIVE_MAP",
        "EncodecConfig",
        "EncodecFeatureExtractor",
    ],
    "models.encoder_decoder": ["EncoderDecoderConfig"],
    "models.ernie": [
        "ERNIE_PRETRAINED_CONFIG_ARCHIVE_MAP",
        "ErnieConfig",
    ],
    "models.ernie_m": ["ERNIE_M_PRETRAINED_CONFIG_ARCHIVE_MAP", "ErnieMConfig"],
    "models.esm": ["ESM_PRETRAINED_CONFIG_ARCHIVE_MAP", "EsmConfig", "EsmTokenizer"],
    "models.falcon": ["FALCON_PRETRAINED_CONFIG_ARCHIVE_MAP", "FalconConfig"],
    "models.flaubert": [
        "FLAUBERT_PRETRAINED_CONFIG_ARCHIVE_MAP",
        "FlaubertConfig",
        "FlaubertTokenizer",
    ],
    "models.flava": [
        "FLAVA_PRETRAINED_CONFIG_ARCHIVE_MAP",
        "FlavaConfig",
        "FlavaImageCodebookConfig",
        "FlavaImageConfig",
        "FlavaMultimodalConfig",
        "FlavaTextConfig",
    ],
    "models.fnet": ["FNET_PRETRAINED_CONFIG_ARCHIVE_MAP", "FNetConfig"],
    "models.focalnet": ["FOCALNET_PRETRAINED_CONFIG_ARCHIVE_MAP", "FocalNetConfig"],
    "models.fsmt": [
        "FSMT_PRETRAINED_CONFIG_ARCHIVE_MAP",
        "FSMTConfig",
        "FSMTTokenizer",
    ],
    "models.funnel": [
        "FUNNEL_PRETRAINED_CONFIG_ARCHIVE_MAP",
        "FunnelConfig",
        "FunnelTokenizer",
    ],
    "models.fuyu": ["FUYU_PRETRAINED_CONFIG_ARCHIVE_MAP", "FuyuConfig"],
    "models.git": [
        "GIT_PRETRAINED_CONFIG_ARCHIVE_MAP",
        "GitConfig",
        "GitProcessor",
        "GitVisionConfig",
    ],
    "models.glpn": ["GLPN_PRETRAINED_CONFIG_ARCHIVE_MAP", "GLPNConfig"],
    "models.gpt2": [
        "GPT2_PRETRAINED_CONFIG_ARCHIVE_MAP",
        "GPT2Config",
        "GPT2Tokenizer",
    ],
    "models.gpt_bigcode": [
        "GPT_BIGCODE_PRETRAINED_CONFIG_ARCHIVE_MAP",
        "GPTBigCodeConfig",
    ],
    "models.gpt_neo": ["GPT_NEO_PRETRAINED_CONFIG_ARCHIVE_MAP", "GPTNeoConfig"],
    "models.gpt_neox": ["GPT_NEOX_PRETRAINED_CONFIG_ARCHIVE_MAP", "GPTNeoXConfig"],
    "models.gpt_neox_japanese": [
        "GPT_NEOX_JAPANESE_PRETRAINED_CONFIG_ARCHIVE_MAP",
        "GPTNeoXJapaneseConfig",
    ],
    "models.gpt_sw3": [],
    "models.gptj": ["GPTJ_PRETRAINED_CONFIG_ARCHIVE_MAP", "GPTJConfig"],
    "models.gptsan_japanese": [
        "GPTSAN_JAPANESE_PRETRAINED_CONFIG_ARCHIVE_MAP",
        "GPTSanJapaneseConfig",
        "GPTSanJapaneseTokenizer",
    ],
<<<<<<< HEAD
    "models.graphormer": ["GRAPHORMER_PRETRAINED_CONFIG_ARCHIVE_MAP", "GraphormerConfig"],
    "models.grounding_dino": [
        "GROUNDING_DINO_PRETRAINED_CONFIG_ARCHIVE_MAP",
        "GroundingDinoConfig",
        "GroundingDinoProcessor",
        "GroundingDinoTextConfig",
=======
    "models.graphormer": [
        "GRAPHORMER_PRETRAINED_CONFIG_ARCHIVE_MAP",
        "GraphormerConfig",
>>>>>>> 9f18cc6d
    ],
    "models.groupvit": [
        "GROUPVIT_PRETRAINED_CONFIG_ARCHIVE_MAP",
        "GroupViTConfig",
        "GroupViTTextConfig",
        "GroupViTVisionConfig",
    ],
    "models.herbert": ["HerbertTokenizer"],
    "models.hubert": ["HUBERT_PRETRAINED_CONFIG_ARCHIVE_MAP", "HubertConfig"],
    "models.ibert": ["IBERT_PRETRAINED_CONFIG_ARCHIVE_MAP", "IBertConfig"],
    "models.idefics": [
        "IDEFICS_PRETRAINED_CONFIG_ARCHIVE_MAP",
        "IdeficsConfig",
    ],
    "models.imagegpt": ["IMAGEGPT_PRETRAINED_CONFIG_ARCHIVE_MAP", "ImageGPTConfig"],
    "models.informer": ["INFORMER_PRETRAINED_CONFIG_ARCHIVE_MAP", "InformerConfig"],
    "models.instructblip": [
        "INSTRUCTBLIP_PRETRAINED_CONFIG_ARCHIVE_MAP",
        "InstructBlipConfig",
        "InstructBlipProcessor",
        "InstructBlipQFormerConfig",
        "InstructBlipVisionConfig",
    ],
    "models.jukebox": [
        "JUKEBOX_PRETRAINED_CONFIG_ARCHIVE_MAP",
        "JukeboxConfig",
        "JukeboxPriorConfig",
        "JukeboxTokenizer",
        "JukeboxVQVAEConfig",
    ],
    "models.kosmos2": [
        "KOSMOS2_PRETRAINED_CONFIG_ARCHIVE_MAP",
        "Kosmos2Config",
        "Kosmos2Processor",
    ],
    "models.layoutlm": [
        "LAYOUTLM_PRETRAINED_CONFIG_ARCHIVE_MAP",
        "LayoutLMConfig",
        "LayoutLMTokenizer",
    ],
    "models.layoutlmv2": [
        "LAYOUTLMV2_PRETRAINED_CONFIG_ARCHIVE_MAP",
        "LayoutLMv2Config",
        "LayoutLMv2FeatureExtractor",
        "LayoutLMv2ImageProcessor",
        "LayoutLMv2Processor",
        "LayoutLMv2Tokenizer",
    ],
    "models.layoutlmv3": [
        "LAYOUTLMV3_PRETRAINED_CONFIG_ARCHIVE_MAP",
        "LayoutLMv3Config",
        "LayoutLMv3FeatureExtractor",
        "LayoutLMv3ImageProcessor",
        "LayoutLMv3Processor",
        "LayoutLMv3Tokenizer",
    ],
    "models.layoutxlm": ["LayoutXLMProcessor"],
    "models.led": ["LED_PRETRAINED_CONFIG_ARCHIVE_MAP", "LEDConfig", "LEDTokenizer"],
    "models.levit": ["LEVIT_PRETRAINED_CONFIG_ARCHIVE_MAP", "LevitConfig"],
    "models.lilt": ["LILT_PRETRAINED_CONFIG_ARCHIVE_MAP", "LiltConfig"],
    "models.llama": ["LLAMA_PRETRAINED_CONFIG_ARCHIVE_MAP", "LlamaConfig"],
    "models.llava": [
        "LLAVA_PRETRAINED_CONFIG_ARCHIVE_MAP",
        "LlavaConfig",
    ],
    "models.longformer": [
        "LONGFORMER_PRETRAINED_CONFIG_ARCHIVE_MAP",
        "LongformerConfig",
        "LongformerTokenizer",
    ],
    "models.longt5": ["LONGT5_PRETRAINED_CONFIG_ARCHIVE_MAP", "LongT5Config"],
    "models.luke": [
        "LUKE_PRETRAINED_CONFIG_ARCHIVE_MAP",
        "LukeConfig",
        "LukeTokenizer",
    ],
    "models.lxmert": [
        "LXMERT_PRETRAINED_CONFIG_ARCHIVE_MAP",
        "LxmertConfig",
        "LxmertTokenizer",
    ],
    "models.m2m_100": ["M2M_100_PRETRAINED_CONFIG_ARCHIVE_MAP", "M2M100Config"],
    "models.marian": ["MarianConfig"],
    "models.markuplm": [
        "MARKUPLM_PRETRAINED_CONFIG_ARCHIVE_MAP",
        "MarkupLMConfig",
        "MarkupLMFeatureExtractor",
        "MarkupLMProcessor",
        "MarkupLMTokenizer",
    ],
    "models.mask2former": [
        "MASK2FORMER_PRETRAINED_CONFIG_ARCHIVE_MAP",
        "Mask2FormerConfig",
    ],
    "models.maskformer": [
        "MASKFORMER_PRETRAINED_CONFIG_ARCHIVE_MAP",
        "MaskFormerConfig",
        "MaskFormerSwinConfig",
    ],
    "models.mbart": ["MBartConfig"],
    "models.mbart50": [],
    "models.mega": ["MEGA_PRETRAINED_CONFIG_ARCHIVE_MAP", "MegaConfig"],
    "models.megatron_bert": [
        "MEGATRON_BERT_PRETRAINED_CONFIG_ARCHIVE_MAP",
        "MegatronBertConfig",
    ],
    "models.megatron_gpt2": [],
    "models.mgp_str": [
        "MGP_STR_PRETRAINED_CONFIG_ARCHIVE_MAP",
        "MgpstrConfig",
        "MgpstrProcessor",
        "MgpstrTokenizer",
    ],
    "models.mistral": ["MISTRAL_PRETRAINED_CONFIG_ARCHIVE_MAP", "MistralConfig"],
    "models.mluke": [],
    "models.mobilebert": [
        "MOBILEBERT_PRETRAINED_CONFIG_ARCHIVE_MAP",
        "MobileBertConfig",
        "MobileBertTokenizer",
    ],
    "models.mobilenet_v1": [
        "MOBILENET_V1_PRETRAINED_CONFIG_ARCHIVE_MAP",
        "MobileNetV1Config",
    ],
    "models.mobilenet_v2": [
        "MOBILENET_V2_PRETRAINED_CONFIG_ARCHIVE_MAP",
        "MobileNetV2Config",
    ],
    "models.mobilevit": ["MOBILEVIT_PRETRAINED_CONFIG_ARCHIVE_MAP", "MobileViTConfig"],
    "models.mobilevitv2": [
        "MOBILEVITV2_PRETRAINED_CONFIG_ARCHIVE_MAP",
        "MobileViTV2Config",
    ],
    "models.mpnet": [
        "MPNET_PRETRAINED_CONFIG_ARCHIVE_MAP",
        "MPNetConfig",
        "MPNetTokenizer",
    ],
    "models.mpt": ["MPT_PRETRAINED_CONFIG_ARCHIVE_MAP", "MptConfig"],
    "models.mra": ["MRA_PRETRAINED_CONFIG_ARCHIVE_MAP", "MraConfig"],
    "models.mt5": ["MT5Config"],
    "models.musicgen": [
        "MUSICGEN_PRETRAINED_CONFIG_ARCHIVE_MAP",
        "MusicgenConfig",
        "MusicgenDecoderConfig",
    ],
    "models.mvp": ["MvpConfig", "MvpTokenizer"],
    "models.nat": ["NAT_PRETRAINED_CONFIG_ARCHIVE_MAP", "NatConfig"],
    "models.nezha": ["NEZHA_PRETRAINED_CONFIG_ARCHIVE_MAP", "NezhaConfig"],
    "models.nllb": [],
    "models.nllb_moe": ["NLLB_MOE_PRETRAINED_CONFIG_ARCHIVE_MAP", "NllbMoeConfig"],
    "models.nougat": ["NougatProcessor"],
    "models.nystromformer": [
        "NYSTROMFORMER_PRETRAINED_CONFIG_ARCHIVE_MAP",
        "NystromformerConfig",
    ],
    "models.oneformer": [
        "ONEFORMER_PRETRAINED_CONFIG_ARCHIVE_MAP",
        "OneFormerConfig",
        "OneFormerProcessor",
    ],
    "models.openai": [
        "OPENAI_GPT_PRETRAINED_CONFIG_ARCHIVE_MAP",
        "OpenAIGPTConfig",
        "OpenAIGPTTokenizer",
    ],
    "models.opt": ["OPTConfig"],
    "models.owlv2": [
        "OWLV2_PRETRAINED_CONFIG_ARCHIVE_MAP",
        "Owlv2Config",
        "Owlv2Processor",
        "Owlv2TextConfig",
        "Owlv2VisionConfig",
    ],
    "models.owlvit": [
        "OWLVIT_PRETRAINED_CONFIG_ARCHIVE_MAP",
        "OwlViTConfig",
        "OwlViTProcessor",
        "OwlViTTextConfig",
        "OwlViTVisionConfig",
    ],
    "models.patchtsmixer": [
        "PATCHTSMIXER_PRETRAINED_CONFIG_ARCHIVE_MAP",
        "PatchTSMixerConfig",
    ],
    "models.patchtst": ["PATCHTST_PRETRAINED_CONFIG_ARCHIVE_MAP", "PatchTSTConfig"],
    "models.pegasus": [
        "PEGASUS_PRETRAINED_CONFIG_ARCHIVE_MAP",
        "PegasusConfig",
        "PegasusTokenizer",
    ],
    "models.pegasus_x": ["PEGASUS_X_PRETRAINED_CONFIG_ARCHIVE_MAP", "PegasusXConfig"],
    "models.perceiver": [
        "PERCEIVER_PRETRAINED_CONFIG_ARCHIVE_MAP",
        "PerceiverConfig",
        "PerceiverTokenizer",
    ],
    "models.persimmon": ["PERSIMMON_PRETRAINED_CONFIG_ARCHIVE_MAP", "PersimmonConfig"],
    "models.phi": ["PHI_PRETRAINED_CONFIG_ARCHIVE_MAP", "PhiConfig"],
    "models.phobert": ["PhobertTokenizer"],
    "models.pix2struct": [
        "PIX2STRUCT_PRETRAINED_CONFIG_ARCHIVE_MAP",
        "Pix2StructConfig",
        "Pix2StructProcessor",
        "Pix2StructTextConfig",
        "Pix2StructVisionConfig",
    ],
    "models.plbart": ["PLBART_PRETRAINED_CONFIG_ARCHIVE_MAP", "PLBartConfig"],
    "models.poolformer": [
        "POOLFORMER_PRETRAINED_CONFIG_ARCHIVE_MAP",
        "PoolFormerConfig",
    ],
    "models.pop2piano": [
        "POP2PIANO_PRETRAINED_CONFIG_ARCHIVE_MAP",
        "Pop2PianoConfig",
    ],
    "models.prophetnet": [
        "PROPHETNET_PRETRAINED_CONFIG_ARCHIVE_MAP",
        "ProphetNetConfig",
        "ProphetNetTokenizer",
    ],
    "models.pvt": ["PVT_PRETRAINED_CONFIG_ARCHIVE_MAP", "PvtConfig"],
    "models.qdqbert": ["QDQBERT_PRETRAINED_CONFIG_ARCHIVE_MAP", "QDQBertConfig"],
    "models.rag": ["RagConfig", "RagRetriever", "RagTokenizer"],
    "models.realm": [
        "REALM_PRETRAINED_CONFIG_ARCHIVE_MAP",
        "RealmConfig",
        "RealmTokenizer",
    ],
    "models.reformer": ["REFORMER_PRETRAINED_CONFIG_ARCHIVE_MAP", "ReformerConfig"],
    "models.regnet": ["REGNET_PRETRAINED_CONFIG_ARCHIVE_MAP", "RegNetConfig"],
    "models.rembert": ["REMBERT_PRETRAINED_CONFIG_ARCHIVE_MAP", "RemBertConfig"],
    "models.resnet": ["RESNET_PRETRAINED_CONFIG_ARCHIVE_MAP", "ResNetConfig"],
    "models.roberta": [
        "ROBERTA_PRETRAINED_CONFIG_ARCHIVE_MAP",
        "RobertaConfig",
        "RobertaTokenizer",
    ],
    "models.roberta_prelayernorm": [
        "ROBERTA_PRELAYERNORM_PRETRAINED_CONFIG_ARCHIVE_MAP",
        "RobertaPreLayerNormConfig",
    ],
    "models.roc_bert": [
        "ROC_BERT_PRETRAINED_CONFIG_ARCHIVE_MAP",
        "RoCBertConfig",
        "RoCBertTokenizer",
    ],
    "models.roformer": [
        "ROFORMER_PRETRAINED_CONFIG_ARCHIVE_MAP",
        "RoFormerConfig",
        "RoFormerTokenizer",
    ],
    "models.rwkv": ["RWKV_PRETRAINED_CONFIG_ARCHIVE_MAP", "RwkvConfig"],
    "models.sam": [
        "SAM_PRETRAINED_CONFIG_ARCHIVE_MAP",
        "SamConfig",
        "SamMaskDecoderConfig",
        "SamProcessor",
        "SamPromptEncoderConfig",
        "SamVisionConfig",
    ],
    "models.seamless_m4t": [
        "SEAMLESS_M4T_PRETRAINED_CONFIG_ARCHIVE_MAP",
        "SeamlessM4TConfig",
        "SeamlessM4TFeatureExtractor",
        "SeamlessM4TProcessor",
    ],
    "models.seamless_m4t_v2": [
        "SEAMLESS_M4T_V2_PRETRAINED_CONFIG_ARCHIVE_MAP",
        "SeamlessM4Tv2Config",
    ],
    "models.segformer": ["SEGFORMER_PRETRAINED_CONFIG_ARCHIVE_MAP", "SegformerConfig"],
    "models.sew": ["SEW_PRETRAINED_CONFIG_ARCHIVE_MAP", "SEWConfig"],
    "models.sew_d": ["SEW_D_PRETRAINED_CONFIG_ARCHIVE_MAP", "SEWDConfig"],
    "models.speech_encoder_decoder": ["SpeechEncoderDecoderConfig"],
    "models.speech_to_text": [
        "SPEECH_TO_TEXT_PRETRAINED_CONFIG_ARCHIVE_MAP",
        "Speech2TextConfig",
        "Speech2TextFeatureExtractor",
        "Speech2TextProcessor",
    ],
    "models.speech_to_text_2": [
        "SPEECH_TO_TEXT_2_PRETRAINED_CONFIG_ARCHIVE_MAP",
        "Speech2Text2Config",
        "Speech2Text2Processor",
        "Speech2Text2Tokenizer",
    ],
    "models.speecht5": [
        "SPEECHT5_PRETRAINED_CONFIG_ARCHIVE_MAP",
        "SPEECHT5_PRETRAINED_HIFIGAN_CONFIG_ARCHIVE_MAP",
        "SpeechT5Config",
        "SpeechT5FeatureExtractor",
        "SpeechT5HifiGanConfig",
        "SpeechT5Processor",
    ],
    "models.splinter": [
        "SPLINTER_PRETRAINED_CONFIG_ARCHIVE_MAP",
        "SplinterConfig",
        "SplinterTokenizer",
    ],
    "models.squeezebert": [
        "SQUEEZEBERT_PRETRAINED_CONFIG_ARCHIVE_MAP",
        "SqueezeBertConfig",
        "SqueezeBertTokenizer",
    ],
    "models.swiftformer": [
        "SWIFTFORMER_PRETRAINED_CONFIG_ARCHIVE_MAP",
        "SwiftFormerConfig",
    ],
    "models.swin": ["SWIN_PRETRAINED_CONFIG_ARCHIVE_MAP", "SwinConfig"],
    "models.swin2sr": ["SWIN2SR_PRETRAINED_CONFIG_ARCHIVE_MAP", "Swin2SRConfig"],
    "models.swinv2": ["SWINV2_PRETRAINED_CONFIG_ARCHIVE_MAP", "Swinv2Config"],
    "models.switch_transformers": [
        "SWITCH_TRANSFORMERS_PRETRAINED_CONFIG_ARCHIVE_MAP",
        "SwitchTransformersConfig",
    ],
    "models.t5": ["T5_PRETRAINED_CONFIG_ARCHIVE_MAP", "T5Config"],
    "models.table_transformer": [
        "TABLE_TRANSFORMER_PRETRAINED_CONFIG_ARCHIVE_MAP",
        "TableTransformerConfig",
    ],
    "models.tapas": [
        "TAPAS_PRETRAINED_CONFIG_ARCHIVE_MAP",
        "TapasConfig",
        "TapasTokenizer",
    ],
    "models.time_series_transformer": [
        "TIME_SERIES_TRANSFORMER_PRETRAINED_CONFIG_ARCHIVE_MAP",
        "TimeSeriesTransformerConfig",
    ],
    "models.timesformer": [
        "TIMESFORMER_PRETRAINED_CONFIG_ARCHIVE_MAP",
        "TimesformerConfig",
    ],
    "models.timm_backbone": ["TimmBackboneConfig"],
    "models.trocr": [
        "TROCR_PRETRAINED_CONFIG_ARCHIVE_MAP",
        "TrOCRConfig",
        "TrOCRProcessor",
    ],
    "models.tvlt": [
        "TVLT_PRETRAINED_CONFIG_ARCHIVE_MAP",
        "TvltConfig",
        "TvltFeatureExtractor",
        "TvltProcessor",
    ],
    "models.tvp": [
        "TVP_PRETRAINED_CONFIG_ARCHIVE_MAP",
        "TvpConfig",
        "TvpProcessor",
    ],
    "models.umt5": ["UMT5Config"],
    "models.unispeech": [
        "UNISPEECH_PRETRAINED_CONFIG_ARCHIVE_MAP",
        "UniSpeechConfig",
    ],
    "models.unispeech_sat": [
        "UNISPEECH_SAT_PRETRAINED_CONFIG_ARCHIVE_MAP",
        "UniSpeechSatConfig",
    ],
    "models.univnet": [
        "UNIVNET_PRETRAINED_CONFIG_ARCHIVE_MAP",
        "UnivNetConfig",
        "UnivNetFeatureExtractor",
    ],
    "models.upernet": ["UperNetConfig"],
    "models.videomae": ["VIDEOMAE_PRETRAINED_CONFIG_ARCHIVE_MAP", "VideoMAEConfig"],
    "models.vilt": [
        "VILT_PRETRAINED_CONFIG_ARCHIVE_MAP",
        "ViltConfig",
        "ViltFeatureExtractor",
        "ViltImageProcessor",
        "ViltProcessor",
    ],
    "models.vision_encoder_decoder": ["VisionEncoderDecoderConfig"],
    "models.vision_text_dual_encoder": [
        "VisionTextDualEncoderConfig",
        "VisionTextDualEncoderProcessor",
    ],
    "models.visual_bert": [
        "VISUAL_BERT_PRETRAINED_CONFIG_ARCHIVE_MAP",
        "VisualBertConfig",
    ],
    "models.vit": ["VIT_PRETRAINED_CONFIG_ARCHIVE_MAP", "ViTConfig"],
    "models.vit_hybrid": [
        "VIT_HYBRID_PRETRAINED_CONFIG_ARCHIVE_MAP",
        "ViTHybridConfig",
    ],
    "models.vit_mae": ["VIT_MAE_PRETRAINED_CONFIG_ARCHIVE_MAP", "ViTMAEConfig"],
    "models.vit_msn": ["VIT_MSN_PRETRAINED_CONFIG_ARCHIVE_MAP", "ViTMSNConfig"],
    "models.vitdet": ["VITDET_PRETRAINED_CONFIG_ARCHIVE_MAP", "VitDetConfig"],
    "models.vitmatte": ["VITMATTE_PRETRAINED_CONFIG_ARCHIVE_MAP", "VitMatteConfig"],
    "models.vits": [
        "VITS_PRETRAINED_CONFIG_ARCHIVE_MAP",
        "VitsConfig",
        "VitsTokenizer",
    ],
    "models.vivit": [
        "VIVIT_PRETRAINED_CONFIG_ARCHIVE_MAP",
        "VivitConfig",
    ],
    "models.wav2vec2": [
        "WAV_2_VEC_2_PRETRAINED_CONFIG_ARCHIVE_MAP",
        "Wav2Vec2Config",
        "Wav2Vec2CTCTokenizer",
        "Wav2Vec2FeatureExtractor",
        "Wav2Vec2Processor",
        "Wav2Vec2Tokenizer",
    ],
    "models.wav2vec2_conformer": [
        "WAV2VEC2_CONFORMER_PRETRAINED_CONFIG_ARCHIVE_MAP",
        "Wav2Vec2ConformerConfig",
    ],
    "models.wav2vec2_phoneme": ["Wav2Vec2PhonemeCTCTokenizer"],
    "models.wav2vec2_with_lm": ["Wav2Vec2ProcessorWithLM"],
    "models.wavlm": [
        "WAVLM_PRETRAINED_CONFIG_ARCHIVE_MAP",
        "WavLMConfig",
    ],
    "models.whisper": [
        "WHISPER_PRETRAINED_CONFIG_ARCHIVE_MAP",
        "WhisperConfig",
        "WhisperFeatureExtractor",
        "WhisperProcessor",
        "WhisperTokenizer",
    ],
    "models.x_clip": [
        "XCLIP_PRETRAINED_CONFIG_ARCHIVE_MAP",
        "XCLIPConfig",
        "XCLIPProcessor",
        "XCLIPTextConfig",
        "XCLIPVisionConfig",
    ],
    "models.xglm": ["XGLM_PRETRAINED_CONFIG_ARCHIVE_MAP", "XGLMConfig"],
    "models.xlm": ["XLM_PRETRAINED_CONFIG_ARCHIVE_MAP", "XLMConfig", "XLMTokenizer"],
    "models.xlm_prophetnet": [
        "XLM_PROPHETNET_PRETRAINED_CONFIG_ARCHIVE_MAP",
        "XLMProphetNetConfig",
    ],
    "models.xlm_roberta": [
        "XLM_ROBERTA_PRETRAINED_CONFIG_ARCHIVE_MAP",
        "XLMRobertaConfig",
    ],
    "models.xlm_roberta_xl": [
        "XLM_ROBERTA_XL_PRETRAINED_CONFIG_ARCHIVE_MAP",
        "XLMRobertaXLConfig",
    ],
    "models.xlnet": ["XLNET_PRETRAINED_CONFIG_ARCHIVE_MAP", "XLNetConfig"],
    "models.xmod": ["XMOD_PRETRAINED_CONFIG_ARCHIVE_MAP", "XmodConfig"],
    "models.yolos": ["YOLOS_PRETRAINED_CONFIG_ARCHIVE_MAP", "YolosConfig"],
    "models.yoso": ["YOSO_PRETRAINED_CONFIG_ARCHIVE_MAP", "YosoConfig"],
    "onnx": [],
    "pipelines": [
        "AudioClassificationPipeline",
        "AutomaticSpeechRecognitionPipeline",
        "Conversation",
        "ConversationalPipeline",
        "CsvPipelineDataFormat",
        "DepthEstimationPipeline",
        "DocumentQuestionAnsweringPipeline",
        "FeatureExtractionPipeline",
        "FillMaskPipeline",
        "ImageClassificationPipeline",
        "ImageSegmentationPipeline",
        "ImageToImagePipeline",
        "ImageToTextPipeline",
        "JsonPipelineDataFormat",
        "MaskGenerationPipeline",
        "NerPipeline",
        "ObjectDetectionPipeline",
        "PipedPipelineDataFormat",
        "Pipeline",
        "PipelineDataFormat",
        "QuestionAnsweringPipeline",
        "SummarizationPipeline",
        "TableQuestionAnsweringPipeline",
        "Text2TextGenerationPipeline",
        "TextClassificationPipeline",
        "TextGenerationPipeline",
        "TextToAudioPipeline",
        "TokenClassificationPipeline",
        "TranslationPipeline",
        "VideoClassificationPipeline",
        "VisualQuestionAnsweringPipeline",
        "ZeroShotAudioClassificationPipeline",
        "ZeroShotClassificationPipeline",
        "ZeroShotImageClassificationPipeline",
        "ZeroShotObjectDetectionPipeline",
        "pipeline",
    ],
    "processing_utils": ["ProcessorMixin"],
    "testing_utils": [],
    "tokenization_utils": ["PreTrainedTokenizer"],
    "tokenization_utils_base": [
        "AddedToken",
        "BatchEncoding",
        "CharSpan",
        "PreTrainedTokenizerBase",
        "SpecialTokensMixin",
        "TokenSpan",
    ],
    "tools": [
        "Agent",
        "AzureOpenAiAgent",
        "HfAgent",
        "LocalAgent",
        "OpenAiAgent",
        "PipelineTool",
        "RemoteTool",
        "Tool",
        "launch_gradio_demo",
        "load_tool",
    ],
    "trainer_callback": [
        "DefaultFlowCallback",
        "EarlyStoppingCallback",
        "PrinterCallback",
        "ProgressCallback",
        "TrainerCallback",
        "TrainerControl",
        "TrainerState",
    ],
    "trainer_utils": [
        "EvalPrediction",
        "IntervalStrategy",
        "SchedulerType",
        "enable_full_determinism",
        "set_seed",
    ],
    "training_args": ["TrainingArguments"],
    "training_args_seq2seq": ["Seq2SeqTrainingArguments"],
    "training_args_tf": ["TFTrainingArguments"],
    "utils": [
        "CONFIG_NAME",
        "MODEL_CARD_NAME",
        "PYTORCH_PRETRAINED_BERT_CACHE",
        "PYTORCH_TRANSFORMERS_CACHE",
        "SPIECE_UNDERLINE",
        "TF2_WEIGHTS_NAME",
        "TF_WEIGHTS_NAME",
        "TRANSFORMERS_CACHE",
        "WEIGHTS_NAME",
        "TensorType",
        "add_end_docstrings",
        "add_start_docstrings",
        "is_apex_available",
        "is_bitsandbytes_available",
        "is_datasets_available",
        "is_decord_available",
        "is_faiss_available",
        "is_flax_available",
        "is_keras_nlp_available",
        "is_phonemizer_available",
        "is_psutil_available",
        "is_py3nvml_available",
        "is_pyctcdecode_available",
        "is_safetensors_available",
        "is_scipy_available",
        "is_sentencepiece_available",
        "is_sklearn_available",
        "is_speech_available",
        "is_tensorflow_text_available",
        "is_tf_available",
        "is_timm_available",
        "is_tokenizers_available",
        "is_torch_available",
        "is_torch_neuroncore_available",
        "is_torch_npu_available",
        "is_torch_tpu_available",
        "is_torchvision_available",
        "is_torch_xpu_available",
        "is_vision_available",
        "logging",
    ],
    "utils.quantization_config": ["AwqConfig", "BitsAndBytesConfig", "GPTQConfig"],
}

# sentencepiece-backed objects
try:
    if not is_sentencepiece_available():
        raise OptionalDependencyNotAvailable()
except OptionalDependencyNotAvailable:
    from .utils import dummy_sentencepiece_objects

    _import_structure["utils.dummy_sentencepiece_objects"] = [
        name for name in dir(dummy_sentencepiece_objects) if not name.startswith("_")
    ]
else:
    _import_structure["models.albert"].append("AlbertTokenizer")
    _import_structure["models.barthez"].append("BarthezTokenizer")
    _import_structure["models.bartpho"].append("BartphoTokenizer")
    _import_structure["models.bert_generation"].append("BertGenerationTokenizer")
    _import_structure["models.big_bird"].append("BigBirdTokenizer")
    _import_structure["models.camembert"].append("CamembertTokenizer")
    _import_structure["models.code_llama"].append("CodeLlamaTokenizer")
    _import_structure["models.cpm"].append("CpmTokenizer")
    _import_structure["models.deberta_v2"].append("DebertaV2Tokenizer")
    _import_structure["models.ernie_m"].append("ErnieMTokenizer")
    _import_structure["models.fnet"].append("FNetTokenizer")
    _import_structure["models.gpt_sw3"].append("GPTSw3Tokenizer")
    _import_structure["models.layoutxlm"].append("LayoutXLMTokenizer")
    _import_structure["models.llama"].append("LlamaTokenizer")
    _import_structure["models.m2m_100"].append("M2M100Tokenizer")
    _import_structure["models.marian"].append("MarianTokenizer")
    _import_structure["models.mbart"].append("MBartTokenizer")
    _import_structure["models.mbart50"].append("MBart50Tokenizer")
    _import_structure["models.mluke"].append("MLukeTokenizer")
    _import_structure["models.mt5"].append("MT5Tokenizer")
    _import_structure["models.nllb"].append("NllbTokenizer")
    _import_structure["models.pegasus"].append("PegasusTokenizer")
    _import_structure["models.plbart"].append("PLBartTokenizer")
    _import_structure["models.reformer"].append("ReformerTokenizer")
    _import_structure["models.rembert"].append("RemBertTokenizer")
    _import_structure["models.seamless_m4t"].append("SeamlessM4TTokenizer")
    _import_structure["models.speech_to_text"].append("Speech2TextTokenizer")
    _import_structure["models.speecht5"].append("SpeechT5Tokenizer")
    _import_structure["models.t5"].append("T5Tokenizer")
    _import_structure["models.xglm"].append("XGLMTokenizer")
    _import_structure["models.xlm_prophetnet"].append("XLMProphetNetTokenizer")
    _import_structure["models.xlm_roberta"].append("XLMRobertaTokenizer")
    _import_structure["models.xlnet"].append("XLNetTokenizer")

# tokenizers-backed objects
try:
    if not is_tokenizers_available():
        raise OptionalDependencyNotAvailable()
except OptionalDependencyNotAvailable:
    from .utils import dummy_tokenizers_objects

    _import_structure["utils.dummy_tokenizers_objects"] = [
        name for name in dir(dummy_tokenizers_objects) if not name.startswith("_")
    ]
else:
    # Fast tokenizers structure
    _import_structure["models.albert"].append("AlbertTokenizerFast")
    _import_structure["models.bart"].append("BartTokenizerFast")
    _import_structure["models.barthez"].append("BarthezTokenizerFast")
    _import_structure["models.bert"].append("BertTokenizerFast")
    _import_structure["models.big_bird"].append("BigBirdTokenizerFast")
    _import_structure["models.blenderbot"].append("BlenderbotTokenizerFast")
    _import_structure["models.blenderbot_small"].append("BlenderbotSmallTokenizerFast")
    _import_structure["models.bloom"].append("BloomTokenizerFast")
    _import_structure["models.camembert"].append("CamembertTokenizerFast")
    _import_structure["models.clip"].append("CLIPTokenizerFast")
    _import_structure["models.code_llama"].append("CodeLlamaTokenizerFast")
    _import_structure["models.codegen"].append("CodeGenTokenizerFast")
    _import_structure["models.convbert"].append("ConvBertTokenizerFast")
    _import_structure["models.cpm"].append("CpmTokenizerFast")
    _import_structure["models.deberta"].append("DebertaTokenizerFast")
    _import_structure["models.deberta_v2"].append("DebertaV2TokenizerFast")
    _import_structure["models.deprecated.retribert"].append("RetriBertTokenizerFast")
    _import_structure["models.distilbert"].append("DistilBertTokenizerFast")
    _import_structure["models.dpr"].extend(
        [
            "DPRContextEncoderTokenizerFast",
            "DPRQuestionEncoderTokenizerFast",
            "DPRReaderTokenizerFast",
        ]
    )
    _import_structure["models.electra"].append("ElectraTokenizerFast")
    _import_structure["models.fnet"].append("FNetTokenizerFast")
    _import_structure["models.funnel"].append("FunnelTokenizerFast")
    _import_structure["models.gpt2"].append("GPT2TokenizerFast")
    _import_structure["models.gpt_neox"].append("GPTNeoXTokenizerFast")
    _import_structure["models.gpt_neox_japanese"].append("GPTNeoXJapaneseTokenizer")
    _import_structure["models.herbert"].append("HerbertTokenizerFast")
    _import_structure["models.layoutlm"].append("LayoutLMTokenizerFast")
    _import_structure["models.layoutlmv2"].append("LayoutLMv2TokenizerFast")
    _import_structure["models.layoutlmv3"].append("LayoutLMv3TokenizerFast")
    _import_structure["models.layoutxlm"].append("LayoutXLMTokenizerFast")
    _import_structure["models.led"].append("LEDTokenizerFast")
    _import_structure["models.llama"].append("LlamaTokenizerFast")
    _import_structure["models.longformer"].append("LongformerTokenizerFast")
    _import_structure["models.lxmert"].append("LxmertTokenizerFast")
    _import_structure["models.markuplm"].append("MarkupLMTokenizerFast")
    _import_structure["models.mbart"].append("MBartTokenizerFast")
    _import_structure["models.mbart50"].append("MBart50TokenizerFast")
    _import_structure["models.mobilebert"].append("MobileBertTokenizerFast")
    _import_structure["models.mpnet"].append("MPNetTokenizerFast")
    _import_structure["models.mt5"].append("MT5TokenizerFast")
    _import_structure["models.mvp"].append("MvpTokenizerFast")
    _import_structure["models.nllb"].append("NllbTokenizerFast")
    _import_structure["models.nougat"].append("NougatTokenizerFast")
    _import_structure["models.openai"].append("OpenAIGPTTokenizerFast")
    _import_structure["models.pegasus"].append("PegasusTokenizerFast")
    _import_structure["models.realm"].append("RealmTokenizerFast")
    _import_structure["models.reformer"].append("ReformerTokenizerFast")
    _import_structure["models.rembert"].append("RemBertTokenizerFast")
    _import_structure["models.roberta"].append("RobertaTokenizerFast")
    _import_structure["models.roformer"].append("RoFormerTokenizerFast")
    _import_structure["models.seamless_m4t"].append("SeamlessM4TTokenizerFast")
    _import_structure["models.splinter"].append("SplinterTokenizerFast")
    _import_structure["models.squeezebert"].append("SqueezeBertTokenizerFast")
    _import_structure["models.t5"].append("T5TokenizerFast")
    _import_structure["models.whisper"].append("WhisperTokenizerFast")
    _import_structure["models.xglm"].append("XGLMTokenizerFast")
    _import_structure["models.xlm_roberta"].append("XLMRobertaTokenizerFast")
    _import_structure["models.xlnet"].append("XLNetTokenizerFast")
    _import_structure["tokenization_utils_fast"] = ["PreTrainedTokenizerFast"]


try:
    if not (is_sentencepiece_available() and is_tokenizers_available()):
        raise OptionalDependencyNotAvailable()
except OptionalDependencyNotAvailable:
    from .utils import dummy_sentencepiece_and_tokenizers_objects

    _import_structure["utils.dummy_sentencepiece_and_tokenizers_objects"] = [
        name for name in dir(dummy_sentencepiece_and_tokenizers_objects) if not name.startswith("_")
    ]
else:
    _import_structure["convert_slow_tokenizer"] = [
        "SLOW_TO_FAST_CONVERTERS",
        "convert_slow_tokenizer",
    ]

# Tensorflow-text-specific objects
try:
    if not is_tensorflow_text_available():
        raise OptionalDependencyNotAvailable()
except OptionalDependencyNotAvailable:
    from .utils import dummy_tensorflow_text_objects

    _import_structure["utils.dummy_tensorflow_text_objects"] = [
        name for name in dir(dummy_tensorflow_text_objects) if not name.startswith("_")
    ]
else:
    _import_structure["models.bert"].append("TFBertTokenizer")

# keras-nlp-specific objects
try:
    if not is_keras_nlp_available():
        raise OptionalDependencyNotAvailable()
except OptionalDependencyNotAvailable:
    from .utils import dummy_keras_nlp_objects

    _import_structure["utils.dummy_keras_nlp_objects"] = [
        name for name in dir(dummy_keras_nlp_objects) if not name.startswith("_")
    ]
else:
    _import_structure["models.gpt2"].append("TFGPT2Tokenizer")

# Vision-specific objects
try:
    if not is_vision_available():
        raise OptionalDependencyNotAvailable()
except OptionalDependencyNotAvailable:
    from .utils import dummy_vision_objects

    _import_structure["utils.dummy_vision_objects"] = [
        name for name in dir(dummy_vision_objects) if not name.startswith("_")
    ]
else:
    _import_structure["image_processing_utils"] = ["ImageProcessingMixin"]
    _import_structure["image_utils"] = ["ImageFeatureExtractionMixin"]
    _import_structure["models.beit"].extend(["BeitFeatureExtractor", "BeitImageProcessor"])
    _import_structure["models.bit"].extend(["BitImageProcessor"])
    _import_structure["models.blip"].extend(["BlipImageProcessor"])
    _import_structure["models.bridgetower"].append("BridgeTowerImageProcessor")
    _import_structure["models.chinese_clip"].extend(["ChineseCLIPFeatureExtractor", "ChineseCLIPImageProcessor"])
    _import_structure["models.clip"].extend(["CLIPFeatureExtractor", "CLIPImageProcessor"])
    _import_structure["models.conditional_detr"].extend(
        ["ConditionalDetrFeatureExtractor", "ConditionalDetrImageProcessor"]
    )
    _import_structure["models.convnext"].extend(["ConvNextFeatureExtractor", "ConvNextImageProcessor"])
    _import_structure["models.deformable_detr"].extend(
        ["DeformableDetrFeatureExtractor", "DeformableDetrImageProcessor"]
    )
    _import_structure["models.deit"].extend(["DeiTFeatureExtractor", "DeiTImageProcessor"])
    _import_structure["models.deta"].append("DetaImageProcessor")
    _import_structure["models.detr"].extend(["DetrFeatureExtractor", "DetrImageProcessor"])
    _import_structure["models.donut"].extend(["DonutFeatureExtractor", "DonutImageProcessor"])
    _import_structure["models.dpt"].extend(["DPTFeatureExtractor", "DPTImageProcessor"])
    _import_structure["models.efficientformer"].append("EfficientFormerImageProcessor")
    _import_structure["models.efficientnet"].append("EfficientNetImageProcessor")
    _import_structure["models.flava"].extend(["FlavaFeatureExtractor", "FlavaImageProcessor", "FlavaProcessor"])
    _import_structure["models.fuyu"].extend(["FuyuImageProcessor", "FuyuProcessor"])
    _import_structure["models.glpn"].extend(["GLPNFeatureExtractor", "GLPNImageProcessor"])
    _import_structure["models.grounding_dino"].extend(["GroundingDinoImageProcessor"])
    _import_structure["models.idefics"].extend(["IdeficsImageProcessor"])
    _import_structure["models.imagegpt"].extend(["ImageGPTFeatureExtractor", "ImageGPTImageProcessor"])
    _import_structure["models.layoutlmv2"].extend(["LayoutLMv2FeatureExtractor", "LayoutLMv2ImageProcessor"])
    _import_structure["models.layoutlmv3"].extend(["LayoutLMv3FeatureExtractor", "LayoutLMv3ImageProcessor"])
    _import_structure["models.levit"].extend(["LevitFeatureExtractor", "LevitImageProcessor"])
    _import_structure["models.mask2former"].append("Mask2FormerImageProcessor")
    _import_structure["models.maskformer"].extend(["MaskFormerFeatureExtractor", "MaskFormerImageProcessor"])
    _import_structure["models.mobilenet_v1"].extend(["MobileNetV1FeatureExtractor", "MobileNetV1ImageProcessor"])
    _import_structure["models.mobilenet_v2"].extend(["MobileNetV2FeatureExtractor", "MobileNetV2ImageProcessor"])
    _import_structure["models.mobilevit"].extend(["MobileViTFeatureExtractor", "MobileViTImageProcessor"])
    _import_structure["models.nougat"].append("NougatImageProcessor")
    _import_structure["models.oneformer"].extend(["OneFormerImageProcessor"])
    _import_structure["models.owlv2"].append("Owlv2ImageProcessor")
    _import_structure["models.owlvit"].extend(["OwlViTFeatureExtractor", "OwlViTImageProcessor"])
    _import_structure["models.perceiver"].extend(["PerceiverFeatureExtractor", "PerceiverImageProcessor"])
    _import_structure["models.pix2struct"].extend(["Pix2StructImageProcessor"])
    _import_structure["models.poolformer"].extend(["PoolFormerFeatureExtractor", "PoolFormerImageProcessor"])
    _import_structure["models.pvt"].extend(["PvtImageProcessor"])
    _import_structure["models.sam"].extend(["SamImageProcessor"])
    _import_structure["models.segformer"].extend(["SegformerFeatureExtractor", "SegformerImageProcessor"])
    _import_structure["models.swin2sr"].append("Swin2SRImageProcessor")
    _import_structure["models.tvlt"].append("TvltImageProcessor")
    _import_structure["models.tvp"].append("TvpImageProcessor")
    _import_structure["models.videomae"].extend(["VideoMAEFeatureExtractor", "VideoMAEImageProcessor"])
    _import_structure["models.vilt"].extend(["ViltFeatureExtractor", "ViltImageProcessor", "ViltProcessor"])
    _import_structure["models.vit"].extend(["ViTFeatureExtractor", "ViTImageProcessor"])
    _import_structure["models.vit_hybrid"].extend(["ViTHybridImageProcessor"])
    _import_structure["models.vitmatte"].append("VitMatteImageProcessor")
    _import_structure["models.vivit"].append("VivitImageProcessor")
    _import_structure["models.yolos"].extend(["YolosFeatureExtractor", "YolosImageProcessor"])


# PyTorch-backed objects
try:
    if not is_torch_available():
        raise OptionalDependencyNotAvailable()
except OptionalDependencyNotAvailable:
    from .utils import dummy_pt_objects

    _import_structure["utils.dummy_pt_objects"] = [name for name in dir(dummy_pt_objects) if not name.startswith("_")]
else:
    _import_structure["activations"] = []
    _import_structure["benchmark.benchmark"] = ["PyTorchBenchmark"]
    _import_structure["benchmark.benchmark_args"] = ["PyTorchBenchmarkArguments"]
    _import_structure["cache_utils"] = ["Cache", "DynamicCache", "SinkCache"]
    _import_structure["data.datasets"] = [
        "GlueDataset",
        "GlueDataTrainingArguments",
        "LineByLineTextDataset",
        "LineByLineWithRefDataset",
        "LineByLineWithSOPTextDataset",
        "SquadDataset",
        "SquadDataTrainingArguments",
        "TextDataset",
        "TextDatasetForNextSentencePrediction",
    ]
    _import_structure["generation"].extend(
        [
            "AlternatingCodebooksLogitsProcessor",
            "BeamScorer",
            "BeamSearchScorer",
            "ClassifierFreeGuidanceLogitsProcessor",
            "ConstrainedBeamSearchScorer",
            "Constraint",
            "ConstraintListState",
            "DisjunctiveConstraint",
            "EncoderNoRepeatNGramLogitsProcessor",
            "EncoderRepetitionPenaltyLogitsProcessor",
            "EpsilonLogitsWarper",
            "EtaLogitsWarper",
            "ExponentialDecayLengthPenalty",
            "ForcedBOSTokenLogitsProcessor",
            "ForcedEOSTokenLogitsProcessor",
            "ForceTokensLogitsProcessor",
            "GenerationMixin",
            "HammingDiversityLogitsProcessor",
            "InfNanRemoveLogitsProcessor",
            "LogitNormalization",
            "LogitsProcessor",
            "LogitsProcessorList",
            "LogitsWarper",
            "MaxLengthCriteria",
            "MaxTimeCriteria",
            "MinLengthLogitsProcessor",
            "MinNewTokensLengthLogitsProcessor",
            "NoBadWordsLogitsProcessor",
            "NoRepeatNGramLogitsProcessor",
            "PhrasalConstraint",
            "PrefixConstrainedLogitsProcessor",
            "RepetitionPenaltyLogitsProcessor",
            "SequenceBiasLogitsProcessor",
            "StoppingCriteria",
            "StoppingCriteriaList",
            "SuppressTokensAtBeginLogitsProcessor",
            "SuppressTokensLogitsProcessor",
            "TemperatureLogitsWarper",
            "TopKLogitsWarper",
            "TopPLogitsWarper",
            "TypicalLogitsWarper",
            "UnbatchedClassifierFreeGuidanceLogitsProcessor",
            "WhisperTimeStampLogitsProcessor",
            "top_k_top_p_filtering",
        ]
    )
    _import_structure["generation_utils"] = []
    _import_structure["modeling_outputs"] = []
    _import_structure["modeling_utils"] = ["PreTrainedModel"]

    # PyTorch models structure

    _import_structure["models.albert"].extend(
        [
            "ALBERT_PRETRAINED_MODEL_ARCHIVE_LIST",
            "AlbertForMaskedLM",
            "AlbertForMultipleChoice",
            "AlbertForPreTraining",
            "AlbertForQuestionAnswering",
            "AlbertForSequenceClassification",
            "AlbertForTokenClassification",
            "AlbertModel",
            "AlbertPreTrainedModel",
            "load_tf_weights_in_albert",
        ]
    )
    _import_structure["models.align"].extend(
        [
            "ALIGN_PRETRAINED_MODEL_ARCHIVE_LIST",
            "AlignModel",
            "AlignPreTrainedModel",
            "AlignTextModel",
            "AlignVisionModel",
        ]
    )
    _import_structure["models.altclip"].extend(
        [
            "ALTCLIP_PRETRAINED_MODEL_ARCHIVE_LIST",
            "AltCLIPModel",
            "AltCLIPPreTrainedModel",
            "AltCLIPTextModel",
            "AltCLIPVisionModel",
        ]
    )
    _import_structure["models.audio_spectrogram_transformer"].extend(
        [
            "AUDIO_SPECTROGRAM_TRANSFORMER_PRETRAINED_MODEL_ARCHIVE_LIST",
            "ASTForAudioClassification",
            "ASTModel",
            "ASTPreTrainedModel",
        ]
    )
    _import_structure["models.auto"].extend(
        [
            "MODEL_FOR_AUDIO_CLASSIFICATION_MAPPING",
            "MODEL_FOR_AUDIO_FRAME_CLASSIFICATION_MAPPING",
            "MODEL_FOR_AUDIO_XVECTOR_MAPPING",
            "MODEL_FOR_BACKBONE_MAPPING",
            "MODEL_FOR_CAUSAL_IMAGE_MODELING_MAPPING",
            "MODEL_FOR_CAUSAL_LM_MAPPING",
            "MODEL_FOR_CTC_MAPPING",
            "MODEL_FOR_DEPTH_ESTIMATION_MAPPING",
            "MODEL_FOR_DOCUMENT_QUESTION_ANSWERING_MAPPING",
            "MODEL_FOR_IMAGE_CLASSIFICATION_MAPPING",
            "MODEL_FOR_IMAGE_SEGMENTATION_MAPPING",
            "MODEL_FOR_IMAGE_TO_IMAGE_MAPPING",
            "MODEL_FOR_INSTANCE_SEGMENTATION_MAPPING",
            "MODEL_FOR_MASKED_IMAGE_MODELING_MAPPING",
            "MODEL_FOR_MASKED_LM_MAPPING",
            "MODEL_FOR_MASK_GENERATION_MAPPING",
            "MODEL_FOR_MULTIPLE_CHOICE_MAPPING",
            "MODEL_FOR_NEXT_SENTENCE_PREDICTION_MAPPING",
            "MODEL_FOR_OBJECT_DETECTION_MAPPING",
            "MODEL_FOR_PRETRAINING_MAPPING",
            "MODEL_FOR_QUESTION_ANSWERING_MAPPING",
            "MODEL_FOR_SEMANTIC_SEGMENTATION_MAPPING",
            "MODEL_FOR_SEQ_TO_SEQ_CAUSAL_LM_MAPPING",
            "MODEL_FOR_SEQUENCE_CLASSIFICATION_MAPPING",
            "MODEL_FOR_SPEECH_SEQ_2_SEQ_MAPPING",
            "MODEL_FOR_TABLE_QUESTION_ANSWERING_MAPPING",
            "MODEL_FOR_TEXT_ENCODING_MAPPING",
            "MODEL_FOR_TEXT_TO_SPECTROGRAM_MAPPING",
            "MODEL_FOR_TEXT_TO_WAVEFORM_MAPPING",
            "MODEL_FOR_TIME_SERIES_CLASSIFICATION_MAPPING",
            "MODEL_FOR_TIME_SERIES_REGRESSION_MAPPING",
            "MODEL_FOR_TOKEN_CLASSIFICATION_MAPPING",
            "MODEL_FOR_UNIVERSAL_SEGMENTATION_MAPPING",
            "MODEL_FOR_VIDEO_CLASSIFICATION_MAPPING",
            "MODEL_FOR_VISION_2_SEQ_MAPPING",
            "MODEL_FOR_VISUAL_QUESTION_ANSWERING_MAPPING",
            "MODEL_FOR_ZERO_SHOT_IMAGE_CLASSIFICATION_MAPPING",
            "MODEL_FOR_ZERO_SHOT_OBJECT_DETECTION_MAPPING",
            "MODEL_MAPPING",
            "MODEL_WITH_LM_HEAD_MAPPING",
            "AutoBackbone",
            "AutoModel",
            "AutoModelForAudioClassification",
            "AutoModelForAudioFrameClassification",
            "AutoModelForAudioXVector",
            "AutoModelForCausalLM",
            "AutoModelForCTC",
            "AutoModelForDepthEstimation",
            "AutoModelForDocumentQuestionAnswering",
            "AutoModelForImageClassification",
            "AutoModelForImageSegmentation",
            "AutoModelForImageToImage",
            "AutoModelForInstanceSegmentation",
            "AutoModelForMaskedImageModeling",
            "AutoModelForMaskedLM",
            "AutoModelForMaskGeneration",
            "AutoModelForMultipleChoice",
            "AutoModelForNextSentencePrediction",
            "AutoModelForObjectDetection",
            "AutoModelForPreTraining",
            "AutoModelForQuestionAnswering",
            "AutoModelForSemanticSegmentation",
            "AutoModelForSeq2SeqLM",
            "AutoModelForSequenceClassification",
            "AutoModelForSpeechSeq2Seq",
            "AutoModelForTableQuestionAnswering",
            "AutoModelForTextEncoding",
            "AutoModelForTextToSpectrogram",
            "AutoModelForTextToWaveform",
            "AutoModelForTokenClassification",
            "AutoModelForUniversalSegmentation",
            "AutoModelForVideoClassification",
            "AutoModelForVision2Seq",
            "AutoModelForVisualQuestionAnswering",
            "AutoModelForZeroShotImageClassification",
            "AutoModelForZeroShotObjectDetection",
            "AutoModelWithLMHead",
        ]
    )
    _import_structure["models.autoformer"].extend(
        [
            "AUTOFORMER_PRETRAINED_MODEL_ARCHIVE_LIST",
            "AutoformerForPrediction",
            "AutoformerModel",
            "AutoformerPreTrainedModel",
        ]
    )
    _import_structure["models.bark"].extend(
        [
            "BARK_PRETRAINED_MODEL_ARCHIVE_LIST",
            "BarkCausalModel",
            "BarkCoarseModel",
            "BarkFineModel",
            "BarkModel",
            "BarkPreTrainedModel",
            "BarkSemanticModel",
        ]
    )
    _import_structure["models.bart"].extend(
        [
            "BART_PRETRAINED_MODEL_ARCHIVE_LIST",
            "BartForCausalLM",
            "BartForConditionalGeneration",
            "BartForQuestionAnswering",
            "BartForSequenceClassification",
            "BartModel",
            "BartPretrainedModel",
            "BartPreTrainedModel",
            "PretrainedBartModel",
        ]
    )
    _import_structure["models.beit"].extend(
        [
            "BEIT_PRETRAINED_MODEL_ARCHIVE_LIST",
            "BeitBackbone",
            "BeitForImageClassification",
            "BeitForMaskedImageModeling",
            "BeitForSemanticSegmentation",
            "BeitModel",
            "BeitPreTrainedModel",
        ]
    )
    _import_structure["models.bert"].extend(
        [
            "BERT_PRETRAINED_MODEL_ARCHIVE_LIST",
            "BertForMaskedLM",
            "BertForMultipleChoice",
            "BertForNextSentencePrediction",
            "BertForPreTraining",
            "BertForQuestionAnswering",
            "BertForSequenceClassification",
            "BertForTokenClassification",
            "BertLayer",
            "BertLMHeadModel",
            "BertModel",
            "BertPreTrainedModel",
            "load_tf_weights_in_bert",
        ]
    )
    _import_structure["models.bert_generation"].extend(
        [
            "BertGenerationDecoder",
            "BertGenerationEncoder",
            "BertGenerationPreTrainedModel",
            "load_tf_weights_in_bert_generation",
        ]
    )
    _import_structure["models.big_bird"].extend(
        [
            "BIG_BIRD_PRETRAINED_MODEL_ARCHIVE_LIST",
            "BigBirdForCausalLM",
            "BigBirdForMaskedLM",
            "BigBirdForMultipleChoice",
            "BigBirdForPreTraining",
            "BigBirdForQuestionAnswering",
            "BigBirdForSequenceClassification",
            "BigBirdForTokenClassification",
            "BigBirdLayer",
            "BigBirdModel",
            "BigBirdPreTrainedModel",
            "load_tf_weights_in_big_bird",
        ]
    )
    _import_structure["models.bigbird_pegasus"].extend(
        [
            "BIGBIRD_PEGASUS_PRETRAINED_MODEL_ARCHIVE_LIST",
            "BigBirdPegasusForCausalLM",
            "BigBirdPegasusForConditionalGeneration",
            "BigBirdPegasusForQuestionAnswering",
            "BigBirdPegasusForSequenceClassification",
            "BigBirdPegasusModel",
            "BigBirdPegasusPreTrainedModel",
        ]
    )
    _import_structure["models.biogpt"].extend(
        [
            "BIOGPT_PRETRAINED_MODEL_ARCHIVE_LIST",
            "BioGptForCausalLM",
            "BioGptForSequenceClassification",
            "BioGptForTokenClassification",
            "BioGptModel",
            "BioGptPreTrainedModel",
        ]
    )
    _import_structure["models.bit"].extend(
        [
            "BIT_PRETRAINED_MODEL_ARCHIVE_LIST",
            "BitBackbone",
            "BitForImageClassification",
            "BitModel",
            "BitPreTrainedModel",
        ]
    )
    _import_structure["models.blenderbot"].extend(
        [
            "BLENDERBOT_PRETRAINED_MODEL_ARCHIVE_LIST",
            "BlenderbotForCausalLM",
            "BlenderbotForConditionalGeneration",
            "BlenderbotModel",
            "BlenderbotPreTrainedModel",
        ]
    )
    _import_structure["models.blenderbot_small"].extend(
        [
            "BLENDERBOT_SMALL_PRETRAINED_MODEL_ARCHIVE_LIST",
            "BlenderbotSmallForCausalLM",
            "BlenderbotSmallForConditionalGeneration",
            "BlenderbotSmallModel",
            "BlenderbotSmallPreTrainedModel",
        ]
    )
    _import_structure["models.blip"].extend(
        [
            "BLIP_PRETRAINED_MODEL_ARCHIVE_LIST",
            "BlipForConditionalGeneration",
            "BlipForImageTextRetrieval",
            "BlipForQuestionAnswering",
            "BlipModel",
            "BlipPreTrainedModel",
            "BlipTextModel",
            "BlipVisionModel",
        ]
    )
    _import_structure["models.blip_2"].extend(
        [
            "BLIP_2_PRETRAINED_MODEL_ARCHIVE_LIST",
            "Blip2ForConditionalGeneration",
            "Blip2Model",
            "Blip2PreTrainedModel",
            "Blip2QFormerModel",
            "Blip2VisionModel",
        ]
    )
    _import_structure["models.bloom"].extend(
        [
            "BLOOM_PRETRAINED_MODEL_ARCHIVE_LIST",
            "BloomForCausalLM",
            "BloomForQuestionAnswering",
            "BloomForSequenceClassification",
            "BloomForTokenClassification",
            "BloomModel",
            "BloomPreTrainedModel",
        ]
    )
    _import_structure["models.bridgetower"].extend(
        [
            "BRIDGETOWER_PRETRAINED_MODEL_ARCHIVE_LIST",
            "BridgeTowerForContrastiveLearning",
            "BridgeTowerForImageAndTextRetrieval",
            "BridgeTowerForMaskedLM",
            "BridgeTowerModel",
            "BridgeTowerPreTrainedModel",
        ]
    )
    _import_structure["models.bros"].extend(
        [
            "BROS_PRETRAINED_MODEL_ARCHIVE_LIST",
            "BrosForTokenClassification",
            "BrosModel",
            "BrosPreTrainedModel",
            "BrosProcessor",
            "BrosSpadeEEForTokenClassification",
            "BrosSpadeELForTokenClassification",
        ]
    )
    _import_structure["models.camembert"].extend(
        [
            "CAMEMBERT_PRETRAINED_MODEL_ARCHIVE_LIST",
            "CamembertForCausalLM",
            "CamembertForMaskedLM",
            "CamembertForMultipleChoice",
            "CamembertForQuestionAnswering",
            "CamembertForSequenceClassification",
            "CamembertForTokenClassification",
            "CamembertModel",
            "CamembertPreTrainedModel",
        ]
    )
    _import_structure["models.canine"].extend(
        [
            "CANINE_PRETRAINED_MODEL_ARCHIVE_LIST",
            "CanineForMultipleChoice",
            "CanineForQuestionAnswering",
            "CanineForSequenceClassification",
            "CanineForTokenClassification",
            "CanineLayer",
            "CanineModel",
            "CaninePreTrainedModel",
            "load_tf_weights_in_canine",
        ]
    )
    _import_structure["models.chinese_clip"].extend(
        [
            "CHINESE_CLIP_PRETRAINED_MODEL_ARCHIVE_LIST",
            "ChineseCLIPModel",
            "ChineseCLIPPreTrainedModel",
            "ChineseCLIPTextModel",
            "ChineseCLIPVisionModel",
        ]
    )
    _import_structure["models.clap"].extend(
        [
            "CLAP_PRETRAINED_MODEL_ARCHIVE_LIST",
            "ClapAudioModel",
            "ClapAudioModelWithProjection",
            "ClapFeatureExtractor",
            "ClapModel",
            "ClapPreTrainedModel",
            "ClapTextModel",
            "ClapTextModelWithProjection",
        ]
    )
    _import_structure["models.clip"].extend(
        [
            "CLIP_PRETRAINED_MODEL_ARCHIVE_LIST",
            "CLIPModel",
            "CLIPPreTrainedModel",
            "CLIPTextModel",
            "CLIPTextModelWithProjection",
            "CLIPVisionModel",
            "CLIPVisionModelWithProjection",
        ]
    )
    _import_structure["models.clipseg"].extend(
        [
            "CLIPSEG_PRETRAINED_MODEL_ARCHIVE_LIST",
            "CLIPSegForImageSegmentation",
            "CLIPSegModel",
            "CLIPSegPreTrainedModel",
            "CLIPSegTextModel",
            "CLIPSegVisionModel",
        ]
    )
    _import_structure["models.clvp"].extend(
        [
            "CLVP_PRETRAINED_MODEL_ARCHIVE_LIST",
            "ClvpDecoder",
            "ClvpEncoder",
            "ClvpForCausalLM",
            "ClvpModel",
            "ClvpModelForConditionalGeneration",
            "ClvpPreTrainedModel",
        ]
    )
    _import_structure["models.codegen"].extend(
        [
            "CODEGEN_PRETRAINED_MODEL_ARCHIVE_LIST",
            "CodeGenForCausalLM",
            "CodeGenModel",
            "CodeGenPreTrainedModel",
        ]
    )
    _import_structure["models.conditional_detr"].extend(
        [
            "CONDITIONAL_DETR_PRETRAINED_MODEL_ARCHIVE_LIST",
            "ConditionalDetrForObjectDetection",
            "ConditionalDetrForSegmentation",
            "ConditionalDetrModel",
            "ConditionalDetrPreTrainedModel",
        ]
    )
    _import_structure["models.convbert"].extend(
        [
            "CONVBERT_PRETRAINED_MODEL_ARCHIVE_LIST",
            "ConvBertForMaskedLM",
            "ConvBertForMultipleChoice",
            "ConvBertForQuestionAnswering",
            "ConvBertForSequenceClassification",
            "ConvBertForTokenClassification",
            "ConvBertLayer",
            "ConvBertModel",
            "ConvBertPreTrainedModel",
            "load_tf_weights_in_convbert",
        ]
    )
    _import_structure["models.convnext"].extend(
        [
            "CONVNEXT_PRETRAINED_MODEL_ARCHIVE_LIST",
            "ConvNextBackbone",
            "ConvNextForImageClassification",
            "ConvNextModel",
            "ConvNextPreTrainedModel",
        ]
    )
    _import_structure["models.convnextv2"].extend(
        [
            "CONVNEXTV2_PRETRAINED_MODEL_ARCHIVE_LIST",
            "ConvNextV2Backbone",
            "ConvNextV2ForImageClassification",
            "ConvNextV2Model",
            "ConvNextV2PreTrainedModel",
        ]
    )
    _import_structure["models.cpmant"].extend(
        [
            "CPMANT_PRETRAINED_MODEL_ARCHIVE_LIST",
            "CpmAntForCausalLM",
            "CpmAntModel",
            "CpmAntPreTrainedModel",
        ]
    )
    _import_structure["models.ctrl"].extend(
        [
            "CTRL_PRETRAINED_MODEL_ARCHIVE_LIST",
            "CTRLForSequenceClassification",
            "CTRLLMHeadModel",
            "CTRLModel",
            "CTRLPreTrainedModel",
        ]
    )
    _import_structure["models.cvt"].extend(
        [
            "CVT_PRETRAINED_MODEL_ARCHIVE_LIST",
            "CvtForImageClassification",
            "CvtModel",
            "CvtPreTrainedModel",
        ]
    )
    _import_structure["models.data2vec"].extend(
        [
            "DATA2VEC_AUDIO_PRETRAINED_MODEL_ARCHIVE_LIST",
            "DATA2VEC_TEXT_PRETRAINED_MODEL_ARCHIVE_LIST",
            "DATA2VEC_VISION_PRETRAINED_MODEL_ARCHIVE_LIST",
            "Data2VecAudioForAudioFrameClassification",
            "Data2VecAudioForCTC",
            "Data2VecAudioForSequenceClassification",
            "Data2VecAudioForXVector",
            "Data2VecAudioModel",
            "Data2VecAudioPreTrainedModel",
            "Data2VecTextForCausalLM",
            "Data2VecTextForMaskedLM",
            "Data2VecTextForMultipleChoice",
            "Data2VecTextForQuestionAnswering",
            "Data2VecTextForSequenceClassification",
            "Data2VecTextForTokenClassification",
            "Data2VecTextModel",
            "Data2VecTextPreTrainedModel",
            "Data2VecVisionForImageClassification",
            "Data2VecVisionForSemanticSegmentation",
            "Data2VecVisionModel",
            "Data2VecVisionPreTrainedModel",
        ]
    )
    _import_structure["models.deberta"].extend(
        [
            "DEBERTA_PRETRAINED_MODEL_ARCHIVE_LIST",
            "DebertaForMaskedLM",
            "DebertaForQuestionAnswering",
            "DebertaForSequenceClassification",
            "DebertaForTokenClassification",
            "DebertaModel",
            "DebertaPreTrainedModel",
        ]
    )
    _import_structure["models.deberta_v2"].extend(
        [
            "DEBERTA_V2_PRETRAINED_MODEL_ARCHIVE_LIST",
            "DebertaV2ForMaskedLM",
            "DebertaV2ForMultipleChoice",
            "DebertaV2ForQuestionAnswering",
            "DebertaV2ForSequenceClassification",
            "DebertaV2ForTokenClassification",
            "DebertaV2Model",
            "DebertaV2PreTrainedModel",
        ]
    )
    _import_structure["models.decision_transformer"].extend(
        [
            "DECISION_TRANSFORMER_PRETRAINED_MODEL_ARCHIVE_LIST",
            "DecisionTransformerGPT2Model",
            "DecisionTransformerGPT2PreTrainedModel",
            "DecisionTransformerModel",
            "DecisionTransformerPreTrainedModel",
        ]
    )
    _import_structure["models.deformable_detr"].extend(
        [
            "DEFORMABLE_DETR_PRETRAINED_MODEL_ARCHIVE_LIST",
            "DeformableDetrForObjectDetection",
            "DeformableDetrModel",
            "DeformableDetrPreTrainedModel",
        ]
    )
    _import_structure["models.deit"].extend(
        [
            "DEIT_PRETRAINED_MODEL_ARCHIVE_LIST",
            "DeiTForImageClassification",
            "DeiTForImageClassificationWithTeacher",
            "DeiTForMaskedImageModeling",
            "DeiTModel",
            "DeiTPreTrainedModel",
        ]
    )
    _import_structure["models.deprecated.mctct"].extend(
        [
            "MCTCT_PRETRAINED_MODEL_ARCHIVE_LIST",
            "MCTCTForCTC",
            "MCTCTModel",
            "MCTCTPreTrainedModel",
        ]
    )
    _import_structure["models.deprecated.mmbt"].extend(["MMBTForClassification", "MMBTModel", "ModalEmbeddings"])
    _import_structure["models.deprecated.open_llama"].extend(
        [
            "OpenLlamaForCausalLM",
            "OpenLlamaForSequenceClassification",
            "OpenLlamaModel",
            "OpenLlamaPreTrainedModel",
        ]
    )
    _import_structure["models.deprecated.retribert"].extend(
        [
            "RETRIBERT_PRETRAINED_MODEL_ARCHIVE_LIST",
            "RetriBertModel",
            "RetriBertPreTrainedModel",
        ]
    )
    _import_structure["models.deprecated.trajectory_transformer"].extend(
        [
            "TRAJECTORY_TRANSFORMER_PRETRAINED_MODEL_ARCHIVE_LIST",
            "TrajectoryTransformerModel",
            "TrajectoryTransformerPreTrainedModel",
        ]
    )
    _import_structure["models.deprecated.transfo_xl"].extend(
        [
            "TRANSFO_XL_PRETRAINED_MODEL_ARCHIVE_LIST",
            "AdaptiveEmbedding",
            "TransfoXLForSequenceClassification",
            "TransfoXLLMHeadModel",
            "TransfoXLModel",
            "TransfoXLPreTrainedModel",
            "load_tf_weights_in_transfo_xl",
        ]
    )
    _import_structure["models.deprecated.van"].extend(
        [
            "VAN_PRETRAINED_MODEL_ARCHIVE_LIST",
            "VanForImageClassification",
            "VanModel",
            "VanPreTrainedModel",
        ]
    )
    _import_structure["models.deta"].extend(
        [
            "DETA_PRETRAINED_MODEL_ARCHIVE_LIST",
            "DetaForObjectDetection",
            "DetaModel",
            "DetaPreTrainedModel",
        ]
    )
    _import_structure["models.detr"].extend(
        [
            "DETR_PRETRAINED_MODEL_ARCHIVE_LIST",
            "DetrForObjectDetection",
            "DetrForSegmentation",
            "DetrModel",
            "DetrPreTrainedModel",
        ]
    )
    _import_structure["models.dinat"].extend(
        [
            "DINAT_PRETRAINED_MODEL_ARCHIVE_LIST",
            "DinatBackbone",
            "DinatForImageClassification",
            "DinatModel",
            "DinatPreTrainedModel",
        ]
    )
    _import_structure["models.dinov2"].extend(
        [
            "DINOV2_PRETRAINED_MODEL_ARCHIVE_LIST",
            "Dinov2Backbone",
            "Dinov2ForImageClassification",
            "Dinov2Model",
            "Dinov2PreTrainedModel",
        ]
    )
    _import_structure["models.distilbert"].extend(
        [
            "DISTILBERT_PRETRAINED_MODEL_ARCHIVE_LIST",
            "DistilBertForMaskedLM",
            "DistilBertForMultipleChoice",
            "DistilBertForQuestionAnswering",
            "DistilBertForSequenceClassification",
            "DistilBertForTokenClassification",
            "DistilBertModel",
            "DistilBertPreTrainedModel",
        ]
    )
    _import_structure["models.donut"].extend(
        [
            "DONUT_SWIN_PRETRAINED_MODEL_ARCHIVE_LIST",
            "DonutSwinModel",
            "DonutSwinPreTrainedModel",
        ]
    )
    _import_structure["models.dpr"].extend(
        [
            "DPR_CONTEXT_ENCODER_PRETRAINED_MODEL_ARCHIVE_LIST",
            "DPR_QUESTION_ENCODER_PRETRAINED_MODEL_ARCHIVE_LIST",
            "DPR_READER_PRETRAINED_MODEL_ARCHIVE_LIST",
            "DPRContextEncoder",
            "DPRPretrainedContextEncoder",
            "DPRPreTrainedModel",
            "DPRPretrainedQuestionEncoder",
            "DPRPretrainedReader",
            "DPRQuestionEncoder",
            "DPRReader",
        ]
    )
    _import_structure["models.dpt"].extend(
        [
            "DPT_PRETRAINED_MODEL_ARCHIVE_LIST",
            "DPTForDepthEstimation",
            "DPTForSemanticSegmentation",
            "DPTModel",
            "DPTPreTrainedModel",
        ]
    )
    _import_structure["models.efficientformer"].extend(
        [
            "EFFICIENTFORMER_PRETRAINED_MODEL_ARCHIVE_LIST",
            "EfficientFormerForImageClassification",
            "EfficientFormerForImageClassificationWithTeacher",
            "EfficientFormerModel",
            "EfficientFormerPreTrainedModel",
        ]
    )
    _import_structure["models.efficientnet"].extend(
        [
            "EFFICIENTNET_PRETRAINED_MODEL_ARCHIVE_LIST",
            "EfficientNetForImageClassification",
            "EfficientNetModel",
            "EfficientNetPreTrainedModel",
        ]
    )
    _import_structure["models.electra"].extend(
        [
            "ELECTRA_PRETRAINED_MODEL_ARCHIVE_LIST",
            "ElectraForCausalLM",
            "ElectraForMaskedLM",
            "ElectraForMultipleChoice",
            "ElectraForPreTraining",
            "ElectraForQuestionAnswering",
            "ElectraForSequenceClassification",
            "ElectraForTokenClassification",
            "ElectraModel",
            "ElectraPreTrainedModel",
            "load_tf_weights_in_electra",
        ]
    )
    _import_structure["models.encodec"].extend(
        [
            "ENCODEC_PRETRAINED_MODEL_ARCHIVE_LIST",
            "EncodecModel",
            "EncodecPreTrainedModel",
        ]
    )
    _import_structure["models.encoder_decoder"].append("EncoderDecoderModel")
    _import_structure["models.ernie"].extend(
        [
            "ERNIE_PRETRAINED_MODEL_ARCHIVE_LIST",
            "ErnieForCausalLM",
            "ErnieForMaskedLM",
            "ErnieForMultipleChoice",
            "ErnieForNextSentencePrediction",
            "ErnieForPreTraining",
            "ErnieForQuestionAnswering",
            "ErnieForSequenceClassification",
            "ErnieForTokenClassification",
            "ErnieModel",
            "ErniePreTrainedModel",
        ]
    )
    _import_structure["models.ernie_m"].extend(
        [
            "ERNIE_M_PRETRAINED_MODEL_ARCHIVE_LIST",
            "ErnieMForInformationExtraction",
            "ErnieMForMultipleChoice",
            "ErnieMForQuestionAnswering",
            "ErnieMForSequenceClassification",
            "ErnieMForTokenClassification",
            "ErnieMModel",
            "ErnieMPreTrainedModel",
        ]
    )
    _import_structure["models.esm"].extend(
        [
            "ESM_PRETRAINED_MODEL_ARCHIVE_LIST",
            "EsmFoldPreTrainedModel",
            "EsmForMaskedLM",
            "EsmForProteinFolding",
            "EsmForSequenceClassification",
            "EsmForTokenClassification",
            "EsmModel",
            "EsmPreTrainedModel",
        ]
    )
    _import_structure["models.falcon"].extend(
        [
            "FALCON_PRETRAINED_MODEL_ARCHIVE_LIST",
            "FalconForCausalLM",
            "FalconForQuestionAnswering",
            "FalconForSequenceClassification",
            "FalconForTokenClassification",
            "FalconModel",
            "FalconPreTrainedModel",
        ]
    )
    _import_structure["models.flaubert"].extend(
        [
            "FLAUBERT_PRETRAINED_MODEL_ARCHIVE_LIST",
            "FlaubertForMultipleChoice",
            "FlaubertForQuestionAnswering",
            "FlaubertForQuestionAnsweringSimple",
            "FlaubertForSequenceClassification",
            "FlaubertForTokenClassification",
            "FlaubertModel",
            "FlaubertPreTrainedModel",
            "FlaubertWithLMHeadModel",
        ]
    )
    _import_structure["models.flava"].extend(
        [
            "FLAVA_PRETRAINED_MODEL_ARCHIVE_LIST",
            "FlavaForPreTraining",
            "FlavaImageCodebook",
            "FlavaImageModel",
            "FlavaModel",
            "FlavaMultimodalModel",
            "FlavaPreTrainedModel",
            "FlavaTextModel",
        ]
    )
    _import_structure["models.fnet"].extend(
        [
            "FNET_PRETRAINED_MODEL_ARCHIVE_LIST",
            "FNetForMaskedLM",
            "FNetForMultipleChoice",
            "FNetForNextSentencePrediction",
            "FNetForPreTraining",
            "FNetForQuestionAnswering",
            "FNetForSequenceClassification",
            "FNetForTokenClassification",
            "FNetLayer",
            "FNetModel",
            "FNetPreTrainedModel",
        ]
    )
    _import_structure["models.focalnet"].extend(
        [
            "FOCALNET_PRETRAINED_MODEL_ARCHIVE_LIST",
            "FocalNetBackbone",
            "FocalNetForImageClassification",
            "FocalNetForMaskedImageModeling",
            "FocalNetModel",
            "FocalNetPreTrainedModel",
        ]
    )
    _import_structure["models.fsmt"].extend(["FSMTForConditionalGeneration", "FSMTModel", "PretrainedFSMTModel"])
    _import_structure["models.funnel"].extend(
        [
            "FUNNEL_PRETRAINED_MODEL_ARCHIVE_LIST",
            "FunnelBaseModel",
            "FunnelForMaskedLM",
            "FunnelForMultipleChoice",
            "FunnelForPreTraining",
            "FunnelForQuestionAnswering",
            "FunnelForSequenceClassification",
            "FunnelForTokenClassification",
            "FunnelModel",
            "FunnelPreTrainedModel",
            "load_tf_weights_in_funnel",
        ]
    )
    _import_structure["models.fuyu"].extend(["FuyuForCausalLM", "FuyuPreTrainedModel"])
    _import_structure["models.git"].extend(
        [
            "GIT_PRETRAINED_MODEL_ARCHIVE_LIST",
            "GitForCausalLM",
            "GitModel",
            "GitPreTrainedModel",
            "GitVisionModel",
        ]
    )
    _import_structure["models.glpn"].extend(
        [
            "GLPN_PRETRAINED_MODEL_ARCHIVE_LIST",
            "GLPNForDepthEstimation",
            "GLPNModel",
            "GLPNPreTrainedModel",
        ]
    )
    _import_structure["models.gpt2"].extend(
        [
            "GPT2_PRETRAINED_MODEL_ARCHIVE_LIST",
            "GPT2DoubleHeadsModel",
            "GPT2ForQuestionAnswering",
            "GPT2ForSequenceClassification",
            "GPT2ForTokenClassification",
            "GPT2LMHeadModel",
            "GPT2Model",
            "GPT2PreTrainedModel",
            "load_tf_weights_in_gpt2",
        ]
    )
    _import_structure["models.gpt_bigcode"].extend(
        [
            "GPT_BIGCODE_PRETRAINED_MODEL_ARCHIVE_LIST",
            "GPTBigCodeForCausalLM",
            "GPTBigCodeForSequenceClassification",
            "GPTBigCodeForTokenClassification",
            "GPTBigCodeModel",
            "GPTBigCodePreTrainedModel",
        ]
    )
    _import_structure["models.gpt_neo"].extend(
        [
            "GPT_NEO_PRETRAINED_MODEL_ARCHIVE_LIST",
            "GPTNeoForCausalLM",
            "GPTNeoForQuestionAnswering",
            "GPTNeoForSequenceClassification",
            "GPTNeoForTokenClassification",
            "GPTNeoModel",
            "GPTNeoPreTrainedModel",
            "load_tf_weights_in_gpt_neo",
        ]
    )
    _import_structure["models.gpt_neox"].extend(
        [
            "GPT_NEOX_PRETRAINED_MODEL_ARCHIVE_LIST",
            "GPTNeoXForCausalLM",
            "GPTNeoXForQuestionAnswering",
            "GPTNeoXForSequenceClassification",
            "GPTNeoXForTokenClassification",
            "GPTNeoXLayer",
            "GPTNeoXModel",
            "GPTNeoXPreTrainedModel",
        ]
    )
    _import_structure["models.gpt_neox_japanese"].extend(
        [
            "GPT_NEOX_JAPANESE_PRETRAINED_MODEL_ARCHIVE_LIST",
            "GPTNeoXJapaneseForCausalLM",
            "GPTNeoXJapaneseLayer",
            "GPTNeoXJapaneseModel",
            "GPTNeoXJapanesePreTrainedModel",
        ]
    )
    _import_structure["models.gptj"].extend(
        [
            "GPTJ_PRETRAINED_MODEL_ARCHIVE_LIST",
            "GPTJForCausalLM",
            "GPTJForQuestionAnswering",
            "GPTJForSequenceClassification",
            "GPTJModel",
            "GPTJPreTrainedModel",
        ]
    )
    _import_structure["models.gptsan_japanese"].extend(
        [
            "GPTSAN_JAPANESE_PRETRAINED_MODEL_ARCHIVE_LIST",
            "GPTSanJapaneseForConditionalGeneration",
            "GPTSanJapaneseModel",
            "GPTSanJapanesePreTrainedModel",
        ]
    )
    _import_structure["models.graphormer"].extend(
        [
            "GRAPHORMER_PRETRAINED_MODEL_ARCHIVE_LIST",
            "GraphormerForGraphClassification",
            "GraphormerModel",
            "GraphormerPreTrainedModel",
        ]
    )
    _import_structure["models.grounding_dino"].extend(
        [
            "GROUNDING_DINO_PRETRAINED_MODEL_ARCHIVE_LIST",
            "GroundingDinoForObjectDetection",
            "GroundingDinoModel",
            "GroundingDinoPreTrainedModel",
        ]
    )
    _import_structure["models.groupvit"].extend(
        [
            "GROUPVIT_PRETRAINED_MODEL_ARCHIVE_LIST",
            "GroupViTModel",
            "GroupViTPreTrainedModel",
            "GroupViTTextModel",
            "GroupViTVisionModel",
        ]
    )
    _import_structure["models.hubert"].extend(
        [
            "HUBERT_PRETRAINED_MODEL_ARCHIVE_LIST",
            "HubertForCTC",
            "HubertForSequenceClassification",
            "HubertModel",
            "HubertPreTrainedModel",
        ]
    )
    _import_structure["models.ibert"].extend(
        [
            "IBERT_PRETRAINED_MODEL_ARCHIVE_LIST",
            "IBertForMaskedLM",
            "IBertForMultipleChoice",
            "IBertForQuestionAnswering",
            "IBertForSequenceClassification",
            "IBertForTokenClassification",
            "IBertModel",
            "IBertPreTrainedModel",
        ]
    )
    _import_structure["models.idefics"].extend(
        [
            "IDEFICS_PRETRAINED_MODEL_ARCHIVE_LIST",
            "IdeficsForVisionText2Text",
            "IdeficsModel",
            "IdeficsPreTrainedModel",
            "IdeficsProcessor",
        ]
    )
    _import_structure["models.imagegpt"].extend(
        [
            "IMAGEGPT_PRETRAINED_MODEL_ARCHIVE_LIST",
            "ImageGPTForCausalImageModeling",
            "ImageGPTForImageClassification",
            "ImageGPTModel",
            "ImageGPTPreTrainedModel",
            "load_tf_weights_in_imagegpt",
        ]
    )
    _import_structure["models.informer"].extend(
        [
            "INFORMER_PRETRAINED_MODEL_ARCHIVE_LIST",
            "InformerForPrediction",
            "InformerModel",
            "InformerPreTrainedModel",
        ]
    )
    _import_structure["models.instructblip"].extend(
        [
            "INSTRUCTBLIP_PRETRAINED_MODEL_ARCHIVE_LIST",
            "InstructBlipForConditionalGeneration",
            "InstructBlipPreTrainedModel",
            "InstructBlipQFormerModel",
            "InstructBlipVisionModel",
        ]
    )
    _import_structure["models.jukebox"].extend(
        [
            "JUKEBOX_PRETRAINED_MODEL_ARCHIVE_LIST",
            "JukeboxModel",
            "JukeboxPreTrainedModel",
            "JukeboxPrior",
            "JukeboxVQVAE",
        ]
    )
    _import_structure["models.kosmos2"].extend(
        [
            "KOSMOS2_PRETRAINED_MODEL_ARCHIVE_LIST",
            "Kosmos2ForConditionalGeneration",
            "Kosmos2Model",
            "Kosmos2PreTrainedModel",
        ]
    )
    _import_structure["models.layoutlm"].extend(
        [
            "LAYOUTLM_PRETRAINED_MODEL_ARCHIVE_LIST",
            "LayoutLMForMaskedLM",
            "LayoutLMForQuestionAnswering",
            "LayoutLMForSequenceClassification",
            "LayoutLMForTokenClassification",
            "LayoutLMModel",
            "LayoutLMPreTrainedModel",
        ]
    )
    _import_structure["models.layoutlmv2"].extend(
        [
            "LAYOUTLMV2_PRETRAINED_MODEL_ARCHIVE_LIST",
            "LayoutLMv2ForQuestionAnswering",
            "LayoutLMv2ForSequenceClassification",
            "LayoutLMv2ForTokenClassification",
            "LayoutLMv2Model",
            "LayoutLMv2PreTrainedModel",
        ]
    )
    _import_structure["models.layoutlmv3"].extend(
        [
            "LAYOUTLMV3_PRETRAINED_MODEL_ARCHIVE_LIST",
            "LayoutLMv3ForQuestionAnswering",
            "LayoutLMv3ForSequenceClassification",
            "LayoutLMv3ForTokenClassification",
            "LayoutLMv3Model",
            "LayoutLMv3PreTrainedModel",
        ]
    )
    _import_structure["models.led"].extend(
        [
            "LED_PRETRAINED_MODEL_ARCHIVE_LIST",
            "LEDForConditionalGeneration",
            "LEDForQuestionAnswering",
            "LEDForSequenceClassification",
            "LEDModel",
            "LEDPreTrainedModel",
        ]
    )
    _import_structure["models.levit"].extend(
        [
            "LEVIT_PRETRAINED_MODEL_ARCHIVE_LIST",
            "LevitForImageClassification",
            "LevitForImageClassificationWithTeacher",
            "LevitModel",
            "LevitPreTrainedModel",
        ]
    )
    _import_structure["models.lilt"].extend(
        [
            "LILT_PRETRAINED_MODEL_ARCHIVE_LIST",
            "LiltForQuestionAnswering",
            "LiltForSequenceClassification",
            "LiltForTokenClassification",
            "LiltModel",
            "LiltPreTrainedModel",
        ]
    )
    _import_structure["models.llama"].extend(
        [
            "LlamaForCausalLM",
            "LlamaForSequenceClassification",
            "LlamaModel",
            "LlamaPreTrainedModel",
        ]
    )
    _import_structure["models.llava"].extend(
        [
            "LLAVA_PRETRAINED_MODEL_ARCHIVE_LIST",
            "LlavaForConditionalGeneration",
            "LlavaPreTrainedModel",
            "LlavaProcessor",
        ]
    )
    _import_structure["models.longformer"].extend(
        [
            "LONGFORMER_PRETRAINED_MODEL_ARCHIVE_LIST",
            "LongformerForMaskedLM",
            "LongformerForMultipleChoice",
            "LongformerForQuestionAnswering",
            "LongformerForSequenceClassification",
            "LongformerForTokenClassification",
            "LongformerModel",
            "LongformerPreTrainedModel",
            "LongformerSelfAttention",
        ]
    )
    _import_structure["models.longt5"].extend(
        [
            "LONGT5_PRETRAINED_MODEL_ARCHIVE_LIST",
            "LongT5EncoderModel",
            "LongT5ForConditionalGeneration",
            "LongT5Model",
            "LongT5PreTrainedModel",
        ]
    )
    _import_structure["models.luke"].extend(
        [
            "LUKE_PRETRAINED_MODEL_ARCHIVE_LIST",
            "LukeForEntityClassification",
            "LukeForEntityPairClassification",
            "LukeForEntitySpanClassification",
            "LukeForMaskedLM",
            "LukeForMultipleChoice",
            "LukeForQuestionAnswering",
            "LukeForSequenceClassification",
            "LukeForTokenClassification",
            "LukeModel",
            "LukePreTrainedModel",
        ]
    )
    _import_structure["models.lxmert"].extend(
        [
            "LxmertEncoder",
            "LxmertForPreTraining",
            "LxmertForQuestionAnswering",
            "LxmertModel",
            "LxmertPreTrainedModel",
            "LxmertVisualFeatureEncoder",
            "LxmertXLayer",
        ]
    )
    _import_structure["models.m2m_100"].extend(
        [
            "M2M_100_PRETRAINED_MODEL_ARCHIVE_LIST",
            "M2M100ForConditionalGeneration",
            "M2M100Model",
            "M2M100PreTrainedModel",
        ]
    )
    _import_structure["models.marian"].extend(["MarianForCausalLM", "MarianModel", "MarianMTModel"])
    _import_structure["models.markuplm"].extend(
        [
            "MARKUPLM_PRETRAINED_MODEL_ARCHIVE_LIST",
            "MarkupLMForQuestionAnswering",
            "MarkupLMForSequenceClassification",
            "MarkupLMForTokenClassification",
            "MarkupLMModel",
            "MarkupLMPreTrainedModel",
        ]
    )
    _import_structure["models.mask2former"].extend(
        [
            "MASK2FORMER_PRETRAINED_MODEL_ARCHIVE_LIST",
            "Mask2FormerForUniversalSegmentation",
            "Mask2FormerModel",
            "Mask2FormerPreTrainedModel",
        ]
    )
    _import_structure["models.maskformer"].extend(
        [
            "MASKFORMER_PRETRAINED_MODEL_ARCHIVE_LIST",
            "MaskFormerForInstanceSegmentation",
            "MaskFormerModel",
            "MaskFormerPreTrainedModel",
            "MaskFormerSwinBackbone",
        ]
    )
    _import_structure["models.mbart"].extend(
        [
            "MBartForCausalLM",
            "MBartForConditionalGeneration",
            "MBartForQuestionAnswering",
            "MBartForSequenceClassification",
            "MBartModel",
            "MBartPreTrainedModel",
        ]
    )
    _import_structure["models.mega"].extend(
        [
            "MEGA_PRETRAINED_MODEL_ARCHIVE_LIST",
            "MegaForCausalLM",
            "MegaForMaskedLM",
            "MegaForMultipleChoice",
            "MegaForQuestionAnswering",
            "MegaForSequenceClassification",
            "MegaForTokenClassification",
            "MegaModel",
            "MegaPreTrainedModel",
        ]
    )
    _import_structure["models.megatron_bert"].extend(
        [
            "MEGATRON_BERT_PRETRAINED_MODEL_ARCHIVE_LIST",
            "MegatronBertForCausalLM",
            "MegatronBertForMaskedLM",
            "MegatronBertForMultipleChoice",
            "MegatronBertForNextSentencePrediction",
            "MegatronBertForPreTraining",
            "MegatronBertForQuestionAnswering",
            "MegatronBertForSequenceClassification",
            "MegatronBertForTokenClassification",
            "MegatronBertModel",
            "MegatronBertPreTrainedModel",
        ]
    )
    _import_structure["models.mgp_str"].extend(
        [
            "MGP_STR_PRETRAINED_MODEL_ARCHIVE_LIST",
            "MgpstrForSceneTextRecognition",
            "MgpstrModel",
            "MgpstrPreTrainedModel",
        ]
    )
    _import_structure["models.mistral"].extend(
        [
            "MistralForCausalLM",
            "MistralForSequenceClassification",
            "MistralModel",
            "MistralPreTrainedModel",
        ]
    )
    _import_structure["models.mobilebert"].extend(
        [
            "MOBILEBERT_PRETRAINED_MODEL_ARCHIVE_LIST",
            "MobileBertForMaskedLM",
            "MobileBertForMultipleChoice",
            "MobileBertForNextSentencePrediction",
            "MobileBertForPreTraining",
            "MobileBertForQuestionAnswering",
            "MobileBertForSequenceClassification",
            "MobileBertForTokenClassification",
            "MobileBertLayer",
            "MobileBertModel",
            "MobileBertPreTrainedModel",
            "load_tf_weights_in_mobilebert",
        ]
    )
    _import_structure["models.mobilenet_v1"].extend(
        [
            "MOBILENET_V1_PRETRAINED_MODEL_ARCHIVE_LIST",
            "MobileNetV1ForImageClassification",
            "MobileNetV1Model",
            "MobileNetV1PreTrainedModel",
            "load_tf_weights_in_mobilenet_v1",
        ]
    )
    _import_structure["models.mobilenet_v2"].extend(
        [
            "MOBILENET_V2_PRETRAINED_MODEL_ARCHIVE_LIST",
            "MobileNetV2ForImageClassification",
            "MobileNetV2ForSemanticSegmentation",
            "MobileNetV2Model",
            "MobileNetV2PreTrainedModel",
            "load_tf_weights_in_mobilenet_v2",
        ]
    )
    _import_structure["models.mobilevit"].extend(
        [
            "MOBILEVIT_PRETRAINED_MODEL_ARCHIVE_LIST",
            "MobileViTForImageClassification",
            "MobileViTForSemanticSegmentation",
            "MobileViTModel",
            "MobileViTPreTrainedModel",
        ]
    )
    _import_structure["models.mobilevitv2"].extend(
        [
            "MOBILEVITV2_PRETRAINED_MODEL_ARCHIVE_LIST",
            "MobileViTV2ForImageClassification",
            "MobileViTV2ForSemanticSegmentation",
            "MobileViTV2Model",
            "MobileViTV2PreTrainedModel",
        ]
    )
    _import_structure["models.mpnet"].extend(
        [
            "MPNET_PRETRAINED_MODEL_ARCHIVE_LIST",
            "MPNetForMaskedLM",
            "MPNetForMultipleChoice",
            "MPNetForQuestionAnswering",
            "MPNetForSequenceClassification",
            "MPNetForTokenClassification",
            "MPNetLayer",
            "MPNetModel",
            "MPNetPreTrainedModel",
        ]
    )
    _import_structure["models.mpt"].extend(
        [
            "MPT_PRETRAINED_MODEL_ARCHIVE_LIST",
            "MptForCausalLM",
            "MptForQuestionAnswering",
            "MptForSequenceClassification",
            "MptForTokenClassification",
            "MptModel",
            "MptPreTrainedModel",
        ]
    )
    _import_structure["models.mra"].extend(
        [
            "MRA_PRETRAINED_MODEL_ARCHIVE_LIST",
            "MraForMaskedLM",
            "MraForMultipleChoice",
            "MraForQuestionAnswering",
            "MraForSequenceClassification",
            "MraForTokenClassification",
            "MraModel",
            "MraPreTrainedModel",
        ]
    )
    _import_structure["models.mt5"].extend(
        [
            "MT5EncoderModel",
            "MT5ForConditionalGeneration",
            "MT5ForQuestionAnswering",
            "MT5ForSequenceClassification",
            "MT5Model",
            "MT5PreTrainedModel",
        ]
    )
    _import_structure["models.musicgen"].extend(
        [
            "MUSICGEN_PRETRAINED_MODEL_ARCHIVE_LIST",
            "MusicgenForCausalLM",
            "MusicgenForConditionalGeneration",
            "MusicgenModel",
            "MusicgenPreTrainedModel",
            "MusicgenProcessor",
        ]
    )
    _import_structure["models.mvp"].extend(
        [
            "MVP_PRETRAINED_MODEL_ARCHIVE_LIST",
            "MvpForCausalLM",
            "MvpForConditionalGeneration",
            "MvpForQuestionAnswering",
            "MvpForSequenceClassification",
            "MvpModel",
            "MvpPreTrainedModel",
        ]
    )
    _import_structure["models.nat"].extend(
        [
            "NAT_PRETRAINED_MODEL_ARCHIVE_LIST",
            "NatBackbone",
            "NatForImageClassification",
            "NatModel",
            "NatPreTrainedModel",
        ]
    )
    _import_structure["models.nezha"].extend(
        [
            "NEZHA_PRETRAINED_MODEL_ARCHIVE_LIST",
            "NezhaForMaskedLM",
            "NezhaForMultipleChoice",
            "NezhaForNextSentencePrediction",
            "NezhaForPreTraining",
            "NezhaForQuestionAnswering",
            "NezhaForSequenceClassification",
            "NezhaForTokenClassification",
            "NezhaModel",
            "NezhaPreTrainedModel",
        ]
    )
    _import_structure["models.nllb_moe"].extend(
        [
            "NLLB_MOE_PRETRAINED_MODEL_ARCHIVE_LIST",
            "NllbMoeForConditionalGeneration",
            "NllbMoeModel",
            "NllbMoePreTrainedModel",
            "NllbMoeSparseMLP",
            "NllbMoeTop2Router",
        ]
    )
    _import_structure["models.nystromformer"].extend(
        [
            "NYSTROMFORMER_PRETRAINED_MODEL_ARCHIVE_LIST",
            "NystromformerForMaskedLM",
            "NystromformerForMultipleChoice",
            "NystromformerForQuestionAnswering",
            "NystromformerForSequenceClassification",
            "NystromformerForTokenClassification",
            "NystromformerLayer",
            "NystromformerModel",
            "NystromformerPreTrainedModel",
        ]
    )
    _import_structure["models.oneformer"].extend(
        [
            "ONEFORMER_PRETRAINED_MODEL_ARCHIVE_LIST",
            "OneFormerForUniversalSegmentation",
            "OneFormerModel",
            "OneFormerPreTrainedModel",
        ]
    )
    _import_structure["models.openai"].extend(
        [
            "OPENAI_GPT_PRETRAINED_MODEL_ARCHIVE_LIST",
            "OpenAIGPTDoubleHeadsModel",
            "OpenAIGPTForSequenceClassification",
            "OpenAIGPTLMHeadModel",
            "OpenAIGPTModel",
            "OpenAIGPTPreTrainedModel",
            "load_tf_weights_in_openai_gpt",
        ]
    )
    _import_structure["models.opt"].extend(
        [
            "OPT_PRETRAINED_MODEL_ARCHIVE_LIST",
            "OPTForCausalLM",
            "OPTForQuestionAnswering",
            "OPTForSequenceClassification",
            "OPTModel",
            "OPTPreTrainedModel",
        ]
    )
    _import_structure["models.owlv2"].extend(
        [
            "OWLV2_PRETRAINED_MODEL_ARCHIVE_LIST",
            "Owlv2ForObjectDetection",
            "Owlv2Model",
            "Owlv2PreTrainedModel",
            "Owlv2TextModel",
            "Owlv2VisionModel",
        ]
    )
    _import_structure["models.owlvit"].extend(
        [
            "OWLVIT_PRETRAINED_MODEL_ARCHIVE_LIST",
            "OwlViTForObjectDetection",
            "OwlViTModel",
            "OwlViTPreTrainedModel",
            "OwlViTTextModel",
            "OwlViTVisionModel",
        ]
    )
    _import_structure["models.patchtsmixer"].extend(
        [
            "PATCHTSMIXER_PRETRAINED_MODEL_ARCHIVE_LIST",
            "PatchTSMixerForPrediction",
            "PatchTSMixerForPretraining",
            "PatchTSMixerForRegression",
            "PatchTSMixerForTimeSeriesClassification",
            "PatchTSMixerModel",
            "PatchTSMixerPreTrainedModel",
        ]
    )
    _import_structure["models.patchtst"].extend(
        [
            "PATCHTST_PRETRAINED_MODEL_ARCHIVE_LIST",
            "PatchTSTForClassification",
            "PatchTSTForPrediction",
            "PatchTSTForPretraining",
            "PatchTSTForRegression",
            "PatchTSTModel",
            "PatchTSTPreTrainedModel",
        ]
    )
    _import_structure["models.pegasus"].extend(
        [
            "PegasusForCausalLM",
            "PegasusForConditionalGeneration",
            "PegasusModel",
            "PegasusPreTrainedModel",
        ]
    )
    _import_structure["models.pegasus_x"].extend(
        [
            "PEGASUS_X_PRETRAINED_MODEL_ARCHIVE_LIST",
            "PegasusXForConditionalGeneration",
            "PegasusXModel",
            "PegasusXPreTrainedModel",
        ]
    )
    _import_structure["models.perceiver"].extend(
        [
            "PERCEIVER_PRETRAINED_MODEL_ARCHIVE_LIST",
            "PerceiverForImageClassificationConvProcessing",
            "PerceiverForImageClassificationFourier",
            "PerceiverForImageClassificationLearned",
            "PerceiverForMaskedLM",
            "PerceiverForMultimodalAutoencoding",
            "PerceiverForOpticalFlow",
            "PerceiverForSequenceClassification",
            "PerceiverLayer",
            "PerceiverModel",
            "PerceiverPreTrainedModel",
        ]
    )
    _import_structure["models.persimmon"].extend(
        [
            "PersimmonForCausalLM",
            "PersimmonForSequenceClassification",
            "PersimmonModel",
            "PersimmonPreTrainedModel",
        ]
    )
    _import_structure["models.phi"].extend(
        [
            "PHI_PRETRAINED_MODEL_ARCHIVE_LIST",
            "PhiForCausalLM",
            "PhiForSequenceClassification",
            "PhiForTokenClassification",
            "PhiModel",
            "PhiPreTrainedModel",
        ]
    )
    _import_structure["models.pix2struct"].extend(
        [
            "PIX2STRUCT_PRETRAINED_MODEL_ARCHIVE_LIST",
            "Pix2StructForConditionalGeneration",
            "Pix2StructPreTrainedModel",
            "Pix2StructTextModel",
            "Pix2StructVisionModel",
        ]
    )
    _import_structure["models.plbart"].extend(
        [
            "PLBART_PRETRAINED_MODEL_ARCHIVE_LIST",
            "PLBartForCausalLM",
            "PLBartForConditionalGeneration",
            "PLBartForSequenceClassification",
            "PLBartModel",
            "PLBartPreTrainedModel",
        ]
    )
    _import_structure["models.poolformer"].extend(
        [
            "POOLFORMER_PRETRAINED_MODEL_ARCHIVE_LIST",
            "PoolFormerForImageClassification",
            "PoolFormerModel",
            "PoolFormerPreTrainedModel",
        ]
    )
    _import_structure["models.pop2piano"].extend(
        [
            "POP2PIANO_PRETRAINED_MODEL_ARCHIVE_LIST",
            "Pop2PianoForConditionalGeneration",
            "Pop2PianoPreTrainedModel",
        ]
    )
    _import_structure["models.prophetnet"].extend(
        [
            "PROPHETNET_PRETRAINED_MODEL_ARCHIVE_LIST",
            "ProphetNetDecoder",
            "ProphetNetEncoder",
            "ProphetNetForCausalLM",
            "ProphetNetForConditionalGeneration",
            "ProphetNetModel",
            "ProphetNetPreTrainedModel",
        ]
    )
    _import_structure["models.pvt"].extend(
        [
            "PVT_PRETRAINED_MODEL_ARCHIVE_LIST",
            "PvtForImageClassification",
            "PvtModel",
            "PvtPreTrainedModel",
        ]
    )
    _import_structure["models.qdqbert"].extend(
        [
            "QDQBERT_PRETRAINED_MODEL_ARCHIVE_LIST",
            "QDQBertForMaskedLM",
            "QDQBertForMultipleChoice",
            "QDQBertForNextSentencePrediction",
            "QDQBertForQuestionAnswering",
            "QDQBertForSequenceClassification",
            "QDQBertForTokenClassification",
            "QDQBertLayer",
            "QDQBertLMHeadModel",
            "QDQBertModel",
            "QDQBertPreTrainedModel",
            "load_tf_weights_in_qdqbert",
        ]
    )
    _import_structure["models.rag"].extend(
        [
            "RagModel",
            "RagPreTrainedModel",
            "RagSequenceForGeneration",
            "RagTokenForGeneration",
        ]
    )
    _import_structure["models.realm"].extend(
        [
            "REALM_PRETRAINED_MODEL_ARCHIVE_LIST",
            "RealmEmbedder",
            "RealmForOpenQA",
            "RealmKnowledgeAugEncoder",
            "RealmPreTrainedModel",
            "RealmReader",
            "RealmRetriever",
            "RealmScorer",
            "load_tf_weights_in_realm",
        ]
    )
    _import_structure["models.reformer"].extend(
        [
            "REFORMER_PRETRAINED_MODEL_ARCHIVE_LIST",
            "ReformerAttention",
            "ReformerForMaskedLM",
            "ReformerForQuestionAnswering",
            "ReformerForSequenceClassification",
            "ReformerLayer",
            "ReformerModel",
            "ReformerModelWithLMHead",
            "ReformerPreTrainedModel",
        ]
    )
    _import_structure["models.regnet"].extend(
        [
            "REGNET_PRETRAINED_MODEL_ARCHIVE_LIST",
            "RegNetForImageClassification",
            "RegNetModel",
            "RegNetPreTrainedModel",
        ]
    )
    _import_structure["models.rembert"].extend(
        [
            "REMBERT_PRETRAINED_MODEL_ARCHIVE_LIST",
            "RemBertForCausalLM",
            "RemBertForMaskedLM",
            "RemBertForMultipleChoice",
            "RemBertForQuestionAnswering",
            "RemBertForSequenceClassification",
            "RemBertForTokenClassification",
            "RemBertLayer",
            "RemBertModel",
            "RemBertPreTrainedModel",
            "load_tf_weights_in_rembert",
        ]
    )
    _import_structure["models.resnet"].extend(
        [
            "RESNET_PRETRAINED_MODEL_ARCHIVE_LIST",
            "ResNetBackbone",
            "ResNetForImageClassification",
            "ResNetModel",
            "ResNetPreTrainedModel",
        ]
    )
    _import_structure["models.roberta"].extend(
        [
            "ROBERTA_PRETRAINED_MODEL_ARCHIVE_LIST",
            "RobertaForCausalLM",
            "RobertaForMaskedLM",
            "RobertaForMultipleChoice",
            "RobertaForQuestionAnswering",
            "RobertaForSequenceClassification",
            "RobertaForTokenClassification",
            "RobertaModel",
            "RobertaPreTrainedModel",
        ]
    )
    _import_structure["models.roberta_prelayernorm"].extend(
        [
            "ROBERTA_PRELAYERNORM_PRETRAINED_MODEL_ARCHIVE_LIST",
            "RobertaPreLayerNormForCausalLM",
            "RobertaPreLayerNormForMaskedLM",
            "RobertaPreLayerNormForMultipleChoice",
            "RobertaPreLayerNormForQuestionAnswering",
            "RobertaPreLayerNormForSequenceClassification",
            "RobertaPreLayerNormForTokenClassification",
            "RobertaPreLayerNormModel",
            "RobertaPreLayerNormPreTrainedModel",
        ]
    )
    _import_structure["models.roc_bert"].extend(
        [
            "ROC_BERT_PRETRAINED_MODEL_ARCHIVE_LIST",
            "RoCBertForCausalLM",
            "RoCBertForMaskedLM",
            "RoCBertForMultipleChoice",
            "RoCBertForPreTraining",
            "RoCBertForQuestionAnswering",
            "RoCBertForSequenceClassification",
            "RoCBertForTokenClassification",
            "RoCBertLayer",
            "RoCBertModel",
            "RoCBertPreTrainedModel",
            "load_tf_weights_in_roc_bert",
        ]
    )
    _import_structure["models.roformer"].extend(
        [
            "ROFORMER_PRETRAINED_MODEL_ARCHIVE_LIST",
            "RoFormerForCausalLM",
            "RoFormerForMaskedLM",
            "RoFormerForMultipleChoice",
            "RoFormerForQuestionAnswering",
            "RoFormerForSequenceClassification",
            "RoFormerForTokenClassification",
            "RoFormerLayer",
            "RoFormerModel",
            "RoFormerPreTrainedModel",
            "load_tf_weights_in_roformer",
        ]
    )
    _import_structure["models.rwkv"].extend(
        [
            "RWKV_PRETRAINED_MODEL_ARCHIVE_LIST",
            "RwkvForCausalLM",
            "RwkvModel",
            "RwkvPreTrainedModel",
        ]
    )
    _import_structure["models.sam"].extend(
        [
            "SAM_PRETRAINED_MODEL_ARCHIVE_LIST",
            "SamModel",
            "SamPreTrainedModel",
        ]
    )
    _import_structure["models.seamless_m4t"].extend(
        [
            "SEAMLESS_M4T_PRETRAINED_MODEL_ARCHIVE_LIST",
            "SeamlessM4TCodeHifiGan",
            "SeamlessM4TForSpeechToSpeech",
            "SeamlessM4TForSpeechToText",
            "SeamlessM4TForTextToSpeech",
            "SeamlessM4TForTextToText",
            "SeamlessM4THifiGan",
            "SeamlessM4TModel",
            "SeamlessM4TPreTrainedModel",
            "SeamlessM4TTextToUnitForConditionalGeneration",
            "SeamlessM4TTextToUnitModel",
        ]
    )
    _import_structure["models.seamless_m4t_v2"].extend(
        [
            "SEAMLESS_M4T_V2_PRETRAINED_MODEL_ARCHIVE_LIST",
            "SeamlessM4Tv2ForSpeechToSpeech",
            "SeamlessM4Tv2ForSpeechToText",
            "SeamlessM4Tv2ForTextToSpeech",
            "SeamlessM4Tv2ForTextToText",
            "SeamlessM4Tv2Model",
            "SeamlessM4Tv2PreTrainedModel",
        ]
    )
    _import_structure["models.segformer"].extend(
        [
            "SEGFORMER_PRETRAINED_MODEL_ARCHIVE_LIST",
            "SegformerDecodeHead",
            "SegformerForImageClassification",
            "SegformerForSemanticSegmentation",
            "SegformerLayer",
            "SegformerModel",
            "SegformerPreTrainedModel",
        ]
    )
    _import_structure["models.sew"].extend(
        [
            "SEW_PRETRAINED_MODEL_ARCHIVE_LIST",
            "SEWForCTC",
            "SEWForSequenceClassification",
            "SEWModel",
            "SEWPreTrainedModel",
        ]
    )
    _import_structure["models.sew_d"].extend(
        [
            "SEW_D_PRETRAINED_MODEL_ARCHIVE_LIST",
            "SEWDForCTC",
            "SEWDForSequenceClassification",
            "SEWDModel",
            "SEWDPreTrainedModel",
        ]
    )
    _import_structure["models.speech_encoder_decoder"].extend(["SpeechEncoderDecoderModel"])
    _import_structure["models.speech_to_text"].extend(
        [
            "SPEECH_TO_TEXT_PRETRAINED_MODEL_ARCHIVE_LIST",
            "Speech2TextForConditionalGeneration",
            "Speech2TextModel",
            "Speech2TextPreTrainedModel",
        ]
    )
    _import_structure["models.speech_to_text_2"].extend(["Speech2Text2ForCausalLM", "Speech2Text2PreTrainedModel"])
    _import_structure["models.speecht5"].extend(
        [
            "SPEECHT5_PRETRAINED_MODEL_ARCHIVE_LIST",
            "SpeechT5ForSpeechToSpeech",
            "SpeechT5ForSpeechToText",
            "SpeechT5ForTextToSpeech",
            "SpeechT5HifiGan",
            "SpeechT5Model",
            "SpeechT5PreTrainedModel",
        ]
    )
    _import_structure["models.splinter"].extend(
        [
            "SPLINTER_PRETRAINED_MODEL_ARCHIVE_LIST",
            "SplinterForPreTraining",
            "SplinterForQuestionAnswering",
            "SplinterLayer",
            "SplinterModel",
            "SplinterPreTrainedModel",
        ]
    )
    _import_structure["models.squeezebert"].extend(
        [
            "SQUEEZEBERT_PRETRAINED_MODEL_ARCHIVE_LIST",
            "SqueezeBertForMaskedLM",
            "SqueezeBertForMultipleChoice",
            "SqueezeBertForQuestionAnswering",
            "SqueezeBertForSequenceClassification",
            "SqueezeBertForTokenClassification",
            "SqueezeBertModel",
            "SqueezeBertModule",
            "SqueezeBertPreTrainedModel",
        ]
    )
    _import_structure["models.swiftformer"].extend(
        [
            "SWIFTFORMER_PRETRAINED_MODEL_ARCHIVE_LIST",
            "SwiftFormerForImageClassification",
            "SwiftFormerModel",
            "SwiftFormerPreTrainedModel",
        ]
    )
    _import_structure["models.swin"].extend(
        [
            "SWIN_PRETRAINED_MODEL_ARCHIVE_LIST",
            "SwinBackbone",
            "SwinForImageClassification",
            "SwinForMaskedImageModeling",
            "SwinModel",
            "SwinPreTrainedModel",
        ]
    )
    _import_structure["models.swin2sr"].extend(
        [
            "SWIN2SR_PRETRAINED_MODEL_ARCHIVE_LIST",
            "Swin2SRForImageSuperResolution",
            "Swin2SRModel",
            "Swin2SRPreTrainedModel",
        ]
    )
    _import_structure["models.swinv2"].extend(
        [
            "SWINV2_PRETRAINED_MODEL_ARCHIVE_LIST",
            "Swinv2ForImageClassification",
            "Swinv2ForMaskedImageModeling",
            "Swinv2Model",
            "Swinv2PreTrainedModel",
        ]
    )
    _import_structure["models.switch_transformers"].extend(
        [
            "SWITCH_TRANSFORMERS_PRETRAINED_MODEL_ARCHIVE_LIST",
            "SwitchTransformersEncoderModel",
            "SwitchTransformersForConditionalGeneration",
            "SwitchTransformersModel",
            "SwitchTransformersPreTrainedModel",
            "SwitchTransformersSparseMLP",
            "SwitchTransformersTop1Router",
        ]
    )
    _import_structure["models.t5"].extend(
        [
            "T5_PRETRAINED_MODEL_ARCHIVE_LIST",
            "T5EncoderModel",
            "T5ForConditionalGeneration",
            "T5ForQuestionAnswering",
            "T5ForSequenceClassification",
            "T5Model",
            "T5PreTrainedModel",
            "load_tf_weights_in_t5",
        ]
    )
    _import_structure["models.table_transformer"].extend(
        [
            "TABLE_TRANSFORMER_PRETRAINED_MODEL_ARCHIVE_LIST",
            "TableTransformerForObjectDetection",
            "TableTransformerModel",
            "TableTransformerPreTrainedModel",
        ]
    )
    _import_structure["models.tapas"].extend(
        [
            "TAPAS_PRETRAINED_MODEL_ARCHIVE_LIST",
            "TapasForMaskedLM",
            "TapasForQuestionAnswering",
            "TapasForSequenceClassification",
            "TapasModel",
            "TapasPreTrainedModel",
            "load_tf_weights_in_tapas",
        ]
    )
    _import_structure["models.time_series_transformer"].extend(
        [
            "TIME_SERIES_TRANSFORMER_PRETRAINED_MODEL_ARCHIVE_LIST",
            "TimeSeriesTransformerForPrediction",
            "TimeSeriesTransformerModel",
            "TimeSeriesTransformerPreTrainedModel",
        ]
    )
    _import_structure["models.timesformer"].extend(
        [
            "TIMESFORMER_PRETRAINED_MODEL_ARCHIVE_LIST",
            "TimesformerForVideoClassification",
            "TimesformerModel",
            "TimesformerPreTrainedModel",
        ]
    )
    _import_structure["models.timm_backbone"].extend(["TimmBackbone"])
    _import_structure["models.trocr"].extend(
        [
            "TROCR_PRETRAINED_MODEL_ARCHIVE_LIST",
            "TrOCRForCausalLM",
            "TrOCRPreTrainedModel",
        ]
    )
    _import_structure["models.tvlt"].extend(
        [
            "TVLT_PRETRAINED_MODEL_ARCHIVE_LIST",
            "TvltForAudioVisualClassification",
            "TvltForPreTraining",
            "TvltModel",
            "TvltPreTrainedModel",
        ]
    )
    _import_structure["models.tvp"].extend(
        [
            "TVP_PRETRAINED_MODEL_ARCHIVE_LIST",
            "TvpForVideoGrounding",
            "TvpModel",
            "TvpPreTrainedModel",
        ]
    )
    _import_structure["models.umt5"].extend(
        [
            "UMT5EncoderModel",
            "UMT5ForConditionalGeneration",
            "UMT5ForQuestionAnswering",
            "UMT5ForSequenceClassification",
            "UMT5Model",
            "UMT5PreTrainedModel",
        ]
    )
    _import_structure["models.unispeech"].extend(
        [
            "UNISPEECH_PRETRAINED_MODEL_ARCHIVE_LIST",
            "UniSpeechForCTC",
            "UniSpeechForPreTraining",
            "UniSpeechForSequenceClassification",
            "UniSpeechModel",
            "UniSpeechPreTrainedModel",
        ]
    )
    _import_structure["models.unispeech_sat"].extend(
        [
            "UNISPEECH_SAT_PRETRAINED_MODEL_ARCHIVE_LIST",
            "UniSpeechSatForAudioFrameClassification",
            "UniSpeechSatForCTC",
            "UniSpeechSatForPreTraining",
            "UniSpeechSatForSequenceClassification",
            "UniSpeechSatForXVector",
            "UniSpeechSatModel",
            "UniSpeechSatPreTrainedModel",
        ]
    )
    _import_structure["models.univnet"].extend(
        [
            "UNIVNET_PRETRAINED_MODEL_ARCHIVE_LIST",
            "UnivNetModel",
        ]
    )
    _import_structure["models.upernet"].extend(
        [
            "UperNetForSemanticSegmentation",
            "UperNetPreTrainedModel",
        ]
    )
    _import_structure["models.videomae"].extend(
        [
            "VIDEOMAE_PRETRAINED_MODEL_ARCHIVE_LIST",
            "VideoMAEForPreTraining",
            "VideoMAEForVideoClassification",
            "VideoMAEModel",
            "VideoMAEPreTrainedModel",
        ]
    )
    _import_structure["models.vilt"].extend(
        [
            "VILT_PRETRAINED_MODEL_ARCHIVE_LIST",
            "ViltForImageAndTextRetrieval",
            "ViltForImagesAndTextClassification",
            "ViltForMaskedLM",
            "ViltForQuestionAnswering",
            "ViltForTokenClassification",
            "ViltLayer",
            "ViltModel",
            "ViltPreTrainedModel",
        ]
    )
    _import_structure["models.vision_encoder_decoder"].extend(["VisionEncoderDecoderModel"])
    _import_structure["models.vision_text_dual_encoder"].extend(["VisionTextDualEncoderModel"])
    _import_structure["models.visual_bert"].extend(
        [
            "VISUAL_BERT_PRETRAINED_MODEL_ARCHIVE_LIST",
            "VisualBertForMultipleChoice",
            "VisualBertForPreTraining",
            "VisualBertForQuestionAnswering",
            "VisualBertForRegionToPhraseAlignment",
            "VisualBertForVisualReasoning",
            "VisualBertLayer",
            "VisualBertModel",
            "VisualBertPreTrainedModel",
        ]
    )
    _import_structure["models.vit"].extend(
        [
            "VIT_PRETRAINED_MODEL_ARCHIVE_LIST",
            "ViTForImageClassification",
            "ViTForMaskedImageModeling",
            "ViTModel",
            "ViTPreTrainedModel",
        ]
    )
    _import_structure["models.vit_hybrid"].extend(
        [
            "VIT_HYBRID_PRETRAINED_MODEL_ARCHIVE_LIST",
            "ViTHybridForImageClassification",
            "ViTHybridModel",
            "ViTHybridPreTrainedModel",
        ]
    )
    _import_structure["models.vit_mae"].extend(
        [
            "VIT_MAE_PRETRAINED_MODEL_ARCHIVE_LIST",
            "ViTMAEForPreTraining",
            "ViTMAELayer",
            "ViTMAEModel",
            "ViTMAEPreTrainedModel",
        ]
    )
    _import_structure["models.vit_msn"].extend(
        [
            "VIT_MSN_PRETRAINED_MODEL_ARCHIVE_LIST",
            "ViTMSNForImageClassification",
            "ViTMSNModel",
            "ViTMSNPreTrainedModel",
        ]
    )
    _import_structure["models.vitdet"].extend(
        [
            "VITDET_PRETRAINED_MODEL_ARCHIVE_LIST",
            "VitDetBackbone",
            "VitDetModel",
            "VitDetPreTrainedModel",
        ]
    )
    _import_structure["models.vitmatte"].extend(
        [
            "VITMATTE_PRETRAINED_MODEL_ARCHIVE_LIST",
            "VitMatteForImageMatting",
            "VitMattePreTrainedModel",
        ]
    )
    _import_structure["models.vits"].extend(
        [
            "VITS_PRETRAINED_MODEL_ARCHIVE_LIST",
            "VitsModel",
            "VitsPreTrainedModel",
        ]
    )
    _import_structure["models.vivit"].extend(
        [
            "VIVIT_PRETRAINED_MODEL_ARCHIVE_LIST",
            "VivitForVideoClassification",
            "VivitModel",
            "VivitPreTrainedModel",
        ]
    )
    _import_structure["models.wav2vec2"].extend(
        [
            "WAV_2_VEC_2_PRETRAINED_MODEL_ARCHIVE_LIST",
            "Wav2Vec2ForAudioFrameClassification",
            "Wav2Vec2ForCTC",
            "Wav2Vec2ForMaskedLM",
            "Wav2Vec2ForPreTraining",
            "Wav2Vec2ForSequenceClassification",
            "Wav2Vec2ForXVector",
            "Wav2Vec2Model",
            "Wav2Vec2PreTrainedModel",
        ]
    )
    _import_structure["models.wav2vec2_conformer"].extend(
        [
            "WAV2VEC2_CONFORMER_PRETRAINED_MODEL_ARCHIVE_LIST",
            "Wav2Vec2ConformerForAudioFrameClassification",
            "Wav2Vec2ConformerForCTC",
            "Wav2Vec2ConformerForPreTraining",
            "Wav2Vec2ConformerForSequenceClassification",
            "Wav2Vec2ConformerForXVector",
            "Wav2Vec2ConformerModel",
            "Wav2Vec2ConformerPreTrainedModel",
        ]
    )
    _import_structure["models.wavlm"].extend(
        [
            "WAVLM_PRETRAINED_MODEL_ARCHIVE_LIST",
            "WavLMForAudioFrameClassification",
            "WavLMForCTC",
            "WavLMForSequenceClassification",
            "WavLMForXVector",
            "WavLMModel",
            "WavLMPreTrainedModel",
        ]
    )
    _import_structure["models.whisper"].extend(
        [
            "WHISPER_PRETRAINED_MODEL_ARCHIVE_LIST",
            "WhisperForAudioClassification",
            "WhisperForCausalLM",
            "WhisperForConditionalGeneration",
            "WhisperModel",
            "WhisperPreTrainedModel",
        ]
    )
    _import_structure["models.x_clip"].extend(
        [
            "XCLIP_PRETRAINED_MODEL_ARCHIVE_LIST",
            "XCLIPModel",
            "XCLIPPreTrainedModel",
            "XCLIPTextModel",
            "XCLIPVisionModel",
        ]
    )
    _import_structure["models.xglm"].extend(
        [
            "XGLM_PRETRAINED_MODEL_ARCHIVE_LIST",
            "XGLMForCausalLM",
            "XGLMModel",
            "XGLMPreTrainedModel",
        ]
    )
    _import_structure["models.xlm"].extend(
        [
            "XLM_PRETRAINED_MODEL_ARCHIVE_LIST",
            "XLMForMultipleChoice",
            "XLMForQuestionAnswering",
            "XLMForQuestionAnsweringSimple",
            "XLMForSequenceClassification",
            "XLMForTokenClassification",
            "XLMModel",
            "XLMPreTrainedModel",
            "XLMWithLMHeadModel",
        ]
    )
    _import_structure["models.xlm_prophetnet"].extend(
        [
            "XLM_PROPHETNET_PRETRAINED_MODEL_ARCHIVE_LIST",
            "XLMProphetNetDecoder",
            "XLMProphetNetEncoder",
            "XLMProphetNetForCausalLM",
            "XLMProphetNetForConditionalGeneration",
            "XLMProphetNetModel",
            "XLMProphetNetPreTrainedModel",
        ]
    )
    _import_structure["models.xlm_roberta"].extend(
        [
            "XLM_ROBERTA_PRETRAINED_MODEL_ARCHIVE_LIST",
            "XLMRobertaForCausalLM",
            "XLMRobertaForMaskedLM",
            "XLMRobertaForMultipleChoice",
            "XLMRobertaForQuestionAnswering",
            "XLMRobertaForSequenceClassification",
            "XLMRobertaForTokenClassification",
            "XLMRobertaModel",
            "XLMRobertaPreTrainedModel",
        ]
    )
    _import_structure["models.xlm_roberta_xl"].extend(
        [
            "XLM_ROBERTA_XL_PRETRAINED_MODEL_ARCHIVE_LIST",
            "XLMRobertaXLForCausalLM",
            "XLMRobertaXLForMaskedLM",
            "XLMRobertaXLForMultipleChoice",
            "XLMRobertaXLForQuestionAnswering",
            "XLMRobertaXLForSequenceClassification",
            "XLMRobertaXLForTokenClassification",
            "XLMRobertaXLModel",
            "XLMRobertaXLPreTrainedModel",
        ]
    )
    _import_structure["models.xlnet"].extend(
        [
            "XLNET_PRETRAINED_MODEL_ARCHIVE_LIST",
            "XLNetForMultipleChoice",
            "XLNetForQuestionAnswering",
            "XLNetForQuestionAnsweringSimple",
            "XLNetForSequenceClassification",
            "XLNetForTokenClassification",
            "XLNetLMHeadModel",
            "XLNetModel",
            "XLNetPreTrainedModel",
            "load_tf_weights_in_xlnet",
        ]
    )
    _import_structure["models.xmod"].extend(
        [
            "XMOD_PRETRAINED_MODEL_ARCHIVE_LIST",
            "XmodForCausalLM",
            "XmodForMaskedLM",
            "XmodForMultipleChoice",
            "XmodForQuestionAnswering",
            "XmodForSequenceClassification",
            "XmodForTokenClassification",
            "XmodModel",
            "XmodPreTrainedModel",
        ]
    )
    _import_structure["models.yolos"].extend(
        [
            "YOLOS_PRETRAINED_MODEL_ARCHIVE_LIST",
            "YolosForObjectDetection",
            "YolosModel",
            "YolosPreTrainedModel",
        ]
    )
    _import_structure["models.yoso"].extend(
        [
            "YOSO_PRETRAINED_MODEL_ARCHIVE_LIST",
            "YosoForMaskedLM",
            "YosoForMultipleChoice",
            "YosoForQuestionAnswering",
            "YosoForSequenceClassification",
            "YosoForTokenClassification",
            "YosoLayer",
            "YosoModel",
            "YosoPreTrainedModel",
        ]
    )
    _import_structure["optimization"] = [
        "Adafactor",
        "AdamW",
        "get_constant_schedule",
        "get_constant_schedule_with_warmup",
        "get_cosine_schedule_with_warmup",
        "get_cosine_with_hard_restarts_schedule_with_warmup",
        "get_inverse_sqrt_schedule",
        "get_linear_schedule_with_warmup",
        "get_polynomial_decay_schedule_with_warmup",
        "get_scheduler",
    ]
    _import_structure["pytorch_utils"] = [
        "Conv1D",
        "apply_chunking_to_forward",
        "prune_layer",
    ]
    _import_structure["sagemaker"] = []
    _import_structure["time_series_utils"] = []
    _import_structure["trainer"] = ["Trainer"]
    _import_structure["trainer_pt_utils"] = ["torch_distributed_zero_first"]
    _import_structure["trainer_seq2seq"] = ["Seq2SeqTrainer"]

# TensorFlow-backed objects
try:
    if not is_tf_available():
        raise OptionalDependencyNotAvailable()
except OptionalDependencyNotAvailable:
    from .utils import dummy_tf_objects

    _import_structure["utils.dummy_tf_objects"] = [name for name in dir(dummy_tf_objects) if not name.startswith("_")]
else:
    _import_structure["activations_tf"] = []
    _import_structure["benchmark.benchmark_args_tf"] = ["TensorFlowBenchmarkArguments"]
    _import_structure["benchmark.benchmark_tf"] = ["TensorFlowBenchmark"]
    _import_structure["generation"].extend(
        [
            "TFForcedBOSTokenLogitsProcessor",
            "TFForcedEOSTokenLogitsProcessor",
            "TFForceTokensLogitsProcessor",
            "TFGenerationMixin",
            "TFLogitsProcessor",
            "TFLogitsProcessorList",
            "TFLogitsWarper",
            "TFMinLengthLogitsProcessor",
            "TFNoBadWordsLogitsProcessor",
            "TFNoRepeatNGramLogitsProcessor",
            "TFRepetitionPenaltyLogitsProcessor",
            "TFSuppressTokensAtBeginLogitsProcessor",
            "TFSuppressTokensLogitsProcessor",
            "TFTemperatureLogitsWarper",
            "TFTopKLogitsWarper",
            "TFTopPLogitsWarper",
            "tf_top_k_top_p_filtering",
        ]
    )
    _import_structure["generation_tf_utils"] = []
    _import_structure["keras_callbacks"] = ["KerasMetricCallback", "PushToHubCallback"]
    _import_structure["modeling_tf_outputs"] = []
    _import_structure["modeling_tf_utils"] = [
        "TFPreTrainedModel",
        "TFSequenceSummary",
        "TFSharedEmbeddings",
        "shape_list",
    ]
    # TensorFlow models structure
    _import_structure["models.albert"].extend(
        [
            "TF_ALBERT_PRETRAINED_MODEL_ARCHIVE_LIST",
            "TFAlbertForMaskedLM",
            "TFAlbertForMultipleChoice",
            "TFAlbertForPreTraining",
            "TFAlbertForQuestionAnswering",
            "TFAlbertForSequenceClassification",
            "TFAlbertForTokenClassification",
            "TFAlbertMainLayer",
            "TFAlbertModel",
            "TFAlbertPreTrainedModel",
        ]
    )
    _import_structure["models.auto"].extend(
        [
            "TF_MODEL_FOR_AUDIO_CLASSIFICATION_MAPPING",
            "TF_MODEL_FOR_CAUSAL_LM_MAPPING",
            "TF_MODEL_FOR_DOCUMENT_QUESTION_ANSWERING_MAPPING",
            "TF_MODEL_FOR_IMAGE_CLASSIFICATION_MAPPING",
            "TF_MODEL_FOR_MASKED_IMAGE_MODELING_MAPPING",
            "TF_MODEL_FOR_MASKED_LM_MAPPING",
            "TF_MODEL_FOR_MASK_GENERATION_MAPPING",
            "TF_MODEL_FOR_MULTIPLE_CHOICE_MAPPING",
            "TF_MODEL_FOR_NEXT_SENTENCE_PREDICTION_MAPPING",
            "TF_MODEL_FOR_PRETRAINING_MAPPING",
            "TF_MODEL_FOR_QUESTION_ANSWERING_MAPPING",
            "TF_MODEL_FOR_SEMANTIC_SEGMENTATION_MAPPING",
            "TF_MODEL_FOR_SEQ_TO_SEQ_CAUSAL_LM_MAPPING",
            "TF_MODEL_FOR_SEQUENCE_CLASSIFICATION_MAPPING",
            "TF_MODEL_FOR_SPEECH_SEQ_2_SEQ_MAPPING",
            "TF_MODEL_FOR_TABLE_QUESTION_ANSWERING_MAPPING",
            "TF_MODEL_FOR_TEXT_ENCODING_MAPPING",
            "TF_MODEL_FOR_TOKEN_CLASSIFICATION_MAPPING",
            "TF_MODEL_FOR_VISION_2_SEQ_MAPPING",
            "TF_MODEL_FOR_ZERO_SHOT_IMAGE_CLASSIFICATION_MAPPING",
            "TF_MODEL_MAPPING",
            "TF_MODEL_WITH_LM_HEAD_MAPPING",
            "TFAutoModel",
            "TFAutoModelForAudioClassification",
            "TFAutoModelForCausalLM",
            "TFAutoModelForDocumentQuestionAnswering",
            "TFAutoModelForImageClassification",
            "TFAutoModelForMaskedImageModeling",
            "TFAutoModelForMaskedLM",
            "TFAutoModelForMaskGeneration",
            "TFAutoModelForMultipleChoice",
            "TFAutoModelForNextSentencePrediction",
            "TFAutoModelForPreTraining",
            "TFAutoModelForQuestionAnswering",
            "TFAutoModelForSemanticSegmentation",
            "TFAutoModelForSeq2SeqLM",
            "TFAutoModelForSequenceClassification",
            "TFAutoModelForSpeechSeq2Seq",
            "TFAutoModelForTableQuestionAnswering",
            "TFAutoModelForTextEncoding",
            "TFAutoModelForTokenClassification",
            "TFAutoModelForVision2Seq",
            "TFAutoModelForZeroShotImageClassification",
            "TFAutoModelWithLMHead",
        ]
    )
    _import_structure["models.bart"].extend(
        [
            "TFBartForConditionalGeneration",
            "TFBartForSequenceClassification",
            "TFBartModel",
            "TFBartPretrainedModel",
        ]
    )
    _import_structure["models.bert"].extend(
        [
            "TF_BERT_PRETRAINED_MODEL_ARCHIVE_LIST",
            "TFBertEmbeddings",
            "TFBertForMaskedLM",
            "TFBertForMultipleChoice",
            "TFBertForNextSentencePrediction",
            "TFBertForPreTraining",
            "TFBertForQuestionAnswering",
            "TFBertForSequenceClassification",
            "TFBertForTokenClassification",
            "TFBertLMHeadModel",
            "TFBertMainLayer",
            "TFBertModel",
            "TFBertPreTrainedModel",
        ]
    )
    _import_structure["models.blenderbot"].extend(
        [
            "TFBlenderbotForConditionalGeneration",
            "TFBlenderbotModel",
            "TFBlenderbotPreTrainedModel",
        ]
    )
    _import_structure["models.blenderbot_small"].extend(
        [
            "TFBlenderbotSmallForConditionalGeneration",
            "TFBlenderbotSmallModel",
            "TFBlenderbotSmallPreTrainedModel",
        ]
    )
    _import_structure["models.blip"].extend(
        [
            "TF_BLIP_PRETRAINED_MODEL_ARCHIVE_LIST",
            "TFBlipForConditionalGeneration",
            "TFBlipForImageTextRetrieval",
            "TFBlipForQuestionAnswering",
            "TFBlipModel",
            "TFBlipPreTrainedModel",
            "TFBlipTextModel",
            "TFBlipVisionModel",
        ]
    )
    _import_structure["models.camembert"].extend(
        [
            "TF_CAMEMBERT_PRETRAINED_MODEL_ARCHIVE_LIST",
            "TFCamembertForCausalLM",
            "TFCamembertForMaskedLM",
            "TFCamembertForMultipleChoice",
            "TFCamembertForQuestionAnswering",
            "TFCamembertForSequenceClassification",
            "TFCamembertForTokenClassification",
            "TFCamembertModel",
            "TFCamembertPreTrainedModel",
        ]
    )
    _import_structure["models.clip"].extend(
        [
            "TF_CLIP_PRETRAINED_MODEL_ARCHIVE_LIST",
            "TFCLIPModel",
            "TFCLIPPreTrainedModel",
            "TFCLIPTextModel",
            "TFCLIPVisionModel",
        ]
    )
    _import_structure["models.convbert"].extend(
        [
            "TF_CONVBERT_PRETRAINED_MODEL_ARCHIVE_LIST",
            "TFConvBertForMaskedLM",
            "TFConvBertForMultipleChoice",
            "TFConvBertForQuestionAnswering",
            "TFConvBertForSequenceClassification",
            "TFConvBertForTokenClassification",
            "TFConvBertLayer",
            "TFConvBertModel",
            "TFConvBertPreTrainedModel",
        ]
    )
    _import_structure["models.convnext"].extend(
        [
            "TFConvNextForImageClassification",
            "TFConvNextModel",
            "TFConvNextPreTrainedModel",
        ]
    )
    _import_structure["models.convnextv2"].extend(
        [
            "TFConvNextV2ForImageClassification",
            "TFConvNextV2Model",
            "TFConvNextV2PreTrainedModel",
        ]
    )
    _import_structure["models.ctrl"].extend(
        [
            "TF_CTRL_PRETRAINED_MODEL_ARCHIVE_LIST",
            "TFCTRLForSequenceClassification",
            "TFCTRLLMHeadModel",
            "TFCTRLModel",
            "TFCTRLPreTrainedModel",
        ]
    )
    _import_structure["models.cvt"].extend(
        [
            "TF_CVT_PRETRAINED_MODEL_ARCHIVE_LIST",
            "TFCvtForImageClassification",
            "TFCvtModel",
            "TFCvtPreTrainedModel",
        ]
    )
    _import_structure["models.data2vec"].extend(
        [
            "TFData2VecVisionForImageClassification",
            "TFData2VecVisionForSemanticSegmentation",
            "TFData2VecVisionModel",
            "TFData2VecVisionPreTrainedModel",
        ]
    )
    _import_structure["models.deberta"].extend(
        [
            "TF_DEBERTA_PRETRAINED_MODEL_ARCHIVE_LIST",
            "TFDebertaForMaskedLM",
            "TFDebertaForQuestionAnswering",
            "TFDebertaForSequenceClassification",
            "TFDebertaForTokenClassification",
            "TFDebertaModel",
            "TFDebertaPreTrainedModel",
        ]
    )
    _import_structure["models.deberta_v2"].extend(
        [
            "TF_DEBERTA_V2_PRETRAINED_MODEL_ARCHIVE_LIST",
            "TFDebertaV2ForMaskedLM",
            "TFDebertaV2ForMultipleChoice",
            "TFDebertaV2ForQuestionAnswering",
            "TFDebertaV2ForSequenceClassification",
            "TFDebertaV2ForTokenClassification",
            "TFDebertaV2Model",
            "TFDebertaV2PreTrainedModel",
        ]
    )
    _import_structure["models.deit"].extend(
        [
            "TF_DEIT_PRETRAINED_MODEL_ARCHIVE_LIST",
            "TFDeiTForImageClassification",
            "TFDeiTForImageClassificationWithTeacher",
            "TFDeiTForMaskedImageModeling",
            "TFDeiTModel",
            "TFDeiTPreTrainedModel",
        ]
    )
    _import_structure["models.deprecated.transfo_xl"].extend(
        [
            "TF_TRANSFO_XL_PRETRAINED_MODEL_ARCHIVE_LIST",
            "TFAdaptiveEmbedding",
            "TFTransfoXLForSequenceClassification",
            "TFTransfoXLLMHeadModel",
            "TFTransfoXLMainLayer",
            "TFTransfoXLModel",
            "TFTransfoXLPreTrainedModel",
        ]
    )
    _import_structure["models.distilbert"].extend(
        [
            "TF_DISTILBERT_PRETRAINED_MODEL_ARCHIVE_LIST",
            "TFDistilBertForMaskedLM",
            "TFDistilBertForMultipleChoice",
            "TFDistilBertForQuestionAnswering",
            "TFDistilBertForSequenceClassification",
            "TFDistilBertForTokenClassification",
            "TFDistilBertMainLayer",
            "TFDistilBertModel",
            "TFDistilBertPreTrainedModel",
        ]
    )
    _import_structure["models.dpr"].extend(
        [
            "TF_DPR_CONTEXT_ENCODER_PRETRAINED_MODEL_ARCHIVE_LIST",
            "TF_DPR_QUESTION_ENCODER_PRETRAINED_MODEL_ARCHIVE_LIST",
            "TF_DPR_READER_PRETRAINED_MODEL_ARCHIVE_LIST",
            "TFDPRContextEncoder",
            "TFDPRPretrainedContextEncoder",
            "TFDPRPretrainedQuestionEncoder",
            "TFDPRPretrainedReader",
            "TFDPRQuestionEncoder",
            "TFDPRReader",
        ]
    )
    _import_structure["models.efficientformer"].extend(
        [
            "TF_EFFICIENTFORMER_PRETRAINED_MODEL_ARCHIVE_LIST",
            "TFEfficientFormerForImageClassification",
            "TFEfficientFormerForImageClassificationWithTeacher",
            "TFEfficientFormerModel",
            "TFEfficientFormerPreTrainedModel",
        ]
    )
    _import_structure["models.electra"].extend(
        [
            "TF_ELECTRA_PRETRAINED_MODEL_ARCHIVE_LIST",
            "TFElectraForMaskedLM",
            "TFElectraForMultipleChoice",
            "TFElectraForPreTraining",
            "TFElectraForQuestionAnswering",
            "TFElectraForSequenceClassification",
            "TFElectraForTokenClassification",
            "TFElectraModel",
            "TFElectraPreTrainedModel",
        ]
    )
    _import_structure["models.encoder_decoder"].append("TFEncoderDecoderModel")
    _import_structure["models.esm"].extend(
        [
            "ESM_PRETRAINED_MODEL_ARCHIVE_LIST",
            "TFEsmForMaskedLM",
            "TFEsmForSequenceClassification",
            "TFEsmForTokenClassification",
            "TFEsmModel",
            "TFEsmPreTrainedModel",
        ]
    )
    _import_structure["models.flaubert"].extend(
        [
            "TF_FLAUBERT_PRETRAINED_MODEL_ARCHIVE_LIST",
            "TFFlaubertForMultipleChoice",
            "TFFlaubertForQuestionAnsweringSimple",
            "TFFlaubertForSequenceClassification",
            "TFFlaubertForTokenClassification",
            "TFFlaubertModel",
            "TFFlaubertPreTrainedModel",
            "TFFlaubertWithLMHeadModel",
        ]
    )
    _import_structure["models.funnel"].extend(
        [
            "TF_FUNNEL_PRETRAINED_MODEL_ARCHIVE_LIST",
            "TFFunnelBaseModel",
            "TFFunnelForMaskedLM",
            "TFFunnelForMultipleChoice",
            "TFFunnelForPreTraining",
            "TFFunnelForQuestionAnswering",
            "TFFunnelForSequenceClassification",
            "TFFunnelForTokenClassification",
            "TFFunnelModel",
            "TFFunnelPreTrainedModel",
        ]
    )
    _import_structure["models.gpt2"].extend(
        [
            "TF_GPT2_PRETRAINED_MODEL_ARCHIVE_LIST",
            "TFGPT2DoubleHeadsModel",
            "TFGPT2ForSequenceClassification",
            "TFGPT2LMHeadModel",
            "TFGPT2MainLayer",
            "TFGPT2Model",
            "TFGPT2PreTrainedModel",
        ]
    )
    _import_structure["models.gptj"].extend(
        [
            "TFGPTJForCausalLM",
            "TFGPTJForQuestionAnswering",
            "TFGPTJForSequenceClassification",
            "TFGPTJModel",
            "TFGPTJPreTrainedModel",
        ]
    )
    _import_structure["models.groupvit"].extend(
        [
            "TF_GROUPVIT_PRETRAINED_MODEL_ARCHIVE_LIST",
            "TFGroupViTModel",
            "TFGroupViTPreTrainedModel",
            "TFGroupViTTextModel",
            "TFGroupViTVisionModel",
        ]
    )
    _import_structure["models.hubert"].extend(
        [
            "TF_HUBERT_PRETRAINED_MODEL_ARCHIVE_LIST",
            "TFHubertForCTC",
            "TFHubertModel",
            "TFHubertPreTrainedModel",
        ]
    )
    _import_structure["models.layoutlm"].extend(
        [
            "TF_LAYOUTLM_PRETRAINED_MODEL_ARCHIVE_LIST",
            "TFLayoutLMForMaskedLM",
            "TFLayoutLMForQuestionAnswering",
            "TFLayoutLMForSequenceClassification",
            "TFLayoutLMForTokenClassification",
            "TFLayoutLMMainLayer",
            "TFLayoutLMModel",
            "TFLayoutLMPreTrainedModel",
        ]
    )
    _import_structure["models.layoutlmv3"].extend(
        [
            "TF_LAYOUTLMV3_PRETRAINED_MODEL_ARCHIVE_LIST",
            "TFLayoutLMv3ForQuestionAnswering",
            "TFLayoutLMv3ForSequenceClassification",
            "TFLayoutLMv3ForTokenClassification",
            "TFLayoutLMv3Model",
            "TFLayoutLMv3PreTrainedModel",
        ]
    )
    _import_structure["models.led"].extend(["TFLEDForConditionalGeneration", "TFLEDModel", "TFLEDPreTrainedModel"])
    _import_structure["models.longformer"].extend(
        [
            "TF_LONGFORMER_PRETRAINED_MODEL_ARCHIVE_LIST",
            "TFLongformerForMaskedLM",
            "TFLongformerForMultipleChoice",
            "TFLongformerForQuestionAnswering",
            "TFLongformerForSequenceClassification",
            "TFLongformerForTokenClassification",
            "TFLongformerModel",
            "TFLongformerPreTrainedModel",
            "TFLongformerSelfAttention",
        ]
    )
    _import_structure["models.lxmert"].extend(
        [
            "TF_LXMERT_PRETRAINED_MODEL_ARCHIVE_LIST",
            "TFLxmertForPreTraining",
            "TFLxmertMainLayer",
            "TFLxmertModel",
            "TFLxmertPreTrainedModel",
            "TFLxmertVisualFeatureEncoder",
        ]
    )
    _import_structure["models.marian"].extend(["TFMarianModel", "TFMarianMTModel", "TFMarianPreTrainedModel"])
    _import_structure["models.mbart"].extend(
        ["TFMBartForConditionalGeneration", "TFMBartModel", "TFMBartPreTrainedModel"]
    )
    _import_structure["models.mobilebert"].extend(
        [
            "TF_MOBILEBERT_PRETRAINED_MODEL_ARCHIVE_LIST",
            "TFMobileBertForMaskedLM",
            "TFMobileBertForMultipleChoice",
            "TFMobileBertForNextSentencePrediction",
            "TFMobileBertForPreTraining",
            "TFMobileBertForQuestionAnswering",
            "TFMobileBertForSequenceClassification",
            "TFMobileBertForTokenClassification",
            "TFMobileBertMainLayer",
            "TFMobileBertModel",
            "TFMobileBertPreTrainedModel",
        ]
    )
    _import_structure["models.mobilevit"].extend(
        [
            "TF_MOBILEVIT_PRETRAINED_MODEL_ARCHIVE_LIST",
            "TFMobileViTForImageClassification",
            "TFMobileViTForSemanticSegmentation",
            "TFMobileViTModel",
            "TFMobileViTPreTrainedModel",
        ]
    )
    _import_structure["models.mpnet"].extend(
        [
            "TF_MPNET_PRETRAINED_MODEL_ARCHIVE_LIST",
            "TFMPNetForMaskedLM",
            "TFMPNetForMultipleChoice",
            "TFMPNetForQuestionAnswering",
            "TFMPNetForSequenceClassification",
            "TFMPNetForTokenClassification",
            "TFMPNetMainLayer",
            "TFMPNetModel",
            "TFMPNetPreTrainedModel",
        ]
    )
    _import_structure["models.mt5"].extend(["TFMT5EncoderModel", "TFMT5ForConditionalGeneration", "TFMT5Model"])
    _import_structure["models.openai"].extend(
        [
            "TF_OPENAI_GPT_PRETRAINED_MODEL_ARCHIVE_LIST",
            "TFOpenAIGPTDoubleHeadsModel",
            "TFOpenAIGPTForSequenceClassification",
            "TFOpenAIGPTLMHeadModel",
            "TFOpenAIGPTMainLayer",
            "TFOpenAIGPTModel",
            "TFOpenAIGPTPreTrainedModel",
        ]
    )
    _import_structure["models.opt"].extend(
        [
            "TFOPTForCausalLM",
            "TFOPTModel",
            "TFOPTPreTrainedModel",
        ]
    )
    _import_structure["models.pegasus"].extend(
        [
            "TFPegasusForConditionalGeneration",
            "TFPegasusModel",
            "TFPegasusPreTrainedModel",
        ]
    )
    _import_structure["models.rag"].extend(
        [
            "TFRagModel",
            "TFRagPreTrainedModel",
            "TFRagSequenceForGeneration",
            "TFRagTokenForGeneration",
        ]
    )
    _import_structure["models.regnet"].extend(
        [
            "TF_REGNET_PRETRAINED_MODEL_ARCHIVE_LIST",
            "TFRegNetForImageClassification",
            "TFRegNetModel",
            "TFRegNetPreTrainedModel",
        ]
    )
    _import_structure["models.rembert"].extend(
        [
            "TF_REMBERT_PRETRAINED_MODEL_ARCHIVE_LIST",
            "TFRemBertForCausalLM",
            "TFRemBertForMaskedLM",
            "TFRemBertForMultipleChoice",
            "TFRemBertForQuestionAnswering",
            "TFRemBertForSequenceClassification",
            "TFRemBertForTokenClassification",
            "TFRemBertLayer",
            "TFRemBertModel",
            "TFRemBertPreTrainedModel",
        ]
    )
    _import_structure["models.resnet"].extend(
        [
            "TF_RESNET_PRETRAINED_MODEL_ARCHIVE_LIST",
            "TFResNetForImageClassification",
            "TFResNetModel",
            "TFResNetPreTrainedModel",
        ]
    )
    _import_structure["models.roberta"].extend(
        [
            "TF_ROBERTA_PRETRAINED_MODEL_ARCHIVE_LIST",
            "TFRobertaForCausalLM",
            "TFRobertaForMaskedLM",
            "TFRobertaForMultipleChoice",
            "TFRobertaForQuestionAnswering",
            "TFRobertaForSequenceClassification",
            "TFRobertaForTokenClassification",
            "TFRobertaMainLayer",
            "TFRobertaModel",
            "TFRobertaPreTrainedModel",
        ]
    )
    _import_structure["models.roberta_prelayernorm"].extend(
        [
            "TF_ROBERTA_PRELAYERNORM_PRETRAINED_MODEL_ARCHIVE_LIST",
            "TFRobertaPreLayerNormForCausalLM",
            "TFRobertaPreLayerNormForMaskedLM",
            "TFRobertaPreLayerNormForMultipleChoice",
            "TFRobertaPreLayerNormForQuestionAnswering",
            "TFRobertaPreLayerNormForSequenceClassification",
            "TFRobertaPreLayerNormForTokenClassification",
            "TFRobertaPreLayerNormMainLayer",
            "TFRobertaPreLayerNormModel",
            "TFRobertaPreLayerNormPreTrainedModel",
        ]
    )
    _import_structure["models.roformer"].extend(
        [
            "TF_ROFORMER_PRETRAINED_MODEL_ARCHIVE_LIST",
            "TFRoFormerForCausalLM",
            "TFRoFormerForMaskedLM",
            "TFRoFormerForMultipleChoice",
            "TFRoFormerForQuestionAnswering",
            "TFRoFormerForSequenceClassification",
            "TFRoFormerForTokenClassification",
            "TFRoFormerLayer",
            "TFRoFormerModel",
            "TFRoFormerPreTrainedModel",
        ]
    )
    _import_structure["models.sam"].extend(
        [
            "TF_SAM_PRETRAINED_MODEL_ARCHIVE_LIST",
            "TFSamModel",
            "TFSamPreTrainedModel",
        ]
    )
    _import_structure["models.segformer"].extend(
        [
            "TF_SEGFORMER_PRETRAINED_MODEL_ARCHIVE_LIST",
            "TFSegformerDecodeHead",
            "TFSegformerForImageClassification",
            "TFSegformerForSemanticSegmentation",
            "TFSegformerModel",
            "TFSegformerPreTrainedModel",
        ]
    )
    _import_structure["models.speech_to_text"].extend(
        [
            "TF_SPEECH_TO_TEXT_PRETRAINED_MODEL_ARCHIVE_LIST",
            "TFSpeech2TextForConditionalGeneration",
            "TFSpeech2TextModel",
            "TFSpeech2TextPreTrainedModel",
        ]
    )
    _import_structure["models.swin"].extend(
        [
            "TF_SWIN_PRETRAINED_MODEL_ARCHIVE_LIST",
            "TFSwinForImageClassification",
            "TFSwinForMaskedImageModeling",
            "TFSwinModel",
            "TFSwinPreTrainedModel",
        ]
    )
    _import_structure["models.t5"].extend(
        [
            "TF_T5_PRETRAINED_MODEL_ARCHIVE_LIST",
            "TFT5EncoderModel",
            "TFT5ForConditionalGeneration",
            "TFT5Model",
            "TFT5PreTrainedModel",
        ]
    )
    _import_structure["models.tapas"].extend(
        [
            "TF_TAPAS_PRETRAINED_MODEL_ARCHIVE_LIST",
            "TFTapasForMaskedLM",
            "TFTapasForQuestionAnswering",
            "TFTapasForSequenceClassification",
            "TFTapasModel",
            "TFTapasPreTrainedModel",
        ]
    )
    _import_structure["models.vision_encoder_decoder"].extend(["TFVisionEncoderDecoderModel"])
    _import_structure["models.vision_text_dual_encoder"].extend(["TFVisionTextDualEncoderModel"])
    _import_structure["models.vit"].extend(
        [
            "TFViTForImageClassification",
            "TFViTModel",
            "TFViTPreTrainedModel",
        ]
    )
    _import_structure["models.vit_mae"].extend(
        [
            "TFViTMAEForPreTraining",
            "TFViTMAEModel",
            "TFViTMAEPreTrainedModel",
        ]
    )
    _import_structure["models.wav2vec2"].extend(
        [
            "TF_WAV_2_VEC_2_PRETRAINED_MODEL_ARCHIVE_LIST",
            "TFWav2Vec2ForCTC",
            "TFWav2Vec2ForSequenceClassification",
            "TFWav2Vec2Model",
            "TFWav2Vec2PreTrainedModel",
        ]
    )
    _import_structure["models.whisper"].extend(
        [
            "TF_WHISPER_PRETRAINED_MODEL_ARCHIVE_LIST",
            "TFWhisperForConditionalGeneration",
            "TFWhisperModel",
            "TFWhisperPreTrainedModel",
        ]
    )
    _import_structure["models.xglm"].extend(
        [
            "TF_XGLM_PRETRAINED_MODEL_ARCHIVE_LIST",
            "TFXGLMForCausalLM",
            "TFXGLMModel",
            "TFXGLMPreTrainedModel",
        ]
    )
    _import_structure["models.xlm"].extend(
        [
            "TF_XLM_PRETRAINED_MODEL_ARCHIVE_LIST",
            "TFXLMForMultipleChoice",
            "TFXLMForQuestionAnsweringSimple",
            "TFXLMForSequenceClassification",
            "TFXLMForTokenClassification",
            "TFXLMMainLayer",
            "TFXLMModel",
            "TFXLMPreTrainedModel",
            "TFXLMWithLMHeadModel",
        ]
    )
    _import_structure["models.xlm_roberta"].extend(
        [
            "TF_XLM_ROBERTA_PRETRAINED_MODEL_ARCHIVE_LIST",
            "TFXLMRobertaForCausalLM",
            "TFXLMRobertaForMaskedLM",
            "TFXLMRobertaForMultipleChoice",
            "TFXLMRobertaForQuestionAnswering",
            "TFXLMRobertaForSequenceClassification",
            "TFXLMRobertaForTokenClassification",
            "TFXLMRobertaModel",
            "TFXLMRobertaPreTrainedModel",
        ]
    )
    _import_structure["models.xlnet"].extend(
        [
            "TF_XLNET_PRETRAINED_MODEL_ARCHIVE_LIST",
            "TFXLNetForMultipleChoice",
            "TFXLNetForQuestionAnsweringSimple",
            "TFXLNetForSequenceClassification",
            "TFXLNetForTokenClassification",
            "TFXLNetLMHeadModel",
            "TFXLNetMainLayer",
            "TFXLNetModel",
            "TFXLNetPreTrainedModel",
        ]
    )
    _import_structure["optimization_tf"] = [
        "AdamWeightDecay",
        "GradientAccumulator",
        "WarmUp",
        "create_optimizer",
    ]
    _import_structure["tf_utils"] = []
    _import_structure["trainer_tf"] = ["TFTrainer"]


try:
    if not (
        is_librosa_available()
        and is_essentia_available()
        and is_scipy_available()
        and is_torch_available()
        and is_pretty_midi_available()
    ):
        raise OptionalDependencyNotAvailable()
except OptionalDependencyNotAvailable:
    from .utils import (
        dummy_essentia_and_librosa_and_pretty_midi_and_scipy_and_torch_objects,
    )

    _import_structure["utils.dummy_essentia_and_librosa_and_pretty_midi_and_scipy_and_torch_objects"] = [
        name
        for name in dir(dummy_essentia_and_librosa_and_pretty_midi_and_scipy_and_torch_objects)
        if not name.startswith("_")
    ]
else:
    _import_structure["models.pop2piano"].append("Pop2PianoFeatureExtractor")
    _import_structure["models.pop2piano"].append("Pop2PianoTokenizer")
    _import_structure["models.pop2piano"].append("Pop2PianoProcessor")


# FLAX-backed objects
try:
    if not is_flax_available():
        raise OptionalDependencyNotAvailable()
except OptionalDependencyNotAvailable:
    from .utils import dummy_flax_objects

    _import_structure["utils.dummy_flax_objects"] = [
        name for name in dir(dummy_flax_objects) if not name.startswith("_")
    ]
else:
    _import_structure["generation"].extend(
        [
            "FlaxForcedBOSTokenLogitsProcessor",
            "FlaxForcedEOSTokenLogitsProcessor",
            "FlaxForceTokensLogitsProcessor",
            "FlaxGenerationMixin",
            "FlaxLogitsProcessor",
            "FlaxLogitsProcessorList",
            "FlaxLogitsWarper",
            "FlaxMinLengthLogitsProcessor",
            "FlaxTemperatureLogitsWarper",
            "FlaxSuppressTokensAtBeginLogitsProcessor",
            "FlaxSuppressTokensLogitsProcessor",
            "FlaxTopKLogitsWarper",
            "FlaxTopPLogitsWarper",
            "FlaxWhisperTimeStampLogitsProcessor",
        ]
    )
    _import_structure["generation_flax_utils"] = []
    _import_structure["modeling_flax_outputs"] = []
    _import_structure["modeling_flax_utils"] = ["FlaxPreTrainedModel"]
    _import_structure["models.albert"].extend(
        [
            "FlaxAlbertForMaskedLM",
            "FlaxAlbertForMultipleChoice",
            "FlaxAlbertForPreTraining",
            "FlaxAlbertForQuestionAnswering",
            "FlaxAlbertForSequenceClassification",
            "FlaxAlbertForTokenClassification",
            "FlaxAlbertModel",
            "FlaxAlbertPreTrainedModel",
        ]
    )
    _import_structure["models.auto"].extend(
        [
            "FLAX_MODEL_FOR_AUDIO_CLASSIFICATION_MAPPING",
            "FLAX_MODEL_FOR_CAUSAL_LM_MAPPING",
            "FLAX_MODEL_FOR_IMAGE_CLASSIFICATION_MAPPING",
            "FLAX_MODEL_FOR_MASKED_LM_MAPPING",
            "FLAX_MODEL_FOR_MULTIPLE_CHOICE_MAPPING",
            "FLAX_MODEL_FOR_NEXT_SENTENCE_PREDICTION_MAPPING",
            "FLAX_MODEL_FOR_PRETRAINING_MAPPING",
            "FLAX_MODEL_FOR_QUESTION_ANSWERING_MAPPING",
            "FLAX_MODEL_FOR_SEQ_TO_SEQ_CAUSAL_LM_MAPPING",
            "FLAX_MODEL_FOR_SEQUENCE_CLASSIFICATION_MAPPING",
            "FLAX_MODEL_FOR_SPEECH_SEQ_2_SEQ_MAPPING",
            "FLAX_MODEL_FOR_TOKEN_CLASSIFICATION_MAPPING",
            "FLAX_MODEL_FOR_VISION_2_SEQ_MAPPING",
            "FLAX_MODEL_MAPPING",
            "FlaxAutoModel",
            "FlaxAutoModelForCausalLM",
            "FlaxAutoModelForImageClassification",
            "FlaxAutoModelForMaskedLM",
            "FlaxAutoModelForMultipleChoice",
            "FlaxAutoModelForNextSentencePrediction",
            "FlaxAutoModelForPreTraining",
            "FlaxAutoModelForQuestionAnswering",
            "FlaxAutoModelForSeq2SeqLM",
            "FlaxAutoModelForSequenceClassification",
            "FlaxAutoModelForSpeechSeq2Seq",
            "FlaxAutoModelForTokenClassification",
            "FlaxAutoModelForVision2Seq",
        ]
    )

    # Flax models structure

    _import_structure["models.bart"].extend(
        [
            "FlaxBartDecoderPreTrainedModel",
            "FlaxBartForCausalLM",
            "FlaxBartForConditionalGeneration",
            "FlaxBartForQuestionAnswering",
            "FlaxBartForSequenceClassification",
            "FlaxBartModel",
            "FlaxBartPreTrainedModel",
        ]
    )
    _import_structure["models.beit"].extend(
        [
            "FlaxBeitForImageClassification",
            "FlaxBeitForMaskedImageModeling",
            "FlaxBeitModel",
            "FlaxBeitPreTrainedModel",
        ]
    )

    _import_structure["models.bert"].extend(
        [
            "FlaxBertForCausalLM",
            "FlaxBertForMaskedLM",
            "FlaxBertForMultipleChoice",
            "FlaxBertForNextSentencePrediction",
            "FlaxBertForPreTraining",
            "FlaxBertForQuestionAnswering",
            "FlaxBertForSequenceClassification",
            "FlaxBertForTokenClassification",
            "FlaxBertModel",
            "FlaxBertPreTrainedModel",
        ]
    )
    _import_structure["models.big_bird"].extend(
        [
            "FlaxBigBirdForCausalLM",
            "FlaxBigBirdForMaskedLM",
            "FlaxBigBirdForMultipleChoice",
            "FlaxBigBirdForPreTraining",
            "FlaxBigBirdForQuestionAnswering",
            "FlaxBigBirdForSequenceClassification",
            "FlaxBigBirdForTokenClassification",
            "FlaxBigBirdModel",
            "FlaxBigBirdPreTrainedModel",
        ]
    )
    _import_structure["models.blenderbot"].extend(
        [
            "FlaxBlenderbotForConditionalGeneration",
            "FlaxBlenderbotModel",
            "FlaxBlenderbotPreTrainedModel",
        ]
    )
    _import_structure["models.blenderbot_small"].extend(
        [
            "FlaxBlenderbotSmallForConditionalGeneration",
            "FlaxBlenderbotSmallModel",
            "FlaxBlenderbotSmallPreTrainedModel",
        ]
    )
    _import_structure["models.bloom"].extend(
        [
            "FlaxBloomForCausalLM",
            "FlaxBloomModel",
            "FlaxBloomPreTrainedModel",
        ]
    )
    _import_structure["models.clip"].extend(
        [
            "FlaxCLIPModel",
            "FlaxCLIPPreTrainedModel",
            "FlaxCLIPTextModel",
            "FlaxCLIPTextPreTrainedModel",
            "FlaxCLIPTextModelWithProjection",
            "FlaxCLIPVisionModel",
            "FlaxCLIPVisionPreTrainedModel",
        ]
    )
    _import_structure["models.distilbert"].extend(
        [
            "FlaxDistilBertForMaskedLM",
            "FlaxDistilBertForMultipleChoice",
            "FlaxDistilBertForQuestionAnswering",
            "FlaxDistilBertForSequenceClassification",
            "FlaxDistilBertForTokenClassification",
            "FlaxDistilBertModel",
            "FlaxDistilBertPreTrainedModel",
        ]
    )
    _import_structure["models.electra"].extend(
        [
            "FlaxElectraForCausalLM",
            "FlaxElectraForMaskedLM",
            "FlaxElectraForMultipleChoice",
            "FlaxElectraForPreTraining",
            "FlaxElectraForQuestionAnswering",
            "FlaxElectraForSequenceClassification",
            "FlaxElectraForTokenClassification",
            "FlaxElectraModel",
            "FlaxElectraPreTrainedModel",
        ]
    )
    _import_structure["models.encoder_decoder"].append("FlaxEncoderDecoderModel")
    _import_structure["models.gpt2"].extend(["FlaxGPT2LMHeadModel", "FlaxGPT2Model", "FlaxGPT2PreTrainedModel"])
    _import_structure["models.gpt_neo"].extend(
        ["FlaxGPTNeoForCausalLM", "FlaxGPTNeoModel", "FlaxGPTNeoPreTrainedModel"]
    )
    _import_structure["models.gptj"].extend(["FlaxGPTJForCausalLM", "FlaxGPTJModel", "FlaxGPTJPreTrainedModel"])
    _import_structure["models.llama"].extend(["FlaxLlamaForCausalLM", "FlaxLlamaModel", "FlaxLlamaPreTrainedModel"])
    _import_structure["models.longt5"].extend(
        [
            "FlaxLongT5ForConditionalGeneration",
            "FlaxLongT5Model",
            "FlaxLongT5PreTrainedModel",
        ]
    )
    _import_structure["models.marian"].extend(
        [
            "FlaxMarianModel",
            "FlaxMarianMTModel",
            "FlaxMarianPreTrainedModel",
        ]
    )
    _import_structure["models.mbart"].extend(
        [
            "FlaxMBartForConditionalGeneration",
            "FlaxMBartForQuestionAnswering",
            "FlaxMBartForSequenceClassification",
            "FlaxMBartModel",
            "FlaxMBartPreTrainedModel",
        ]
    )
    _import_structure["models.mt5"].extend(["FlaxMT5EncoderModel", "FlaxMT5ForConditionalGeneration", "FlaxMT5Model"])
    _import_structure["models.opt"].extend(
        [
            "FlaxOPTForCausalLM",
            "FlaxOPTModel",
            "FlaxOPTPreTrainedModel",
        ]
    )
    _import_structure["models.pegasus"].extend(
        [
            "FlaxPegasusForConditionalGeneration",
            "FlaxPegasusModel",
            "FlaxPegasusPreTrainedModel",
        ]
    )
    _import_structure["models.regnet"].extend(
        [
            "FlaxRegNetForImageClassification",
            "FlaxRegNetModel",
            "FlaxRegNetPreTrainedModel",
        ]
    )
    _import_structure["models.resnet"].extend(
        [
            "FlaxResNetForImageClassification",
            "FlaxResNetModel",
            "FlaxResNetPreTrainedModel",
        ]
    )
    _import_structure["models.roberta"].extend(
        [
            "FlaxRobertaForCausalLM",
            "FlaxRobertaForMaskedLM",
            "FlaxRobertaForMultipleChoice",
            "FlaxRobertaForQuestionAnswering",
            "FlaxRobertaForSequenceClassification",
            "FlaxRobertaForTokenClassification",
            "FlaxRobertaModel",
            "FlaxRobertaPreTrainedModel",
        ]
    )
    _import_structure["models.roberta_prelayernorm"].extend(
        [
            "FlaxRobertaPreLayerNormForCausalLM",
            "FlaxRobertaPreLayerNormForMaskedLM",
            "FlaxRobertaPreLayerNormForMultipleChoice",
            "FlaxRobertaPreLayerNormForQuestionAnswering",
            "FlaxRobertaPreLayerNormForSequenceClassification",
            "FlaxRobertaPreLayerNormForTokenClassification",
            "FlaxRobertaPreLayerNormModel",
            "FlaxRobertaPreLayerNormPreTrainedModel",
        ]
    )
    _import_structure["models.roformer"].extend(
        [
            "FlaxRoFormerForMaskedLM",
            "FlaxRoFormerForMultipleChoice",
            "FlaxRoFormerForQuestionAnswering",
            "FlaxRoFormerForSequenceClassification",
            "FlaxRoFormerForTokenClassification",
            "FlaxRoFormerModel",
            "FlaxRoFormerPreTrainedModel",
        ]
    )
    _import_structure["models.speech_encoder_decoder"].append("FlaxSpeechEncoderDecoderModel")
    _import_structure["models.t5"].extend(
        [
            "FlaxT5EncoderModel",
            "FlaxT5ForConditionalGeneration",
            "FlaxT5Model",
            "FlaxT5PreTrainedModel",
        ]
    )
    _import_structure["models.vision_encoder_decoder"].append("FlaxVisionEncoderDecoderModel")
    _import_structure["models.vision_text_dual_encoder"].extend(["FlaxVisionTextDualEncoderModel"])
    _import_structure["models.vit"].extend(["FlaxViTForImageClassification", "FlaxViTModel", "FlaxViTPreTrainedModel"])
    _import_structure["models.wav2vec2"].extend(
        [
            "FlaxWav2Vec2ForCTC",
            "FlaxWav2Vec2ForPreTraining",
            "FlaxWav2Vec2Model",
            "FlaxWav2Vec2PreTrainedModel",
        ]
    )
    _import_structure["models.whisper"].extend(
        [
            "FlaxWhisperForConditionalGeneration",
            "FlaxWhisperModel",
            "FlaxWhisperPreTrainedModel",
            "FlaxWhisperForAudioClassification",
        ]
    )
    _import_structure["models.xglm"].extend(
        [
            "FlaxXGLMForCausalLM",
            "FlaxXGLMModel",
            "FlaxXGLMPreTrainedModel",
        ]
    )
    _import_structure["models.xlm_roberta"].extend(
        [
            "FLAX_XLM_ROBERTA_PRETRAINED_MODEL_ARCHIVE_LIST",
            "FlaxXLMRobertaForMaskedLM",
            "FlaxXLMRobertaForMultipleChoice",
            "FlaxXLMRobertaForQuestionAnswering",
            "FlaxXLMRobertaForSequenceClassification",
            "FlaxXLMRobertaForTokenClassification",
            "FlaxXLMRobertaModel",
            "FlaxXLMRobertaForCausalLM",
            "FlaxXLMRobertaPreTrainedModel",
        ]
    )


# Direct imports for type-checking
if TYPE_CHECKING:
    # Configuration
    from .configuration_utils import PretrainedConfig

    # Data
    from .data import (
        DataProcessor,
        InputExample,
        InputFeatures,
        SingleSentenceClassificationProcessor,
        SquadExample,
        SquadFeatures,
        SquadV1Processor,
        SquadV2Processor,
        glue_compute_metrics,
        glue_convert_examples_to_features,
        glue_output_modes,
        glue_processors,
        glue_tasks_num_labels,
        squad_convert_examples_to_features,
        xnli_compute_metrics,
        xnli_output_modes,
        xnli_processors,
        xnli_tasks_num_labels,
    )
    from .data.data_collator import (
        DataCollator,
        DataCollatorForLanguageModeling,
        DataCollatorForPermutationLanguageModeling,
        DataCollatorForSeq2Seq,
        DataCollatorForSOP,
        DataCollatorForTokenClassification,
        DataCollatorForWholeWordMask,
        DataCollatorWithPadding,
        DefaultDataCollator,
        default_data_collator,
    )
    from .feature_extraction_sequence_utils import SequenceFeatureExtractor

    # Feature Extractor
    from .feature_extraction_utils import BatchFeature, FeatureExtractionMixin

    # Generation
    from .generation import GenerationConfig, TextIteratorStreamer, TextStreamer
    from .hf_argparser import HfArgumentParser

    # Integrations
    from .integrations import (
        is_clearml_available,
        is_comet_available,
        is_dvclive_available,
        is_neptune_available,
        is_optuna_available,
        is_ray_available,
        is_ray_tune_available,
        is_sigopt_available,
        is_tensorboard_available,
        is_wandb_available,
    )

    # Model Cards
    from .modelcard import ModelCard

    # TF 2.0 <=> PyTorch conversion utilities
    from .modeling_tf_pytorch_utils import (
        convert_tf_weight_name_to_pt_weight_name,
        load_pytorch_checkpoint_in_tf2_model,
        load_pytorch_model_in_tf2_model,
        load_pytorch_weights_in_tf2_model,
        load_tf2_checkpoint_in_pytorch_model,
        load_tf2_model_in_pytorch_model,
        load_tf2_weights_in_pytorch_model,
    )
    from .models.albert import ALBERT_PRETRAINED_CONFIG_ARCHIVE_MAP, AlbertConfig
    from .models.align import (
        ALIGN_PRETRAINED_CONFIG_ARCHIVE_MAP,
        AlignConfig,
        AlignProcessor,
        AlignTextConfig,
        AlignVisionConfig,
    )
    from .models.altclip import (
        ALTCLIP_PRETRAINED_CONFIG_ARCHIVE_MAP,
        AltCLIPConfig,
        AltCLIPProcessor,
        AltCLIPTextConfig,
        AltCLIPVisionConfig,
    )
    from .models.audio_spectrogram_transformer import (
        AUDIO_SPECTROGRAM_TRANSFORMER_PRETRAINED_CONFIG_ARCHIVE_MAP,
        ASTConfig,
        ASTFeatureExtractor,
    )
    from .models.auto import (
        ALL_PRETRAINED_CONFIG_ARCHIVE_MAP,
        CONFIG_MAPPING,
        FEATURE_EXTRACTOR_MAPPING,
        IMAGE_PROCESSOR_MAPPING,
        MODEL_NAMES_MAPPING,
        PROCESSOR_MAPPING,
        TOKENIZER_MAPPING,
        AutoConfig,
        AutoFeatureExtractor,
        AutoImageProcessor,
        AutoProcessor,
        AutoTokenizer,
    )
    from .models.autoformer import (
        AUTOFORMER_PRETRAINED_CONFIG_ARCHIVE_MAP,
        AutoformerConfig,
    )
    from .models.bark import (
        BarkCoarseConfig,
        BarkConfig,
        BarkFineConfig,
        BarkProcessor,
        BarkSemanticConfig,
    )
    from .models.bart import BartConfig, BartTokenizer
    from .models.beit import BEIT_PRETRAINED_CONFIG_ARCHIVE_MAP, BeitConfig
    from .models.bert import (
        BERT_PRETRAINED_CONFIG_ARCHIVE_MAP,
        BasicTokenizer,
        BertConfig,
        BertTokenizer,
        WordpieceTokenizer,
    )
    from .models.bert_generation import BertGenerationConfig
    from .models.bert_japanese import (
        BertJapaneseTokenizer,
        CharacterTokenizer,
        MecabTokenizer,
    )
    from .models.bertweet import BertweetTokenizer
    from .models.big_bird import BIG_BIRD_PRETRAINED_CONFIG_ARCHIVE_MAP, BigBirdConfig
    from .models.bigbird_pegasus import (
        BIGBIRD_PEGASUS_PRETRAINED_CONFIG_ARCHIVE_MAP,
        BigBirdPegasusConfig,
    )
    from .models.biogpt import (
        BIOGPT_PRETRAINED_CONFIG_ARCHIVE_MAP,
        BioGptConfig,
        BioGptTokenizer,
    )
    from .models.bit import BIT_PRETRAINED_CONFIG_ARCHIVE_MAP, BitConfig
    from .models.blenderbot import (
        BLENDERBOT_PRETRAINED_CONFIG_ARCHIVE_MAP,
        BlenderbotConfig,
        BlenderbotTokenizer,
    )
    from .models.blenderbot_small import (
        BLENDERBOT_SMALL_PRETRAINED_CONFIG_ARCHIVE_MAP,
        BlenderbotSmallConfig,
        BlenderbotSmallTokenizer,
    )
    from .models.blip import (
        BLIP_PRETRAINED_CONFIG_ARCHIVE_MAP,
        BlipConfig,
        BlipProcessor,
        BlipTextConfig,
        BlipVisionConfig,
    )
    from .models.blip_2 import (
        BLIP_2_PRETRAINED_CONFIG_ARCHIVE_MAP,
        Blip2Config,
        Blip2Processor,
        Blip2QFormerConfig,
        Blip2VisionConfig,
    )
    from .models.bloom import BLOOM_PRETRAINED_CONFIG_ARCHIVE_MAP, BloomConfig
    from .models.bridgetower import (
        BRIDGETOWER_PRETRAINED_CONFIG_ARCHIVE_MAP,
        BridgeTowerConfig,
        BridgeTowerProcessor,
        BridgeTowerTextConfig,
        BridgeTowerVisionConfig,
    )
    from .models.bros import (
        BROS_PRETRAINED_CONFIG_ARCHIVE_MAP,
        BrosConfig,
        BrosProcessor,
    )
    from .models.byt5 import ByT5Tokenizer
    from .models.camembert import (
        CAMEMBERT_PRETRAINED_CONFIG_ARCHIVE_MAP,
        CamembertConfig,
    )
    from .models.canine import (
        CANINE_PRETRAINED_CONFIG_ARCHIVE_MAP,
        CanineConfig,
        CanineTokenizer,
    )
    from .models.chinese_clip import (
        CHINESE_CLIP_PRETRAINED_CONFIG_ARCHIVE_MAP,
        ChineseCLIPConfig,
        ChineseCLIPProcessor,
        ChineseCLIPTextConfig,
        ChineseCLIPVisionConfig,
    )
    from .models.clap import (
        CLAP_PRETRAINED_MODEL_ARCHIVE_LIST,
        ClapAudioConfig,
        ClapConfig,
        ClapProcessor,
        ClapTextConfig,
    )
    from .models.clip import (
        CLIP_PRETRAINED_CONFIG_ARCHIVE_MAP,
        CLIPConfig,
        CLIPProcessor,
        CLIPTextConfig,
        CLIPTokenizer,
        CLIPVisionConfig,
    )
    from .models.clipseg import (
        CLIPSEG_PRETRAINED_CONFIG_ARCHIVE_MAP,
        CLIPSegConfig,
        CLIPSegProcessor,
        CLIPSegTextConfig,
        CLIPSegVisionConfig,
    )
    from .models.clvp import (
        CLVP_PRETRAINED_CONFIG_ARCHIVE_MAP,
        ClvpConfig,
        ClvpDecoderConfig,
        ClvpEncoderConfig,
        ClvpFeatureExtractor,
        ClvpProcessor,
        ClvpTokenizer,
    )
    from .models.codegen import (
        CODEGEN_PRETRAINED_CONFIG_ARCHIVE_MAP,
        CodeGenConfig,
        CodeGenTokenizer,
    )
    from .models.conditional_detr import (
        CONDITIONAL_DETR_PRETRAINED_CONFIG_ARCHIVE_MAP,
        ConditionalDetrConfig,
    )
    from .models.convbert import (
        CONVBERT_PRETRAINED_CONFIG_ARCHIVE_MAP,
        ConvBertConfig,
        ConvBertTokenizer,
    )
    from .models.convnext import CONVNEXT_PRETRAINED_CONFIG_ARCHIVE_MAP, ConvNextConfig
    from .models.convnextv2 import (
        CONVNEXTV2_PRETRAINED_CONFIG_ARCHIVE_MAP,
        ConvNextV2Config,
    )
    from .models.cpmant import (
        CPMANT_PRETRAINED_CONFIG_ARCHIVE_MAP,
        CpmAntConfig,
        CpmAntTokenizer,
    )
    from .models.ctrl import (
        CTRL_PRETRAINED_CONFIG_ARCHIVE_MAP,
        CTRLConfig,
        CTRLTokenizer,
    )
    from .models.cvt import CVT_PRETRAINED_CONFIG_ARCHIVE_MAP, CvtConfig
    from .models.data2vec import (
        DATA2VEC_TEXT_PRETRAINED_CONFIG_ARCHIVE_MAP,
        DATA2VEC_VISION_PRETRAINED_CONFIG_ARCHIVE_MAP,
        Data2VecAudioConfig,
        Data2VecTextConfig,
        Data2VecVisionConfig,
    )
    from .models.deberta import (
        DEBERTA_PRETRAINED_CONFIG_ARCHIVE_MAP,
        DebertaConfig,
        DebertaTokenizer,
    )
    from .models.deberta_v2 import (
        DEBERTA_V2_PRETRAINED_CONFIG_ARCHIVE_MAP,
        DebertaV2Config,
    )
    from .models.decision_transformer import (
        DECISION_TRANSFORMER_PRETRAINED_CONFIG_ARCHIVE_MAP,
        DecisionTransformerConfig,
    )
    from .models.deformable_detr import (
        DEFORMABLE_DETR_PRETRAINED_CONFIG_ARCHIVE_MAP,
        DeformableDetrConfig,
    )
    from .models.deit import DEIT_PRETRAINED_CONFIG_ARCHIVE_MAP, DeiTConfig
    from .models.deprecated.mctct import (
        MCTCT_PRETRAINED_CONFIG_ARCHIVE_MAP,
        MCTCTConfig,
        MCTCTFeatureExtractor,
        MCTCTProcessor,
    )
    from .models.deprecated.mmbt import MMBTConfig
    from .models.deprecated.open_llama import (
        OPEN_LLAMA_PRETRAINED_CONFIG_ARCHIVE_MAP,
        OpenLlamaConfig,
    )
    from .models.deprecated.retribert import (
        RETRIBERT_PRETRAINED_CONFIG_ARCHIVE_MAP,
        RetriBertConfig,
        RetriBertTokenizer,
    )
    from .models.deprecated.tapex import TapexTokenizer
    from .models.deprecated.trajectory_transformer import (
        TRAJECTORY_TRANSFORMER_PRETRAINED_CONFIG_ARCHIVE_MAP,
        TrajectoryTransformerConfig,
    )
    from .models.deprecated.transfo_xl import (
        TRANSFO_XL_PRETRAINED_CONFIG_ARCHIVE_MAP,
        TransfoXLConfig,
        TransfoXLCorpus,
        TransfoXLTokenizer,
    )
    from .models.deprecated.van import VAN_PRETRAINED_CONFIG_ARCHIVE_MAP, VanConfig
    from .models.deta import DETA_PRETRAINED_CONFIG_ARCHIVE_MAP, DetaConfig
    from .models.detr import DETR_PRETRAINED_CONFIG_ARCHIVE_MAP, DetrConfig
    from .models.dinat import DINAT_PRETRAINED_CONFIG_ARCHIVE_MAP, DinatConfig
    from .models.dinov2 import DINOV2_PRETRAINED_CONFIG_ARCHIVE_MAP, Dinov2Config
    from .models.distilbert import (
        DISTILBERT_PRETRAINED_CONFIG_ARCHIVE_MAP,
        DistilBertConfig,
        DistilBertTokenizer,
    )
    from .models.donut import (
        DONUT_SWIN_PRETRAINED_CONFIG_ARCHIVE_MAP,
        DonutProcessor,
        DonutSwinConfig,
    )
    from .models.dpr import (
        DPR_PRETRAINED_CONFIG_ARCHIVE_MAP,
        DPRConfig,
        DPRContextEncoderTokenizer,
        DPRQuestionEncoderTokenizer,
        DPRReaderOutput,
        DPRReaderTokenizer,
    )
    from .models.dpt import DPT_PRETRAINED_CONFIG_ARCHIVE_MAP, DPTConfig
    from .models.efficientformer import (
        EFFICIENTFORMER_PRETRAINED_CONFIG_ARCHIVE_MAP,
        EfficientFormerConfig,
    )
    from .models.efficientnet import (
        EFFICIENTNET_PRETRAINED_CONFIG_ARCHIVE_MAP,
        EfficientNetConfig,
    )
    from .models.electra import (
        ELECTRA_PRETRAINED_CONFIG_ARCHIVE_MAP,
        ElectraConfig,
        ElectraTokenizer,
    )
    from .models.encodec import (
        ENCODEC_PRETRAINED_CONFIG_ARCHIVE_MAP,
        EncodecConfig,
        EncodecFeatureExtractor,
    )
    from .models.encoder_decoder import EncoderDecoderConfig
    from .models.ernie import ERNIE_PRETRAINED_CONFIG_ARCHIVE_MAP, ErnieConfig
    from .models.ernie_m import ERNIE_M_PRETRAINED_CONFIG_ARCHIVE_MAP, ErnieMConfig
    from .models.esm import ESM_PRETRAINED_CONFIG_ARCHIVE_MAP, EsmConfig, EsmTokenizer
    from .models.falcon import FALCON_PRETRAINED_CONFIG_ARCHIVE_MAP, FalconConfig
    from .models.flaubert import (
        FLAUBERT_PRETRAINED_CONFIG_ARCHIVE_MAP,
        FlaubertConfig,
        FlaubertTokenizer,
    )
    from .models.flava import (
        FLAVA_PRETRAINED_CONFIG_ARCHIVE_MAP,
        FlavaConfig,
        FlavaImageCodebookConfig,
        FlavaImageConfig,
        FlavaMultimodalConfig,
        FlavaTextConfig,
    )
    from .models.fnet import FNET_PRETRAINED_CONFIG_ARCHIVE_MAP, FNetConfig
    from .models.focalnet import FOCALNET_PRETRAINED_CONFIG_ARCHIVE_MAP, FocalNetConfig
    from .models.fsmt import (
        FSMT_PRETRAINED_CONFIG_ARCHIVE_MAP,
        FSMTConfig,
        FSMTTokenizer,
    )
    from .models.funnel import (
        FUNNEL_PRETRAINED_CONFIG_ARCHIVE_MAP,
        FunnelConfig,
        FunnelTokenizer,
    )
    from .models.fuyu import FUYU_PRETRAINED_CONFIG_ARCHIVE_MAP, FuyuConfig
    from .models.git import (
        GIT_PRETRAINED_CONFIG_ARCHIVE_MAP,
        GitConfig,
        GitProcessor,
        GitVisionConfig,
    )
    from .models.glpn import GLPN_PRETRAINED_CONFIG_ARCHIVE_MAP, GLPNConfig
    from .models.gpt2 import (
        GPT2_PRETRAINED_CONFIG_ARCHIVE_MAP,
        GPT2Config,
        GPT2Tokenizer,
    )
    from .models.gpt_bigcode import (
        GPT_BIGCODE_PRETRAINED_CONFIG_ARCHIVE_MAP,
        GPTBigCodeConfig,
    )
    from .models.gpt_neo import GPT_NEO_PRETRAINED_CONFIG_ARCHIVE_MAP, GPTNeoConfig
    from .models.gpt_neox import GPT_NEOX_PRETRAINED_CONFIG_ARCHIVE_MAP, GPTNeoXConfig
    from .models.gpt_neox_japanese import (
        GPT_NEOX_JAPANESE_PRETRAINED_CONFIG_ARCHIVE_MAP,
        GPTNeoXJapaneseConfig,
    )
    from .models.gptj import GPTJ_PRETRAINED_CONFIG_ARCHIVE_MAP, GPTJConfig
    from .models.gptsan_japanese import (
        GPTSAN_JAPANESE_PRETRAINED_CONFIG_ARCHIVE_MAP,
        GPTSanJapaneseConfig,
        GPTSanJapaneseTokenizer,
    )
<<<<<<< HEAD
    from .models.graphormer import GRAPHORMER_PRETRAINED_CONFIG_ARCHIVE_MAP, GraphormerConfig
    from .models.grounding_dino import (
        GROUNDING_DINO_PRETRAINED_CONFIG_ARCHIVE_MAP,
        GroundingDinoConfig,
        GroundingDinoProcessor,
        GroundingDinoTextConfig,
=======
    from .models.graphormer import (
        GRAPHORMER_PRETRAINED_CONFIG_ARCHIVE_MAP,
        GraphormerConfig,
>>>>>>> 9f18cc6d
    )
    from .models.groupvit import (
        GROUPVIT_PRETRAINED_CONFIG_ARCHIVE_MAP,
        GroupViTConfig,
        GroupViTTextConfig,
        GroupViTVisionConfig,
    )
    from .models.herbert import HerbertTokenizer
    from .models.hubert import HUBERT_PRETRAINED_CONFIG_ARCHIVE_MAP, HubertConfig
    from .models.ibert import IBERT_PRETRAINED_CONFIG_ARCHIVE_MAP, IBertConfig
    from .models.idefics import (
        IDEFICS_PRETRAINED_CONFIG_ARCHIVE_MAP,
        IdeficsConfig,
    )
    from .models.imagegpt import IMAGEGPT_PRETRAINED_CONFIG_ARCHIVE_MAP, ImageGPTConfig
    from .models.informer import INFORMER_PRETRAINED_CONFIG_ARCHIVE_MAP, InformerConfig
    from .models.instructblip import (
        INSTRUCTBLIP_PRETRAINED_CONFIG_ARCHIVE_MAP,
        InstructBlipConfig,
        InstructBlipProcessor,
        InstructBlipQFormerConfig,
        InstructBlipVisionConfig,
    )
    from .models.jukebox import (
        JUKEBOX_PRETRAINED_CONFIG_ARCHIVE_MAP,
        JukeboxConfig,
        JukeboxPriorConfig,
        JukeboxTokenizer,
        JukeboxVQVAEConfig,
    )
    from .models.kosmos2 import (
        KOSMOS2_PRETRAINED_CONFIG_ARCHIVE_MAP,
        Kosmos2Config,
        Kosmos2Processor,
    )
    from .models.layoutlm import (
        LAYOUTLM_PRETRAINED_CONFIG_ARCHIVE_MAP,
        LayoutLMConfig,
        LayoutLMTokenizer,
    )
    from .models.layoutlmv2 import (
        LAYOUTLMV2_PRETRAINED_CONFIG_ARCHIVE_MAP,
        LayoutLMv2Config,
        LayoutLMv2FeatureExtractor,
        LayoutLMv2ImageProcessor,
        LayoutLMv2Processor,
        LayoutLMv2Tokenizer,
    )
    from .models.layoutlmv3 import (
        LAYOUTLMV3_PRETRAINED_CONFIG_ARCHIVE_MAP,
        LayoutLMv3Config,
        LayoutLMv3FeatureExtractor,
        LayoutLMv3ImageProcessor,
        LayoutLMv3Processor,
        LayoutLMv3Tokenizer,
    )
    from .models.layoutxlm import LayoutXLMProcessor
    from .models.led import LED_PRETRAINED_CONFIG_ARCHIVE_MAP, LEDConfig, LEDTokenizer
    from .models.levit import LEVIT_PRETRAINED_CONFIG_ARCHIVE_MAP, LevitConfig
    from .models.lilt import LILT_PRETRAINED_CONFIG_ARCHIVE_MAP, LiltConfig
    from .models.llama import LLAMA_PRETRAINED_CONFIG_ARCHIVE_MAP, LlamaConfig
    from .models.llava import (
        LLAVA_PRETRAINED_CONFIG_ARCHIVE_MAP,
        LlavaConfig,
    )
    from .models.longformer import (
        LONGFORMER_PRETRAINED_CONFIG_ARCHIVE_MAP,
        LongformerConfig,
        LongformerTokenizer,
    )
    from .models.longt5 import LONGT5_PRETRAINED_CONFIG_ARCHIVE_MAP, LongT5Config
    from .models.luke import (
        LUKE_PRETRAINED_CONFIG_ARCHIVE_MAP,
        LukeConfig,
        LukeTokenizer,
    )
    from .models.lxmert import (
        LXMERT_PRETRAINED_CONFIG_ARCHIVE_MAP,
        LxmertConfig,
        LxmertTokenizer,
    )
    from .models.m2m_100 import M2M_100_PRETRAINED_CONFIG_ARCHIVE_MAP, M2M100Config
    from .models.marian import MarianConfig
    from .models.markuplm import (
        MARKUPLM_PRETRAINED_CONFIG_ARCHIVE_MAP,
        MarkupLMConfig,
        MarkupLMFeatureExtractor,
        MarkupLMProcessor,
        MarkupLMTokenizer,
    )
    from .models.mask2former import (
        MASK2FORMER_PRETRAINED_CONFIG_ARCHIVE_MAP,
        Mask2FormerConfig,
    )
    from .models.maskformer import (
        MASKFORMER_PRETRAINED_CONFIG_ARCHIVE_MAP,
        MaskFormerConfig,
        MaskFormerSwinConfig,
    )
    from .models.mbart import MBartConfig
    from .models.mega import MEGA_PRETRAINED_CONFIG_ARCHIVE_MAP, MegaConfig
    from .models.megatron_bert import (
        MEGATRON_BERT_PRETRAINED_CONFIG_ARCHIVE_MAP,
        MegatronBertConfig,
    )
    from .models.mgp_str import (
        MGP_STR_PRETRAINED_CONFIG_ARCHIVE_MAP,
        MgpstrConfig,
        MgpstrProcessor,
        MgpstrTokenizer,
    )
    from .models.mistral import MISTRAL_PRETRAINED_CONFIG_ARCHIVE_MAP, MistralConfig
    from .models.mobilebert import (
        MOBILEBERT_PRETRAINED_CONFIG_ARCHIVE_MAP,
        MobileBertConfig,
        MobileBertTokenizer,
    )
    from .models.mobilenet_v1 import (
        MOBILENET_V1_PRETRAINED_CONFIG_ARCHIVE_MAP,
        MobileNetV1Config,
    )
    from .models.mobilenet_v2 import (
        MOBILENET_V2_PRETRAINED_CONFIG_ARCHIVE_MAP,
        MobileNetV2Config,
    )
    from .models.mobilevit import (
        MOBILEVIT_PRETRAINED_CONFIG_ARCHIVE_MAP,
        MobileViTConfig,
    )
    from .models.mobilevitv2 import (
        MOBILEVITV2_PRETRAINED_CONFIG_ARCHIVE_MAP,
        MobileViTV2Config,
    )
    from .models.mpnet import (
        MPNET_PRETRAINED_CONFIG_ARCHIVE_MAP,
        MPNetConfig,
        MPNetTokenizer,
    )
    from .models.mpt import MPT_PRETRAINED_CONFIG_ARCHIVE_MAP, MptConfig
    from .models.mra import MRA_PRETRAINED_CONFIG_ARCHIVE_MAP, MraConfig
    from .models.mt5 import MT5Config
    from .models.musicgen import (
        MUSICGEN_PRETRAINED_CONFIG_ARCHIVE_MAP,
        MusicgenConfig,
        MusicgenDecoderConfig,
    )
    from .models.mvp import MvpConfig, MvpTokenizer
    from .models.nat import NAT_PRETRAINED_CONFIG_ARCHIVE_MAP, NatConfig
    from .models.nezha import NEZHA_PRETRAINED_CONFIG_ARCHIVE_MAP, NezhaConfig
    from .models.nllb_moe import NLLB_MOE_PRETRAINED_CONFIG_ARCHIVE_MAP, NllbMoeConfig
    from .models.nougat import NougatProcessor
    from .models.nystromformer import (
        NYSTROMFORMER_PRETRAINED_CONFIG_ARCHIVE_MAP,
        NystromformerConfig,
    )
    from .models.oneformer import (
        ONEFORMER_PRETRAINED_CONFIG_ARCHIVE_MAP,
        OneFormerConfig,
        OneFormerProcessor,
    )
    from .models.openai import (
        OPENAI_GPT_PRETRAINED_CONFIG_ARCHIVE_MAP,
        OpenAIGPTConfig,
        OpenAIGPTTokenizer,
    )
    from .models.opt import OPTConfig
    from .models.owlv2 import (
        OWLV2_PRETRAINED_CONFIG_ARCHIVE_MAP,
        Owlv2Config,
        Owlv2Processor,
        Owlv2TextConfig,
        Owlv2VisionConfig,
    )
    from .models.owlvit import (
        OWLVIT_PRETRAINED_CONFIG_ARCHIVE_MAP,
        OwlViTConfig,
        OwlViTProcessor,
        OwlViTTextConfig,
        OwlViTVisionConfig,
    )
    from .models.patchtsmixer import (
        PATCHTSMIXER_PRETRAINED_CONFIG_ARCHIVE_MAP,
        PatchTSMixerConfig,
    )
    from .models.patchtst import PATCHTST_PRETRAINED_CONFIG_ARCHIVE_MAP, PatchTSTConfig
    from .models.pegasus import (
        PEGASUS_PRETRAINED_CONFIG_ARCHIVE_MAP,
        PegasusConfig,
        PegasusTokenizer,
    )
    from .models.pegasus_x import (
        PEGASUS_X_PRETRAINED_CONFIG_ARCHIVE_MAP,
        PegasusXConfig,
    )
    from .models.perceiver import (
        PERCEIVER_PRETRAINED_CONFIG_ARCHIVE_MAP,
        PerceiverConfig,
        PerceiverTokenizer,
    )
    from .models.persimmon import (
        PERSIMMON_PRETRAINED_CONFIG_ARCHIVE_MAP,
        PersimmonConfig,
    )
    from .models.phi import PHI_PRETRAINED_CONFIG_ARCHIVE_MAP, PhiConfig
    from .models.phobert import PhobertTokenizer
    from .models.pix2struct import (
        PIX2STRUCT_PRETRAINED_CONFIG_ARCHIVE_MAP,
        Pix2StructConfig,
        Pix2StructProcessor,
        Pix2StructTextConfig,
        Pix2StructVisionConfig,
    )
    from .models.plbart import PLBART_PRETRAINED_CONFIG_ARCHIVE_MAP, PLBartConfig
    from .models.poolformer import (
        POOLFORMER_PRETRAINED_CONFIG_ARCHIVE_MAP,
        PoolFormerConfig,
    )
    from .models.pop2piano import (
        POP2PIANO_PRETRAINED_CONFIG_ARCHIVE_MAP,
        Pop2PianoConfig,
    )
    from .models.prophetnet import (
        PROPHETNET_PRETRAINED_CONFIG_ARCHIVE_MAP,
        ProphetNetConfig,
        ProphetNetTokenizer,
    )
    from .models.pvt import PVT_PRETRAINED_CONFIG_ARCHIVE_MAP, PvtConfig
    from .models.qdqbert import QDQBERT_PRETRAINED_CONFIG_ARCHIVE_MAP, QDQBertConfig
    from .models.rag import RagConfig, RagRetriever, RagTokenizer
    from .models.realm import (
        REALM_PRETRAINED_CONFIG_ARCHIVE_MAP,
        RealmConfig,
        RealmTokenizer,
    )
    from .models.reformer import REFORMER_PRETRAINED_CONFIG_ARCHIVE_MAP, ReformerConfig
    from .models.regnet import REGNET_PRETRAINED_CONFIG_ARCHIVE_MAP, RegNetConfig
    from .models.rembert import REMBERT_PRETRAINED_CONFIG_ARCHIVE_MAP, RemBertConfig
    from .models.resnet import RESNET_PRETRAINED_CONFIG_ARCHIVE_MAP, ResNetConfig
    from .models.roberta import (
        ROBERTA_PRETRAINED_CONFIG_ARCHIVE_MAP,
        RobertaConfig,
        RobertaTokenizer,
    )
    from .models.roberta_prelayernorm import (
        ROBERTA_PRELAYERNORM_PRETRAINED_CONFIG_ARCHIVE_MAP,
        RobertaPreLayerNormConfig,
    )
    from .models.roc_bert import (
        ROC_BERT_PRETRAINED_CONFIG_ARCHIVE_MAP,
        RoCBertConfig,
        RoCBertTokenizer,
    )
    from .models.roformer import (
        ROFORMER_PRETRAINED_CONFIG_ARCHIVE_MAP,
        RoFormerConfig,
        RoFormerTokenizer,
    )
    from .models.rwkv import RWKV_PRETRAINED_CONFIG_ARCHIVE_MAP, RwkvConfig
    from .models.sam import (
        SAM_PRETRAINED_CONFIG_ARCHIVE_MAP,
        SamConfig,
        SamMaskDecoderConfig,
        SamProcessor,
        SamPromptEncoderConfig,
        SamVisionConfig,
    )
    from .models.seamless_m4t import (
        SEAMLESS_M4T_PRETRAINED_CONFIG_ARCHIVE_MAP,
        SeamlessM4TConfig,
        SeamlessM4TFeatureExtractor,
        SeamlessM4TProcessor,
    )
    from .models.seamless_m4t_v2 import (
        SEAMLESS_M4T_V2_PRETRAINED_CONFIG_ARCHIVE_MAP,
        SeamlessM4Tv2Config,
    )
    from .models.segformer import (
        SEGFORMER_PRETRAINED_CONFIG_ARCHIVE_MAP,
        SegformerConfig,
    )
    from .models.sew import SEW_PRETRAINED_CONFIG_ARCHIVE_MAP, SEWConfig
    from .models.sew_d import SEW_D_PRETRAINED_CONFIG_ARCHIVE_MAP, SEWDConfig
    from .models.speech_encoder_decoder import SpeechEncoderDecoderConfig
    from .models.speech_to_text import (
        SPEECH_TO_TEXT_PRETRAINED_CONFIG_ARCHIVE_MAP,
        Speech2TextConfig,
        Speech2TextFeatureExtractor,
        Speech2TextProcessor,
    )
    from .models.speech_to_text_2 import (
        SPEECH_TO_TEXT_2_PRETRAINED_CONFIG_ARCHIVE_MAP,
        Speech2Text2Config,
        Speech2Text2Processor,
        Speech2Text2Tokenizer,
    )
    from .models.speecht5 import (
        SPEECHT5_PRETRAINED_CONFIG_ARCHIVE_MAP,
        SPEECHT5_PRETRAINED_HIFIGAN_CONFIG_ARCHIVE_MAP,
        SpeechT5Config,
        SpeechT5FeatureExtractor,
        SpeechT5HifiGanConfig,
        SpeechT5Processor,
    )
    from .models.splinter import (
        SPLINTER_PRETRAINED_CONFIG_ARCHIVE_MAP,
        SplinterConfig,
        SplinterTokenizer,
    )
    from .models.squeezebert import (
        SQUEEZEBERT_PRETRAINED_CONFIG_ARCHIVE_MAP,
        SqueezeBertConfig,
        SqueezeBertTokenizer,
    )
    from .models.swiftformer import (
        SWIFTFORMER_PRETRAINED_CONFIG_ARCHIVE_MAP,
        SwiftFormerConfig,
    )
    from .models.swin import SWIN_PRETRAINED_CONFIG_ARCHIVE_MAP, SwinConfig
    from .models.swin2sr import SWIN2SR_PRETRAINED_CONFIG_ARCHIVE_MAP, Swin2SRConfig
    from .models.swinv2 import SWINV2_PRETRAINED_CONFIG_ARCHIVE_MAP, Swinv2Config
    from .models.switch_transformers import (
        SWITCH_TRANSFORMERS_PRETRAINED_CONFIG_ARCHIVE_MAP,
        SwitchTransformersConfig,
    )
    from .models.t5 import T5_PRETRAINED_CONFIG_ARCHIVE_MAP, T5Config
    from .models.table_transformer import (
        TABLE_TRANSFORMER_PRETRAINED_CONFIG_ARCHIVE_MAP,
        TableTransformerConfig,
    )
    from .models.tapas import (
        TAPAS_PRETRAINED_CONFIG_ARCHIVE_MAP,
        TapasConfig,
        TapasTokenizer,
    )
    from .models.time_series_transformer import (
        TIME_SERIES_TRANSFORMER_PRETRAINED_CONFIG_ARCHIVE_MAP,
        TimeSeriesTransformerConfig,
    )
    from .models.timesformer import (
        TIMESFORMER_PRETRAINED_CONFIG_ARCHIVE_MAP,
        TimesformerConfig,
    )
    from .models.timm_backbone import TimmBackboneConfig
    from .models.trocr import (
        TROCR_PRETRAINED_CONFIG_ARCHIVE_MAP,
        TrOCRConfig,
        TrOCRProcessor,
    )
    from .models.tvlt import (
        TVLT_PRETRAINED_CONFIG_ARCHIVE_MAP,
        TvltConfig,
        TvltFeatureExtractor,
        TvltProcessor,
    )
    from .models.tvp import (
        TVP_PRETRAINED_CONFIG_ARCHIVE_MAP,
        TvpConfig,
        TvpProcessor,
    )
    from .models.umt5 import UMT5Config
    from .models.unispeech import (
        UNISPEECH_PRETRAINED_CONFIG_ARCHIVE_MAP,
        UniSpeechConfig,
    )
    from .models.unispeech_sat import (
        UNISPEECH_SAT_PRETRAINED_CONFIG_ARCHIVE_MAP,
        UniSpeechSatConfig,
    )
    from .models.univnet import (
        UNIVNET_PRETRAINED_CONFIG_ARCHIVE_MAP,
        UnivNetConfig,
        UnivNetFeatureExtractor,
    )
    from .models.upernet import UperNetConfig
    from .models.videomae import VIDEOMAE_PRETRAINED_CONFIG_ARCHIVE_MAP, VideoMAEConfig
    from .models.vilt import (
        VILT_PRETRAINED_CONFIG_ARCHIVE_MAP,
        ViltConfig,
        ViltFeatureExtractor,
        ViltImageProcessor,
        ViltProcessor,
    )
    from .models.vision_encoder_decoder import VisionEncoderDecoderConfig
    from .models.vision_text_dual_encoder import (
        VisionTextDualEncoderConfig,
        VisionTextDualEncoderProcessor,
    )
    from .models.visual_bert import (
        VISUAL_BERT_PRETRAINED_CONFIG_ARCHIVE_MAP,
        VisualBertConfig,
    )
    from .models.vit import VIT_PRETRAINED_CONFIG_ARCHIVE_MAP, ViTConfig
    from .models.vit_hybrid import (
        VIT_HYBRID_PRETRAINED_CONFIG_ARCHIVE_MAP,
        ViTHybridConfig,
    )
    from .models.vit_mae import VIT_MAE_PRETRAINED_CONFIG_ARCHIVE_MAP, ViTMAEConfig
    from .models.vit_msn import VIT_MSN_PRETRAINED_CONFIG_ARCHIVE_MAP, ViTMSNConfig
    from .models.vitdet import VITDET_PRETRAINED_CONFIG_ARCHIVE_MAP, VitDetConfig
    from .models.vitmatte import VITMATTE_PRETRAINED_CONFIG_ARCHIVE_MAP, VitMatteConfig
    from .models.vits import (
        VITS_PRETRAINED_CONFIG_ARCHIVE_MAP,
        VitsConfig,
        VitsTokenizer,
    )
    from .models.vivit import VIVIT_PRETRAINED_CONFIG_ARCHIVE_MAP, VivitConfig
    from .models.wav2vec2 import (
        WAV_2_VEC_2_PRETRAINED_CONFIG_ARCHIVE_MAP,
        Wav2Vec2Config,
        Wav2Vec2CTCTokenizer,
        Wav2Vec2FeatureExtractor,
        Wav2Vec2Processor,
        Wav2Vec2Tokenizer,
    )
    from .models.wav2vec2_conformer import (
        WAV2VEC2_CONFORMER_PRETRAINED_CONFIG_ARCHIVE_MAP,
        Wav2Vec2ConformerConfig,
    )
    from .models.wav2vec2_phoneme import Wav2Vec2PhonemeCTCTokenizer
    from .models.wav2vec2_with_lm import Wav2Vec2ProcessorWithLM
    from .models.wavlm import WAVLM_PRETRAINED_CONFIG_ARCHIVE_MAP, WavLMConfig
    from .models.whisper import (
        WHISPER_PRETRAINED_CONFIG_ARCHIVE_MAP,
        WhisperConfig,
        WhisperFeatureExtractor,
        WhisperProcessor,
        WhisperTokenizer,
    )
    from .models.x_clip import (
        XCLIP_PRETRAINED_CONFIG_ARCHIVE_MAP,
        XCLIPConfig,
        XCLIPProcessor,
        XCLIPTextConfig,
        XCLIPVisionConfig,
    )
    from .models.xglm import XGLM_PRETRAINED_CONFIG_ARCHIVE_MAP, XGLMConfig
    from .models.xlm import XLM_PRETRAINED_CONFIG_ARCHIVE_MAP, XLMConfig, XLMTokenizer
    from .models.xlm_prophetnet import (
        XLM_PROPHETNET_PRETRAINED_CONFIG_ARCHIVE_MAP,
        XLMProphetNetConfig,
    )
    from .models.xlm_roberta import (
        XLM_ROBERTA_PRETRAINED_CONFIG_ARCHIVE_MAP,
        XLMRobertaConfig,
    )
    from .models.xlm_roberta_xl import (
        XLM_ROBERTA_XL_PRETRAINED_CONFIG_ARCHIVE_MAP,
        XLMRobertaXLConfig,
    )
    from .models.xlnet import XLNET_PRETRAINED_CONFIG_ARCHIVE_MAP, XLNetConfig
    from .models.xmod import XMOD_PRETRAINED_CONFIG_ARCHIVE_MAP, XmodConfig
    from .models.yolos import YOLOS_PRETRAINED_CONFIG_ARCHIVE_MAP, YolosConfig
    from .models.yoso import YOSO_PRETRAINED_CONFIG_ARCHIVE_MAP, YosoConfig

    # Pipelines
    from .pipelines import (
        AudioClassificationPipeline,
        AutomaticSpeechRecognitionPipeline,
        Conversation,
        ConversationalPipeline,
        CsvPipelineDataFormat,
        DepthEstimationPipeline,
        DocumentQuestionAnsweringPipeline,
        FeatureExtractionPipeline,
        FillMaskPipeline,
        ImageClassificationPipeline,
        ImageSegmentationPipeline,
        ImageToImagePipeline,
        ImageToTextPipeline,
        JsonPipelineDataFormat,
        MaskGenerationPipeline,
        NerPipeline,
        ObjectDetectionPipeline,
        PipedPipelineDataFormat,
        Pipeline,
        PipelineDataFormat,
        QuestionAnsweringPipeline,
        SummarizationPipeline,
        TableQuestionAnsweringPipeline,
        Text2TextGenerationPipeline,
        TextClassificationPipeline,
        TextGenerationPipeline,
        TextToAudioPipeline,
        TokenClassificationPipeline,
        TranslationPipeline,
        VideoClassificationPipeline,
        VisualQuestionAnsweringPipeline,
        ZeroShotAudioClassificationPipeline,
        ZeroShotClassificationPipeline,
        ZeroShotImageClassificationPipeline,
        ZeroShotObjectDetectionPipeline,
        pipeline,
    )
    from .processing_utils import ProcessorMixin

    # Tokenization
    from .tokenization_utils import PreTrainedTokenizer
    from .tokenization_utils_base import (
        AddedToken,
        BatchEncoding,
        CharSpan,
        PreTrainedTokenizerBase,
        SpecialTokensMixin,
        TokenSpan,
    )

    # Tools
    from .tools import (
        Agent,
        AzureOpenAiAgent,
        HfAgent,
        LocalAgent,
        OpenAiAgent,
        PipelineTool,
        RemoteTool,
        Tool,
        launch_gradio_demo,
        load_tool,
    )

    # Trainer
    from .trainer_callback import (
        DefaultFlowCallback,
        EarlyStoppingCallback,
        PrinterCallback,
        ProgressCallback,
        TrainerCallback,
        TrainerControl,
        TrainerState,
    )
    from .trainer_utils import (
        EvalPrediction,
        IntervalStrategy,
        SchedulerType,
        enable_full_determinism,
        set_seed,
    )
    from .training_args import TrainingArguments
    from .training_args_seq2seq import Seq2SeqTrainingArguments
    from .training_args_tf import TFTrainingArguments

    # Files and general utilities
    from .utils import (
        CONFIG_NAME,
        MODEL_CARD_NAME,
        PYTORCH_PRETRAINED_BERT_CACHE,
        PYTORCH_TRANSFORMERS_CACHE,
        SPIECE_UNDERLINE,
        TF2_WEIGHTS_NAME,
        TF_WEIGHTS_NAME,
        TRANSFORMERS_CACHE,
        WEIGHTS_NAME,
        TensorType,
        add_end_docstrings,
        add_start_docstrings,
        is_apex_available,
        is_bitsandbytes_available,
        is_datasets_available,
        is_decord_available,
        is_faiss_available,
        is_flax_available,
        is_keras_nlp_available,
        is_phonemizer_available,
        is_psutil_available,
        is_py3nvml_available,
        is_pyctcdecode_available,
        is_safetensors_available,
        is_scipy_available,
        is_sentencepiece_available,
        is_sklearn_available,
        is_speech_available,
        is_tensorflow_text_available,
        is_tf_available,
        is_timm_available,
        is_tokenizers_available,
        is_torch_available,
        is_torch_neuroncore_available,
        is_torch_npu_available,
        is_torch_tpu_available,
        is_torch_xpu_available,
        is_torchvision_available,
        is_vision_available,
        logging,
    )

    # bitsandbytes config
    from .utils.quantization_config import AwqConfig, BitsAndBytesConfig, GPTQConfig

    try:
        if not is_sentencepiece_available():
            raise OptionalDependencyNotAvailable()
    except OptionalDependencyNotAvailable:
        from .utils.dummy_sentencepiece_objects import *
    else:
        from .models.albert import AlbertTokenizer
        from .models.barthez import BarthezTokenizer
        from .models.bartpho import BartphoTokenizer
        from .models.bert_generation import BertGenerationTokenizer
        from .models.big_bird import BigBirdTokenizer
        from .models.camembert import CamembertTokenizer
        from .models.code_llama import CodeLlamaTokenizer
        from .models.cpm import CpmTokenizer
        from .models.deberta_v2 import DebertaV2Tokenizer
        from .models.ernie_m import ErnieMTokenizer
        from .models.fnet import FNetTokenizer
        from .models.gpt_sw3 import GPTSw3Tokenizer
        from .models.layoutxlm import LayoutXLMTokenizer
        from .models.llama import LlamaTokenizer
        from .models.m2m_100 import M2M100Tokenizer
        from .models.marian import MarianTokenizer
        from .models.mbart import MBart50Tokenizer, MBartTokenizer
        from .models.mluke import MLukeTokenizer
        from .models.mt5 import MT5Tokenizer
        from .models.nllb import NllbTokenizer
        from .models.pegasus import PegasusTokenizer
        from .models.plbart import PLBartTokenizer
        from .models.reformer import ReformerTokenizer
        from .models.rembert import RemBertTokenizer
        from .models.seamless_m4t import SeamlessM4TTokenizer
        from .models.speech_to_text import Speech2TextTokenizer
        from .models.speecht5 import SpeechT5Tokenizer
        from .models.t5 import T5Tokenizer
        from .models.xglm import XGLMTokenizer
        from .models.xlm_prophetnet import XLMProphetNetTokenizer
        from .models.xlm_roberta import XLMRobertaTokenizer
        from .models.xlnet import XLNetTokenizer

    try:
        if not is_tokenizers_available():
            raise OptionalDependencyNotAvailable()
    except OptionalDependencyNotAvailable:
        from .utils.dummy_tokenizers_objects import *
    else:
        # Fast tokenizers imports
        from .models.albert import AlbertTokenizerFast
        from .models.bart import BartTokenizerFast
        from .models.barthez import BarthezTokenizerFast
        from .models.bert import BertTokenizerFast
        from .models.big_bird import BigBirdTokenizerFast
        from .models.blenderbot import BlenderbotTokenizerFast
        from .models.blenderbot_small import BlenderbotSmallTokenizerFast
        from .models.bloom import BloomTokenizerFast
        from .models.camembert import CamembertTokenizerFast
        from .models.clip import CLIPTokenizerFast
        from .models.code_llama import CodeLlamaTokenizerFast
        from .models.codegen import CodeGenTokenizerFast
        from .models.convbert import ConvBertTokenizerFast
        from .models.cpm import CpmTokenizerFast
        from .models.deberta import DebertaTokenizerFast
        from .models.deberta_v2 import DebertaV2TokenizerFast
        from .models.deprecated.retribert import RetriBertTokenizerFast
        from .models.distilbert import DistilBertTokenizerFast
        from .models.dpr import (
            DPRContextEncoderTokenizerFast,
            DPRQuestionEncoderTokenizerFast,
            DPRReaderTokenizerFast,
        )
        from .models.electra import ElectraTokenizerFast
        from .models.fnet import FNetTokenizerFast
        from .models.funnel import FunnelTokenizerFast
        from .models.gpt2 import GPT2TokenizerFast
        from .models.gpt_neox import GPTNeoXTokenizerFast
        from .models.gpt_neox_japanese import GPTNeoXJapaneseTokenizer
        from .models.herbert import HerbertTokenizerFast
        from .models.layoutlm import LayoutLMTokenizerFast
        from .models.layoutlmv2 import LayoutLMv2TokenizerFast
        from .models.layoutlmv3 import LayoutLMv3TokenizerFast
        from .models.layoutxlm import LayoutXLMTokenizerFast
        from .models.led import LEDTokenizerFast
        from .models.llama import LlamaTokenizerFast
        from .models.longformer import LongformerTokenizerFast
        from .models.lxmert import LxmertTokenizerFast
        from .models.markuplm import MarkupLMTokenizerFast
        from .models.mbart import MBartTokenizerFast
        from .models.mbart50 import MBart50TokenizerFast
        from .models.mobilebert import MobileBertTokenizerFast
        from .models.mpnet import MPNetTokenizerFast
        from .models.mt5 import MT5TokenizerFast
        from .models.mvp import MvpTokenizerFast
        from .models.nllb import NllbTokenizerFast
        from .models.nougat import NougatTokenizerFast
        from .models.openai import OpenAIGPTTokenizerFast
        from .models.pegasus import PegasusTokenizerFast
        from .models.realm import RealmTokenizerFast
        from .models.reformer import ReformerTokenizerFast
        from .models.rembert import RemBertTokenizerFast
        from .models.roberta import RobertaTokenizerFast
        from .models.roformer import RoFormerTokenizerFast
        from .models.seamless_m4t import SeamlessM4TTokenizerFast
        from .models.splinter import SplinterTokenizerFast
        from .models.squeezebert import SqueezeBertTokenizerFast
        from .models.t5 import T5TokenizerFast
        from .models.whisper import WhisperTokenizerFast
        from .models.xglm import XGLMTokenizerFast
        from .models.xlm_roberta import XLMRobertaTokenizerFast
        from .models.xlnet import XLNetTokenizerFast
        from .tokenization_utils_fast import PreTrainedTokenizerFast

    try:
        if not (is_sentencepiece_available() and is_tokenizers_available()):
            raise OptionalDependencyNotAvailable()
    except OptionalDependencyNotAvailable:
        from .utils.dummies_sentencepiece_and_tokenizers_objects import *
    else:
        from .convert_slow_tokenizer import (
            SLOW_TO_FAST_CONVERTERS,
            convert_slow_tokenizer,
        )

    try:
        if not is_tensorflow_text_available():
            raise OptionalDependencyNotAvailable()
    except OptionalDependencyNotAvailable:
        from .utils.dummy_tensorflow_text_objects import *
    else:
        from .models.bert import TFBertTokenizer

    try:
        if not is_keras_nlp_available():
            raise OptionalDependencyNotAvailable()
    except OptionalDependencyNotAvailable:
        from .utils.dummy_keras_nlp_objects import *
    else:
        from .models.gpt2 import TFGPT2Tokenizer

    try:
        if not is_vision_available():
            raise OptionalDependencyNotAvailable()
    except OptionalDependencyNotAvailable:
        from .utils.dummy_vision_objects import *
    else:
        from .image_processing_utils import ImageProcessingMixin
        from .image_utils import ImageFeatureExtractionMixin
        from .models.beit import BeitFeatureExtractor, BeitImageProcessor
        from .models.bit import BitImageProcessor
        from .models.blip import BlipImageProcessor
        from .models.bridgetower import BridgeTowerImageProcessor
        from .models.chinese_clip import (
            ChineseCLIPFeatureExtractor,
            ChineseCLIPImageProcessor,
        )
        from .models.clip import CLIPFeatureExtractor, CLIPImageProcessor
        from .models.conditional_detr import (
            ConditionalDetrFeatureExtractor,
            ConditionalDetrImageProcessor,
        )
        from .models.convnext import ConvNextFeatureExtractor, ConvNextImageProcessor
        from .models.deformable_detr import (
            DeformableDetrFeatureExtractor,
            DeformableDetrImageProcessor,
        )
        from .models.deit import DeiTFeatureExtractor, DeiTImageProcessor
        from .models.deta import DetaImageProcessor
        from .models.detr import DetrFeatureExtractor, DetrImageProcessor
        from .models.donut import DonutFeatureExtractor, DonutImageProcessor
        from .models.dpt import DPTFeatureExtractor, DPTImageProcessor
        from .models.efficientformer import EfficientFormerImageProcessor
        from .models.efficientnet import EfficientNetImageProcessor
        from .models.flava import (
            FlavaFeatureExtractor,
            FlavaImageProcessor,
            FlavaProcessor,
        )
        from .models.fuyu import FuyuImageProcessor, FuyuProcessor
        from .models.glpn import GLPNFeatureExtractor, GLPNImageProcessor
        from .models.grounding_dino import GroundingDinoImageProcessor
        from .models.idefics import IdeficsImageProcessor
        from .models.imagegpt import ImageGPTFeatureExtractor, ImageGPTImageProcessor
        from .models.layoutlmv2 import (
            LayoutLMv2FeatureExtractor,
            LayoutLMv2ImageProcessor,
        )
        from .models.layoutlmv3 import (
            LayoutLMv3FeatureExtractor,
            LayoutLMv3ImageProcessor,
        )
        from .models.levit import LevitFeatureExtractor, LevitImageProcessor
        from .models.mask2former import Mask2FormerImageProcessor
        from .models.maskformer import (
            MaskFormerFeatureExtractor,
            MaskFormerImageProcessor,
        )
        from .models.mobilenet_v1 import (
            MobileNetV1FeatureExtractor,
            MobileNetV1ImageProcessor,
        )
        from .models.mobilenet_v2 import (
            MobileNetV2FeatureExtractor,
            MobileNetV2ImageProcessor,
        )
        from .models.mobilevit import MobileViTFeatureExtractor, MobileViTImageProcessor
        from .models.nougat import NougatImageProcessor
        from .models.oneformer import OneFormerImageProcessor
        from .models.owlv2 import Owlv2ImageProcessor
        from .models.owlvit import OwlViTFeatureExtractor, OwlViTImageProcessor
        from .models.perceiver import PerceiverFeatureExtractor, PerceiverImageProcessor
        from .models.pix2struct import Pix2StructImageProcessor
        from .models.poolformer import (
            PoolFormerFeatureExtractor,
            PoolFormerImageProcessor,
        )
        from .models.pvt import PvtImageProcessor
        from .models.sam import SamImageProcessor
        from .models.segformer import SegformerFeatureExtractor, SegformerImageProcessor
        from .models.swin2sr import Swin2SRImageProcessor
        from .models.tvlt import TvltImageProcessor
        from .models.tvp import TvpImageProcessor
        from .models.videomae import VideoMAEFeatureExtractor, VideoMAEImageProcessor
        from .models.vilt import ViltFeatureExtractor, ViltImageProcessor, ViltProcessor
        from .models.vit import ViTFeatureExtractor, ViTImageProcessor
        from .models.vit_hybrid import ViTHybridImageProcessor
        from .models.vitmatte import VitMatteImageProcessor
        from .models.vivit import VivitImageProcessor
        from .models.yolos import YolosFeatureExtractor, YolosImageProcessor

    # Modeling
    try:
        if not is_torch_available():
            raise OptionalDependencyNotAvailable()
    except OptionalDependencyNotAvailable:
        from .utils.dummy_pt_objects import *
    else:
        # Benchmarks
        from .benchmark.benchmark import PyTorchBenchmark
        from .benchmark.benchmark_args import PyTorchBenchmarkArguments
        from .cache_utils import Cache, DynamicCache, SinkCache
        from .data.datasets import (
            GlueDataset,
            GlueDataTrainingArguments,
            LineByLineTextDataset,
            LineByLineWithRefDataset,
            LineByLineWithSOPTextDataset,
            SquadDataset,
            SquadDataTrainingArguments,
            TextDataset,
            TextDatasetForNextSentencePrediction,
        )
        from .generation import (
            AlternatingCodebooksLogitsProcessor,
            BeamScorer,
            BeamSearchScorer,
            ClassifierFreeGuidanceLogitsProcessor,
            ConstrainedBeamSearchScorer,
            Constraint,
            ConstraintListState,
            DisjunctiveConstraint,
            EncoderNoRepeatNGramLogitsProcessor,
            EncoderRepetitionPenaltyLogitsProcessor,
            EpsilonLogitsWarper,
            EtaLogitsWarper,
            ExponentialDecayLengthPenalty,
            ForcedBOSTokenLogitsProcessor,
            ForcedEOSTokenLogitsProcessor,
            ForceTokensLogitsProcessor,
            GenerationMixin,
            HammingDiversityLogitsProcessor,
            InfNanRemoveLogitsProcessor,
            LogitNormalization,
            LogitsProcessor,
            LogitsProcessorList,
            LogitsWarper,
            MaxLengthCriteria,
            MaxTimeCriteria,
            MinLengthLogitsProcessor,
            MinNewTokensLengthLogitsProcessor,
            NoBadWordsLogitsProcessor,
            NoRepeatNGramLogitsProcessor,
            PhrasalConstraint,
            PrefixConstrainedLogitsProcessor,
            RepetitionPenaltyLogitsProcessor,
            SequenceBiasLogitsProcessor,
            StoppingCriteria,
            StoppingCriteriaList,
            SuppressTokensAtBeginLogitsProcessor,
            SuppressTokensLogitsProcessor,
            TemperatureLogitsWarper,
            TopKLogitsWarper,
            TopPLogitsWarper,
            TypicalLogitsWarper,
            UnbatchedClassifierFreeGuidanceLogitsProcessor,
            WhisperTimeStampLogitsProcessor,
            top_k_top_p_filtering,
        )
        from .modeling_utils import PreTrainedModel
        from .models.albert import (
            ALBERT_PRETRAINED_MODEL_ARCHIVE_LIST,
            AlbertForMaskedLM,
            AlbertForMultipleChoice,
            AlbertForPreTraining,
            AlbertForQuestionAnswering,
            AlbertForSequenceClassification,
            AlbertForTokenClassification,
            AlbertModel,
            AlbertPreTrainedModel,
            load_tf_weights_in_albert,
        )
        from .models.align import (
            ALIGN_PRETRAINED_MODEL_ARCHIVE_LIST,
            AlignModel,
            AlignPreTrainedModel,
            AlignTextModel,
            AlignVisionModel,
        )
        from .models.altclip import (
            ALTCLIP_PRETRAINED_MODEL_ARCHIVE_LIST,
            AltCLIPModel,
            AltCLIPPreTrainedModel,
            AltCLIPTextModel,
            AltCLIPVisionModel,
        )
        from .models.audio_spectrogram_transformer import (
            AUDIO_SPECTROGRAM_TRANSFORMER_PRETRAINED_MODEL_ARCHIVE_LIST,
            ASTForAudioClassification,
            ASTModel,
            ASTPreTrainedModel,
        )
        from .models.auto import (
            MODEL_FOR_AUDIO_CLASSIFICATION_MAPPING,
            MODEL_FOR_AUDIO_FRAME_CLASSIFICATION_MAPPING,
            MODEL_FOR_AUDIO_XVECTOR_MAPPING,
            MODEL_FOR_BACKBONE_MAPPING,
            MODEL_FOR_CAUSAL_IMAGE_MODELING_MAPPING,
            MODEL_FOR_CAUSAL_LM_MAPPING,
            MODEL_FOR_CTC_MAPPING,
            MODEL_FOR_DEPTH_ESTIMATION_MAPPING,
            MODEL_FOR_DOCUMENT_QUESTION_ANSWERING_MAPPING,
            MODEL_FOR_IMAGE_CLASSIFICATION_MAPPING,
            MODEL_FOR_IMAGE_SEGMENTATION_MAPPING,
            MODEL_FOR_IMAGE_TO_IMAGE_MAPPING,
            MODEL_FOR_INSTANCE_SEGMENTATION_MAPPING,
            MODEL_FOR_MASK_GENERATION_MAPPING,
            MODEL_FOR_MASKED_IMAGE_MODELING_MAPPING,
            MODEL_FOR_MASKED_LM_MAPPING,
            MODEL_FOR_MULTIPLE_CHOICE_MAPPING,
            MODEL_FOR_NEXT_SENTENCE_PREDICTION_MAPPING,
            MODEL_FOR_OBJECT_DETECTION_MAPPING,
            MODEL_FOR_PRETRAINING_MAPPING,
            MODEL_FOR_QUESTION_ANSWERING_MAPPING,
            MODEL_FOR_SEMANTIC_SEGMENTATION_MAPPING,
            MODEL_FOR_SEQ_TO_SEQ_CAUSAL_LM_MAPPING,
            MODEL_FOR_SEQUENCE_CLASSIFICATION_MAPPING,
            MODEL_FOR_SPEECH_SEQ_2_SEQ_MAPPING,
            MODEL_FOR_TABLE_QUESTION_ANSWERING_MAPPING,
            MODEL_FOR_TEXT_ENCODING_MAPPING,
            MODEL_FOR_TEXT_TO_SPECTROGRAM_MAPPING,
            MODEL_FOR_TEXT_TO_WAVEFORM_MAPPING,
            MODEL_FOR_TIME_SERIES_CLASSIFICATION_MAPPING,
            MODEL_FOR_TIME_SERIES_REGRESSION_MAPPING,
            MODEL_FOR_TOKEN_CLASSIFICATION_MAPPING,
            MODEL_FOR_UNIVERSAL_SEGMENTATION_MAPPING,
            MODEL_FOR_VIDEO_CLASSIFICATION_MAPPING,
            MODEL_FOR_VISION_2_SEQ_MAPPING,
            MODEL_FOR_VISUAL_QUESTION_ANSWERING_MAPPING,
            MODEL_FOR_ZERO_SHOT_IMAGE_CLASSIFICATION_MAPPING,
            MODEL_FOR_ZERO_SHOT_OBJECT_DETECTION_MAPPING,
            MODEL_MAPPING,
            MODEL_WITH_LM_HEAD_MAPPING,
            AutoBackbone,
            AutoModel,
            AutoModelForAudioClassification,
            AutoModelForAudioFrameClassification,
            AutoModelForAudioXVector,
            AutoModelForCausalLM,
            AutoModelForCTC,
            AutoModelForDepthEstimation,
            AutoModelForDocumentQuestionAnswering,
            AutoModelForImageClassification,
            AutoModelForImageSegmentation,
            AutoModelForImageToImage,
            AutoModelForInstanceSegmentation,
            AutoModelForMaskedImageModeling,
            AutoModelForMaskedLM,
            AutoModelForMaskGeneration,
            AutoModelForMultipleChoice,
            AutoModelForNextSentencePrediction,
            AutoModelForObjectDetection,
            AutoModelForPreTraining,
            AutoModelForQuestionAnswering,
            AutoModelForSemanticSegmentation,
            AutoModelForSeq2SeqLM,
            AutoModelForSequenceClassification,
            AutoModelForSpeechSeq2Seq,
            AutoModelForTableQuestionAnswering,
            AutoModelForTextEncoding,
            AutoModelForTextToSpectrogram,
            AutoModelForTextToWaveform,
            AutoModelForTokenClassification,
            AutoModelForUniversalSegmentation,
            AutoModelForVideoClassification,
            AutoModelForVision2Seq,
            AutoModelForVisualQuestionAnswering,
            AutoModelForZeroShotImageClassification,
            AutoModelForZeroShotObjectDetection,
            AutoModelWithLMHead,
        )
        from .models.autoformer import (
            AUTOFORMER_PRETRAINED_MODEL_ARCHIVE_LIST,
            AutoformerForPrediction,
            AutoformerModel,
            AutoformerPreTrainedModel,
        )
        from .models.bark import (
            BARK_PRETRAINED_MODEL_ARCHIVE_LIST,
            BarkCausalModel,
            BarkCoarseModel,
            BarkFineModel,
            BarkModel,
            BarkPreTrainedModel,
            BarkSemanticModel,
        )
        from .models.bart import (
            BART_PRETRAINED_MODEL_ARCHIVE_LIST,
            BartForCausalLM,
            BartForConditionalGeneration,
            BartForQuestionAnswering,
            BartForSequenceClassification,
            BartModel,
            BartPreTrainedModel,
            BartPretrainedModel,
            PretrainedBartModel,
        )
        from .models.beit import (
            BEIT_PRETRAINED_MODEL_ARCHIVE_LIST,
            BeitBackbone,
            BeitForImageClassification,
            BeitForMaskedImageModeling,
            BeitForSemanticSegmentation,
            BeitModel,
            BeitPreTrainedModel,
        )
        from .models.bert import (
            BERT_PRETRAINED_MODEL_ARCHIVE_LIST,
            BertForMaskedLM,
            BertForMultipleChoice,
            BertForNextSentencePrediction,
            BertForPreTraining,
            BertForQuestionAnswering,
            BertForSequenceClassification,
            BertForTokenClassification,
            BertLayer,
            BertLMHeadModel,
            BertModel,
            BertPreTrainedModel,
            load_tf_weights_in_bert,
        )
        from .models.bert_generation import (
            BertGenerationDecoder,
            BertGenerationEncoder,
            BertGenerationPreTrainedModel,
            load_tf_weights_in_bert_generation,
        )
        from .models.big_bird import (
            BIG_BIRD_PRETRAINED_MODEL_ARCHIVE_LIST,
            BigBirdForCausalLM,
            BigBirdForMaskedLM,
            BigBirdForMultipleChoice,
            BigBirdForPreTraining,
            BigBirdForQuestionAnswering,
            BigBirdForSequenceClassification,
            BigBirdForTokenClassification,
            BigBirdLayer,
            BigBirdModel,
            BigBirdPreTrainedModel,
            load_tf_weights_in_big_bird,
        )
        from .models.bigbird_pegasus import (
            BIGBIRD_PEGASUS_PRETRAINED_MODEL_ARCHIVE_LIST,
            BigBirdPegasusForCausalLM,
            BigBirdPegasusForConditionalGeneration,
            BigBirdPegasusForQuestionAnswering,
            BigBirdPegasusForSequenceClassification,
            BigBirdPegasusModel,
            BigBirdPegasusPreTrainedModel,
        )
        from .models.biogpt import (
            BIOGPT_PRETRAINED_MODEL_ARCHIVE_LIST,
            BioGptForCausalLM,
            BioGptForSequenceClassification,
            BioGptForTokenClassification,
            BioGptModel,
            BioGptPreTrainedModel,
        )
        from .models.bit import (
            BIT_PRETRAINED_MODEL_ARCHIVE_LIST,
            BitBackbone,
            BitForImageClassification,
            BitModel,
            BitPreTrainedModel,
        )
        from .models.blenderbot import (
            BLENDERBOT_PRETRAINED_MODEL_ARCHIVE_LIST,
            BlenderbotForCausalLM,
            BlenderbotForConditionalGeneration,
            BlenderbotModel,
            BlenderbotPreTrainedModel,
        )
        from .models.blenderbot_small import (
            BLENDERBOT_SMALL_PRETRAINED_MODEL_ARCHIVE_LIST,
            BlenderbotSmallForCausalLM,
            BlenderbotSmallForConditionalGeneration,
            BlenderbotSmallModel,
            BlenderbotSmallPreTrainedModel,
        )
        from .models.blip import (
            BLIP_PRETRAINED_MODEL_ARCHIVE_LIST,
            BlipForConditionalGeneration,
            BlipForImageTextRetrieval,
            BlipForQuestionAnswering,
            BlipModel,
            BlipPreTrainedModel,
            BlipTextModel,
            BlipVisionModel,
        )
        from .models.blip_2 import (
            BLIP_2_PRETRAINED_MODEL_ARCHIVE_LIST,
            Blip2ForConditionalGeneration,
            Blip2Model,
            Blip2PreTrainedModel,
            Blip2QFormerModel,
            Blip2VisionModel,
        )
        from .models.bloom import (
            BLOOM_PRETRAINED_MODEL_ARCHIVE_LIST,
            BloomForCausalLM,
            BloomForQuestionAnswering,
            BloomForSequenceClassification,
            BloomForTokenClassification,
            BloomModel,
            BloomPreTrainedModel,
        )
        from .models.bridgetower import (
            BRIDGETOWER_PRETRAINED_MODEL_ARCHIVE_LIST,
            BridgeTowerForContrastiveLearning,
            BridgeTowerForImageAndTextRetrieval,
            BridgeTowerForMaskedLM,
            BridgeTowerModel,
            BridgeTowerPreTrainedModel,
        )
        from .models.bros import (
            BROS_PRETRAINED_MODEL_ARCHIVE_LIST,
            BrosForTokenClassification,
            BrosModel,
            BrosPreTrainedModel,
            BrosProcessor,
            BrosSpadeEEForTokenClassification,
            BrosSpadeELForTokenClassification,
        )
        from .models.camembert import (
            CAMEMBERT_PRETRAINED_MODEL_ARCHIVE_LIST,
            CamembertForCausalLM,
            CamembertForMaskedLM,
            CamembertForMultipleChoice,
            CamembertForQuestionAnswering,
            CamembertForSequenceClassification,
            CamembertForTokenClassification,
            CamembertModel,
            CamembertPreTrainedModel,
        )
        from .models.canine import (
            CANINE_PRETRAINED_MODEL_ARCHIVE_LIST,
            CanineForMultipleChoice,
            CanineForQuestionAnswering,
            CanineForSequenceClassification,
            CanineForTokenClassification,
            CanineLayer,
            CanineModel,
            CaninePreTrainedModel,
            load_tf_weights_in_canine,
        )
        from .models.chinese_clip import (
            CHINESE_CLIP_PRETRAINED_MODEL_ARCHIVE_LIST,
            ChineseCLIPModel,
            ChineseCLIPPreTrainedModel,
            ChineseCLIPTextModel,
            ChineseCLIPVisionModel,
        )
        from .models.clap import (
            CLAP_PRETRAINED_MODEL_ARCHIVE_LIST,
            ClapAudioModel,
            ClapAudioModelWithProjection,
            ClapFeatureExtractor,
            ClapModel,
            ClapPreTrainedModel,
            ClapTextModel,
            ClapTextModelWithProjection,
        )
        from .models.clip import (
            CLIP_PRETRAINED_MODEL_ARCHIVE_LIST,
            CLIPModel,
            CLIPPreTrainedModel,
            CLIPTextModel,
            CLIPTextModelWithProjection,
            CLIPVisionModel,
            CLIPVisionModelWithProjection,
        )
        from .models.clipseg import (
            CLIPSEG_PRETRAINED_MODEL_ARCHIVE_LIST,
            CLIPSegForImageSegmentation,
            CLIPSegModel,
            CLIPSegPreTrainedModel,
            CLIPSegTextModel,
            CLIPSegVisionModel,
        )
        from .models.clvp import (
            CLVP_PRETRAINED_MODEL_ARCHIVE_LIST,
            ClvpDecoder,
            ClvpEncoder,
            ClvpForCausalLM,
            ClvpModel,
            ClvpModelForConditionalGeneration,
            ClvpPreTrainedModel,
        )
        from .models.codegen import (
            CODEGEN_PRETRAINED_MODEL_ARCHIVE_LIST,
            CodeGenForCausalLM,
            CodeGenModel,
            CodeGenPreTrainedModel,
        )
        from .models.conditional_detr import (
            CONDITIONAL_DETR_PRETRAINED_MODEL_ARCHIVE_LIST,
            ConditionalDetrForObjectDetection,
            ConditionalDetrForSegmentation,
            ConditionalDetrModel,
            ConditionalDetrPreTrainedModel,
        )
        from .models.convbert import (
            CONVBERT_PRETRAINED_MODEL_ARCHIVE_LIST,
            ConvBertForMaskedLM,
            ConvBertForMultipleChoice,
            ConvBertForQuestionAnswering,
            ConvBertForSequenceClassification,
            ConvBertForTokenClassification,
            ConvBertLayer,
            ConvBertModel,
            ConvBertPreTrainedModel,
            load_tf_weights_in_convbert,
        )
        from .models.convnext import (
            CONVNEXT_PRETRAINED_MODEL_ARCHIVE_LIST,
            ConvNextBackbone,
            ConvNextForImageClassification,
            ConvNextModel,
            ConvNextPreTrainedModel,
        )
        from .models.convnextv2 import (
            CONVNEXTV2_PRETRAINED_MODEL_ARCHIVE_LIST,
            ConvNextV2Backbone,
            ConvNextV2ForImageClassification,
            ConvNextV2Model,
            ConvNextV2PreTrainedModel,
        )
        from .models.cpmant import (
            CPMANT_PRETRAINED_MODEL_ARCHIVE_LIST,
            CpmAntForCausalLM,
            CpmAntModel,
            CpmAntPreTrainedModel,
        )
        from .models.ctrl import (
            CTRL_PRETRAINED_MODEL_ARCHIVE_LIST,
            CTRLForSequenceClassification,
            CTRLLMHeadModel,
            CTRLModel,
            CTRLPreTrainedModel,
        )
        from .models.cvt import (
            CVT_PRETRAINED_MODEL_ARCHIVE_LIST,
            CvtForImageClassification,
            CvtModel,
            CvtPreTrainedModel,
        )
        from .models.data2vec import (
            DATA2VEC_AUDIO_PRETRAINED_MODEL_ARCHIVE_LIST,
            DATA2VEC_TEXT_PRETRAINED_MODEL_ARCHIVE_LIST,
            DATA2VEC_VISION_PRETRAINED_MODEL_ARCHIVE_LIST,
            Data2VecAudioForAudioFrameClassification,
            Data2VecAudioForCTC,
            Data2VecAudioForSequenceClassification,
            Data2VecAudioForXVector,
            Data2VecAudioModel,
            Data2VecAudioPreTrainedModel,
            Data2VecTextForCausalLM,
            Data2VecTextForMaskedLM,
            Data2VecTextForMultipleChoice,
            Data2VecTextForQuestionAnswering,
            Data2VecTextForSequenceClassification,
            Data2VecTextForTokenClassification,
            Data2VecTextModel,
            Data2VecTextPreTrainedModel,
            Data2VecVisionForImageClassification,
            Data2VecVisionForSemanticSegmentation,
            Data2VecVisionModel,
            Data2VecVisionPreTrainedModel,
        )
        from .models.deberta import (
            DEBERTA_PRETRAINED_MODEL_ARCHIVE_LIST,
            DebertaForMaskedLM,
            DebertaForQuestionAnswering,
            DebertaForSequenceClassification,
            DebertaForTokenClassification,
            DebertaModel,
            DebertaPreTrainedModel,
        )
        from .models.deberta_v2 import (
            DEBERTA_V2_PRETRAINED_MODEL_ARCHIVE_LIST,
            DebertaV2ForMaskedLM,
            DebertaV2ForMultipleChoice,
            DebertaV2ForQuestionAnswering,
            DebertaV2ForSequenceClassification,
            DebertaV2ForTokenClassification,
            DebertaV2Model,
            DebertaV2PreTrainedModel,
        )
        from .models.decision_transformer import (
            DECISION_TRANSFORMER_PRETRAINED_MODEL_ARCHIVE_LIST,
            DecisionTransformerGPT2Model,
            DecisionTransformerGPT2PreTrainedModel,
            DecisionTransformerModel,
            DecisionTransformerPreTrainedModel,
        )
        from .models.deformable_detr import (
            DEFORMABLE_DETR_PRETRAINED_MODEL_ARCHIVE_LIST,
            DeformableDetrForObjectDetection,
            DeformableDetrModel,
            DeformableDetrPreTrainedModel,
        )
        from .models.deit import (
            DEIT_PRETRAINED_MODEL_ARCHIVE_LIST,
            DeiTForImageClassification,
            DeiTForImageClassificationWithTeacher,
            DeiTForMaskedImageModeling,
            DeiTModel,
            DeiTPreTrainedModel,
        )
        from .models.deprecated.mctct import (
            MCTCT_PRETRAINED_MODEL_ARCHIVE_LIST,
            MCTCTForCTC,
            MCTCTModel,
            MCTCTPreTrainedModel,
        )
        from .models.deprecated.mmbt import (
            MMBTForClassification,
            MMBTModel,
            ModalEmbeddings,
        )
        from .models.deprecated.open_llama import (
            OpenLlamaForCausalLM,
            OpenLlamaForSequenceClassification,
            OpenLlamaModel,
            OpenLlamaPreTrainedModel,
        )
        from .models.deprecated.retribert import (
            RETRIBERT_PRETRAINED_MODEL_ARCHIVE_LIST,
            RetriBertModel,
            RetriBertPreTrainedModel,
        )
        from .models.deprecated.trajectory_transformer import (
            TRAJECTORY_TRANSFORMER_PRETRAINED_MODEL_ARCHIVE_LIST,
            TrajectoryTransformerModel,
            TrajectoryTransformerPreTrainedModel,
        )
        from .models.deprecated.transfo_xl import (
            TRANSFO_XL_PRETRAINED_MODEL_ARCHIVE_LIST,
            AdaptiveEmbedding,
            TransfoXLForSequenceClassification,
            TransfoXLLMHeadModel,
            TransfoXLModel,
            TransfoXLPreTrainedModel,
            load_tf_weights_in_transfo_xl,
        )
        from .models.deprecated.van import (
            VAN_PRETRAINED_MODEL_ARCHIVE_LIST,
            VanForImageClassification,
            VanModel,
            VanPreTrainedModel,
        )
        from .models.deta import (
            DETA_PRETRAINED_MODEL_ARCHIVE_LIST,
            DetaForObjectDetection,
            DetaModel,
            DetaPreTrainedModel,
        )
        from .models.detr import (
            DETR_PRETRAINED_MODEL_ARCHIVE_LIST,
            DetrForObjectDetection,
            DetrForSegmentation,
            DetrModel,
            DetrPreTrainedModel,
        )
        from .models.dinat import (
            DINAT_PRETRAINED_MODEL_ARCHIVE_LIST,
            DinatBackbone,
            DinatForImageClassification,
            DinatModel,
            DinatPreTrainedModel,
        )
        from .models.dinov2 import (
            DINOV2_PRETRAINED_MODEL_ARCHIVE_LIST,
            Dinov2Backbone,
            Dinov2ForImageClassification,
            Dinov2Model,
            Dinov2PreTrainedModel,
        )
        from .models.distilbert import (
            DISTILBERT_PRETRAINED_MODEL_ARCHIVE_LIST,
            DistilBertForMaskedLM,
            DistilBertForMultipleChoice,
            DistilBertForQuestionAnswering,
            DistilBertForSequenceClassification,
            DistilBertForTokenClassification,
            DistilBertModel,
            DistilBertPreTrainedModel,
        )
        from .models.donut import (
            DONUT_SWIN_PRETRAINED_MODEL_ARCHIVE_LIST,
            DonutSwinModel,
            DonutSwinPreTrainedModel,
        )
        from .models.dpr import (
            DPR_CONTEXT_ENCODER_PRETRAINED_MODEL_ARCHIVE_LIST,
            DPR_QUESTION_ENCODER_PRETRAINED_MODEL_ARCHIVE_LIST,
            DPR_READER_PRETRAINED_MODEL_ARCHIVE_LIST,
            DPRContextEncoder,
            DPRPretrainedContextEncoder,
            DPRPreTrainedModel,
            DPRPretrainedQuestionEncoder,
            DPRPretrainedReader,
            DPRQuestionEncoder,
            DPRReader,
        )
        from .models.dpt import (
            DPT_PRETRAINED_MODEL_ARCHIVE_LIST,
            DPTForDepthEstimation,
            DPTForSemanticSegmentation,
            DPTModel,
            DPTPreTrainedModel,
        )
        from .models.efficientformer import (
            EFFICIENTFORMER_PRETRAINED_MODEL_ARCHIVE_LIST,
            EfficientFormerForImageClassification,
            EfficientFormerForImageClassificationWithTeacher,
            EfficientFormerModel,
            EfficientFormerPreTrainedModel,
        )
        from .models.efficientnet import (
            EFFICIENTNET_PRETRAINED_MODEL_ARCHIVE_LIST,
            EfficientNetForImageClassification,
            EfficientNetModel,
            EfficientNetPreTrainedModel,
        )
        from .models.electra import (
            ELECTRA_PRETRAINED_MODEL_ARCHIVE_LIST,
            ElectraForCausalLM,
            ElectraForMaskedLM,
            ElectraForMultipleChoice,
            ElectraForPreTraining,
            ElectraForQuestionAnswering,
            ElectraForSequenceClassification,
            ElectraForTokenClassification,
            ElectraModel,
            ElectraPreTrainedModel,
            load_tf_weights_in_electra,
        )
        from .models.encodec import (
            ENCODEC_PRETRAINED_MODEL_ARCHIVE_LIST,
            EncodecModel,
            EncodecPreTrainedModel,
        )
        from .models.encoder_decoder import EncoderDecoderModel
        from .models.ernie import (
            ERNIE_PRETRAINED_MODEL_ARCHIVE_LIST,
            ErnieForCausalLM,
            ErnieForMaskedLM,
            ErnieForMultipleChoice,
            ErnieForNextSentencePrediction,
            ErnieForPreTraining,
            ErnieForQuestionAnswering,
            ErnieForSequenceClassification,
            ErnieForTokenClassification,
            ErnieModel,
            ErniePreTrainedModel,
        )
        from .models.ernie_m import (
            ERNIE_M_PRETRAINED_MODEL_ARCHIVE_LIST,
            ErnieMForInformationExtraction,
            ErnieMForMultipleChoice,
            ErnieMForQuestionAnswering,
            ErnieMForSequenceClassification,
            ErnieMForTokenClassification,
            ErnieMModel,
            ErnieMPreTrainedModel,
        )
        from .models.esm import (
            ESM_PRETRAINED_MODEL_ARCHIVE_LIST,
            EsmFoldPreTrainedModel,
            EsmForMaskedLM,
            EsmForProteinFolding,
            EsmForSequenceClassification,
            EsmForTokenClassification,
            EsmModel,
            EsmPreTrainedModel,
        )
        from .models.falcon import (
            FALCON_PRETRAINED_MODEL_ARCHIVE_LIST,
            FalconForCausalLM,
            FalconForQuestionAnswering,
            FalconForSequenceClassification,
            FalconForTokenClassification,
            FalconModel,
            FalconPreTrainedModel,
        )
        from .models.flaubert import (
            FLAUBERT_PRETRAINED_MODEL_ARCHIVE_LIST,
            FlaubertForMultipleChoice,
            FlaubertForQuestionAnswering,
            FlaubertForQuestionAnsweringSimple,
            FlaubertForSequenceClassification,
            FlaubertForTokenClassification,
            FlaubertModel,
            FlaubertPreTrainedModel,
            FlaubertWithLMHeadModel,
        )
        from .models.flava import (
            FLAVA_PRETRAINED_MODEL_ARCHIVE_LIST,
            FlavaForPreTraining,
            FlavaImageCodebook,
            FlavaImageModel,
            FlavaModel,
            FlavaMultimodalModel,
            FlavaPreTrainedModel,
            FlavaTextModel,
        )
        from .models.fnet import (
            FNET_PRETRAINED_MODEL_ARCHIVE_LIST,
            FNetForMaskedLM,
            FNetForMultipleChoice,
            FNetForNextSentencePrediction,
            FNetForPreTraining,
            FNetForQuestionAnswering,
            FNetForSequenceClassification,
            FNetForTokenClassification,
            FNetLayer,
            FNetModel,
            FNetPreTrainedModel,
        )
        from .models.focalnet import (
            FOCALNET_PRETRAINED_MODEL_ARCHIVE_LIST,
            FocalNetBackbone,
            FocalNetForImageClassification,
            FocalNetForMaskedImageModeling,
            FocalNetModel,
            FocalNetPreTrainedModel,
        )
        from .models.fsmt import (
            FSMTForConditionalGeneration,
            FSMTModel,
            PretrainedFSMTModel,
        )
        from .models.funnel import (
            FUNNEL_PRETRAINED_MODEL_ARCHIVE_LIST,
            FunnelBaseModel,
            FunnelForMaskedLM,
            FunnelForMultipleChoice,
            FunnelForPreTraining,
            FunnelForQuestionAnswering,
            FunnelForSequenceClassification,
            FunnelForTokenClassification,
            FunnelModel,
            FunnelPreTrainedModel,
            load_tf_weights_in_funnel,
        )
        from .models.fuyu import (
            FuyuForCausalLM,
            FuyuPreTrainedModel,
        )
        from .models.git import (
            GIT_PRETRAINED_MODEL_ARCHIVE_LIST,
            GitForCausalLM,
            GitModel,
            GitPreTrainedModel,
            GitVisionModel,
        )
        from .models.glpn import (
            GLPN_PRETRAINED_MODEL_ARCHIVE_LIST,
            GLPNForDepthEstimation,
            GLPNModel,
            GLPNPreTrainedModel,
        )
        from .models.gpt2 import (
            GPT2_PRETRAINED_MODEL_ARCHIVE_LIST,
            GPT2DoubleHeadsModel,
            GPT2ForQuestionAnswering,
            GPT2ForSequenceClassification,
            GPT2ForTokenClassification,
            GPT2LMHeadModel,
            GPT2Model,
            GPT2PreTrainedModel,
            load_tf_weights_in_gpt2,
        )
        from .models.gpt_bigcode import (
            GPT_BIGCODE_PRETRAINED_MODEL_ARCHIVE_LIST,
            GPTBigCodeForCausalLM,
            GPTBigCodeForSequenceClassification,
            GPTBigCodeForTokenClassification,
            GPTBigCodeModel,
            GPTBigCodePreTrainedModel,
        )
        from .models.gpt_neo import (
            GPT_NEO_PRETRAINED_MODEL_ARCHIVE_LIST,
            GPTNeoForCausalLM,
            GPTNeoForQuestionAnswering,
            GPTNeoForSequenceClassification,
            GPTNeoForTokenClassification,
            GPTNeoModel,
            GPTNeoPreTrainedModel,
            load_tf_weights_in_gpt_neo,
        )
        from .models.gpt_neox import (
            GPT_NEOX_PRETRAINED_MODEL_ARCHIVE_LIST,
            GPTNeoXForCausalLM,
            GPTNeoXForQuestionAnswering,
            GPTNeoXForSequenceClassification,
            GPTNeoXForTokenClassification,
            GPTNeoXLayer,
            GPTNeoXModel,
            GPTNeoXPreTrainedModel,
        )
        from .models.gpt_neox_japanese import (
            GPT_NEOX_JAPANESE_PRETRAINED_MODEL_ARCHIVE_LIST,
            GPTNeoXJapaneseForCausalLM,
            GPTNeoXJapaneseLayer,
            GPTNeoXJapaneseModel,
            GPTNeoXJapanesePreTrainedModel,
        )
        from .models.gptj import (
            GPTJ_PRETRAINED_MODEL_ARCHIVE_LIST,
            GPTJForCausalLM,
            GPTJForQuestionAnswering,
            GPTJForSequenceClassification,
            GPTJModel,
            GPTJPreTrainedModel,
        )
        from .models.gptsan_japanese import (
            GPTSAN_JAPANESE_PRETRAINED_MODEL_ARCHIVE_LIST,
            GPTSanJapaneseForConditionalGeneration,
            GPTSanJapaneseModel,
            GPTSanJapanesePreTrainedModel,
        )
        from .models.graphormer import (
            GRAPHORMER_PRETRAINED_MODEL_ARCHIVE_LIST,
            GraphormerForGraphClassification,
            GraphormerModel,
            GraphormerPreTrainedModel,
        )
        from .models.grounding_dino import (
            GROUNDING_DINO_PRETRAINED_MODEL_ARCHIVE_LIST,
            GroundingDinoForObjectDetection,
            GroundingDinoModel,
            GroundingDinoPreTrainedModel,
        )
        from .models.groupvit import (
            GROUPVIT_PRETRAINED_MODEL_ARCHIVE_LIST,
            GroupViTModel,
            GroupViTPreTrainedModel,
            GroupViTTextModel,
            GroupViTVisionModel,
        )
        from .models.hubert import (
            HUBERT_PRETRAINED_MODEL_ARCHIVE_LIST,
            HubertForCTC,
            HubertForSequenceClassification,
            HubertModel,
            HubertPreTrainedModel,
        )
        from .models.ibert import (
            IBERT_PRETRAINED_MODEL_ARCHIVE_LIST,
            IBertForMaskedLM,
            IBertForMultipleChoice,
            IBertForQuestionAnswering,
            IBertForSequenceClassification,
            IBertForTokenClassification,
            IBertModel,
            IBertPreTrainedModel,
        )
        from .models.idefics import (
            IDEFICS_PRETRAINED_MODEL_ARCHIVE_LIST,
            IdeficsForVisionText2Text,
            IdeficsModel,
            IdeficsPreTrainedModel,
            IdeficsProcessor,
        )
        from .models.imagegpt import (
            IMAGEGPT_PRETRAINED_MODEL_ARCHIVE_LIST,
            ImageGPTForCausalImageModeling,
            ImageGPTForImageClassification,
            ImageGPTModel,
            ImageGPTPreTrainedModel,
            load_tf_weights_in_imagegpt,
        )
        from .models.informer import (
            INFORMER_PRETRAINED_MODEL_ARCHIVE_LIST,
            InformerForPrediction,
            InformerModel,
            InformerPreTrainedModel,
        )
        from .models.instructblip import (
            INSTRUCTBLIP_PRETRAINED_MODEL_ARCHIVE_LIST,
            InstructBlipForConditionalGeneration,
            InstructBlipPreTrainedModel,
            InstructBlipQFormerModel,
            InstructBlipVisionModel,
        )
        from .models.jukebox import (
            JUKEBOX_PRETRAINED_MODEL_ARCHIVE_LIST,
            JukeboxModel,
            JukeboxPreTrainedModel,
            JukeboxPrior,
            JukeboxVQVAE,
        )
        from .models.kosmos2 import (
            KOSMOS2_PRETRAINED_MODEL_ARCHIVE_LIST,
            Kosmos2ForConditionalGeneration,
            Kosmos2Model,
            Kosmos2PreTrainedModel,
        )
        from .models.layoutlm import (
            LAYOUTLM_PRETRAINED_MODEL_ARCHIVE_LIST,
            LayoutLMForMaskedLM,
            LayoutLMForQuestionAnswering,
            LayoutLMForSequenceClassification,
            LayoutLMForTokenClassification,
            LayoutLMModel,
            LayoutLMPreTrainedModel,
        )
        from .models.layoutlmv2 import (
            LAYOUTLMV2_PRETRAINED_MODEL_ARCHIVE_LIST,
            LayoutLMv2ForQuestionAnswering,
            LayoutLMv2ForSequenceClassification,
            LayoutLMv2ForTokenClassification,
            LayoutLMv2Model,
            LayoutLMv2PreTrainedModel,
        )
        from .models.layoutlmv3 import (
            LAYOUTLMV3_PRETRAINED_MODEL_ARCHIVE_LIST,
            LayoutLMv3ForQuestionAnswering,
            LayoutLMv3ForSequenceClassification,
            LayoutLMv3ForTokenClassification,
            LayoutLMv3Model,
            LayoutLMv3PreTrainedModel,
        )
        from .models.led import (
            LED_PRETRAINED_MODEL_ARCHIVE_LIST,
            LEDForConditionalGeneration,
            LEDForQuestionAnswering,
            LEDForSequenceClassification,
            LEDModel,
            LEDPreTrainedModel,
        )
        from .models.levit import (
            LEVIT_PRETRAINED_MODEL_ARCHIVE_LIST,
            LevitForImageClassification,
            LevitForImageClassificationWithTeacher,
            LevitModel,
            LevitPreTrainedModel,
        )
        from .models.lilt import (
            LILT_PRETRAINED_MODEL_ARCHIVE_LIST,
            LiltForQuestionAnswering,
            LiltForSequenceClassification,
            LiltForTokenClassification,
            LiltModel,
            LiltPreTrainedModel,
        )
        from .models.llama import LlamaForCausalLM, LlamaForSequenceClassification, LlamaModel, LlamaPreTrainedModel
        from .models.llava import (
            LLAVA_PRETRAINED_MODEL_ARCHIVE_LIST,
            LlavaForConditionalGeneration,
            LlavaPreTrainedModel,
            LlavaProcessor,
        )
        from .models.longformer import (
            LONGFORMER_PRETRAINED_MODEL_ARCHIVE_LIST,
            LongformerForMaskedLM,
            LongformerForMultipleChoice,
            LongformerForQuestionAnswering,
            LongformerForSequenceClassification,
            LongformerForTokenClassification,
            LongformerModel,
            LongformerPreTrainedModel,
            LongformerSelfAttention,
        )
        from .models.longt5 import (
            LONGT5_PRETRAINED_MODEL_ARCHIVE_LIST,
            LongT5EncoderModel,
            LongT5ForConditionalGeneration,
            LongT5Model,
            LongT5PreTrainedModel,
        )
        from .models.luke import (
            LUKE_PRETRAINED_MODEL_ARCHIVE_LIST,
            LukeForEntityClassification,
            LukeForEntityPairClassification,
            LukeForEntitySpanClassification,
            LukeForMaskedLM,
            LukeForMultipleChoice,
            LukeForQuestionAnswering,
            LukeForSequenceClassification,
            LukeForTokenClassification,
            LukeModel,
            LukePreTrainedModel,
        )
        from .models.lxmert import (
            LxmertEncoder,
            LxmertForPreTraining,
            LxmertForQuestionAnswering,
            LxmertModel,
            LxmertPreTrainedModel,
            LxmertVisualFeatureEncoder,
            LxmertXLayer,
        )
        from .models.m2m_100 import (
            M2M_100_PRETRAINED_MODEL_ARCHIVE_LIST,
            M2M100ForConditionalGeneration,
            M2M100Model,
            M2M100PreTrainedModel,
        )
        from .models.marian import MarianForCausalLM, MarianModel, MarianMTModel
        from .models.markuplm import (
            MARKUPLM_PRETRAINED_MODEL_ARCHIVE_LIST,
            MarkupLMForQuestionAnswering,
            MarkupLMForSequenceClassification,
            MarkupLMForTokenClassification,
            MarkupLMModel,
            MarkupLMPreTrainedModel,
        )
        from .models.mask2former import (
            MASK2FORMER_PRETRAINED_MODEL_ARCHIVE_LIST,
            Mask2FormerForUniversalSegmentation,
            Mask2FormerModel,
            Mask2FormerPreTrainedModel,
        )
        from .models.maskformer import (
            MASKFORMER_PRETRAINED_MODEL_ARCHIVE_LIST,
            MaskFormerForInstanceSegmentation,
            MaskFormerModel,
            MaskFormerPreTrainedModel,
            MaskFormerSwinBackbone,
        )
        from .models.mbart import (
            MBartForCausalLM,
            MBartForConditionalGeneration,
            MBartForQuestionAnswering,
            MBartForSequenceClassification,
            MBartModel,
            MBartPreTrainedModel,
        )
        from .models.mega import (
            MEGA_PRETRAINED_MODEL_ARCHIVE_LIST,
            MegaForCausalLM,
            MegaForMaskedLM,
            MegaForMultipleChoice,
            MegaForQuestionAnswering,
            MegaForSequenceClassification,
            MegaForTokenClassification,
            MegaModel,
            MegaPreTrainedModel,
        )
        from .models.megatron_bert import (
            MEGATRON_BERT_PRETRAINED_MODEL_ARCHIVE_LIST,
            MegatronBertForCausalLM,
            MegatronBertForMaskedLM,
            MegatronBertForMultipleChoice,
            MegatronBertForNextSentencePrediction,
            MegatronBertForPreTraining,
            MegatronBertForQuestionAnswering,
            MegatronBertForSequenceClassification,
            MegatronBertForTokenClassification,
            MegatronBertModel,
            MegatronBertPreTrainedModel,
        )
        from .models.mgp_str import (
            MGP_STR_PRETRAINED_MODEL_ARCHIVE_LIST,
            MgpstrForSceneTextRecognition,
            MgpstrModel,
            MgpstrPreTrainedModel,
        )
        from .models.mistral import (
            MistralForCausalLM,
            MistralForSequenceClassification,
            MistralModel,
            MistralPreTrainedModel,
        )
        from .models.mobilebert import (
            MOBILEBERT_PRETRAINED_MODEL_ARCHIVE_LIST,
            MobileBertForMaskedLM,
            MobileBertForMultipleChoice,
            MobileBertForNextSentencePrediction,
            MobileBertForPreTraining,
            MobileBertForQuestionAnswering,
            MobileBertForSequenceClassification,
            MobileBertForTokenClassification,
            MobileBertLayer,
            MobileBertModel,
            MobileBertPreTrainedModel,
            load_tf_weights_in_mobilebert,
        )
        from .models.mobilenet_v1 import (
            MOBILENET_V1_PRETRAINED_MODEL_ARCHIVE_LIST,
            MobileNetV1ForImageClassification,
            MobileNetV1Model,
            MobileNetV1PreTrainedModel,
            load_tf_weights_in_mobilenet_v1,
        )
        from .models.mobilenet_v2 import (
            MOBILENET_V2_PRETRAINED_MODEL_ARCHIVE_LIST,
            MobileNetV2ForImageClassification,
            MobileNetV2ForSemanticSegmentation,
            MobileNetV2Model,
            MobileNetV2PreTrainedModel,
            load_tf_weights_in_mobilenet_v2,
        )
        from .models.mobilevit import (
            MOBILEVIT_PRETRAINED_MODEL_ARCHIVE_LIST,
            MobileViTForImageClassification,
            MobileViTForSemanticSegmentation,
            MobileViTModel,
            MobileViTPreTrainedModel,
        )
        from .models.mobilevitv2 import (
            MOBILEVITV2_PRETRAINED_MODEL_ARCHIVE_LIST,
            MobileViTV2ForImageClassification,
            MobileViTV2ForSemanticSegmentation,
            MobileViTV2Model,
            MobileViTV2PreTrainedModel,
        )
        from .models.mpnet import (
            MPNET_PRETRAINED_MODEL_ARCHIVE_LIST,
            MPNetForMaskedLM,
            MPNetForMultipleChoice,
            MPNetForQuestionAnswering,
            MPNetForSequenceClassification,
            MPNetForTokenClassification,
            MPNetLayer,
            MPNetModel,
            MPNetPreTrainedModel,
        )
        from .models.mpt import (
            MPT_PRETRAINED_MODEL_ARCHIVE_LIST,
            MptForCausalLM,
            MptForQuestionAnswering,
            MptForSequenceClassification,
            MptForTokenClassification,
            MptModel,
            MptPreTrainedModel,
        )
        from .models.mra import (
            MRA_PRETRAINED_MODEL_ARCHIVE_LIST,
            MraForMaskedLM,
            MraForMultipleChoice,
            MraForQuestionAnswering,
            MraForSequenceClassification,
            MraForTokenClassification,
            MraModel,
            MraPreTrainedModel,
        )
        from .models.mt5 import (
            MT5EncoderModel,
            MT5ForConditionalGeneration,
            MT5ForQuestionAnswering,
            MT5ForSequenceClassification,
            MT5Model,
            MT5PreTrainedModel,
        )
        from .models.musicgen import (
            MUSICGEN_PRETRAINED_MODEL_ARCHIVE_LIST,
            MusicgenForCausalLM,
            MusicgenForConditionalGeneration,
            MusicgenModel,
            MusicgenPreTrainedModel,
            MusicgenProcessor,
        )
        from .models.mvp import (
            MVP_PRETRAINED_MODEL_ARCHIVE_LIST,
            MvpForCausalLM,
            MvpForConditionalGeneration,
            MvpForQuestionAnswering,
            MvpForSequenceClassification,
            MvpModel,
            MvpPreTrainedModel,
        )
        from .models.nat import (
            NAT_PRETRAINED_MODEL_ARCHIVE_LIST,
            NatBackbone,
            NatForImageClassification,
            NatModel,
            NatPreTrainedModel,
        )
        from .models.nezha import (
            NEZHA_PRETRAINED_MODEL_ARCHIVE_LIST,
            NezhaForMaskedLM,
            NezhaForMultipleChoice,
            NezhaForNextSentencePrediction,
            NezhaForPreTraining,
            NezhaForQuestionAnswering,
            NezhaForSequenceClassification,
            NezhaForTokenClassification,
            NezhaModel,
            NezhaPreTrainedModel,
        )
        from .models.nllb_moe import (
            NLLB_MOE_PRETRAINED_MODEL_ARCHIVE_LIST,
            NllbMoeForConditionalGeneration,
            NllbMoeModel,
            NllbMoePreTrainedModel,
            NllbMoeSparseMLP,
            NllbMoeTop2Router,
        )
        from .models.nystromformer import (
            NYSTROMFORMER_PRETRAINED_MODEL_ARCHIVE_LIST,
            NystromformerForMaskedLM,
            NystromformerForMultipleChoice,
            NystromformerForQuestionAnswering,
            NystromformerForSequenceClassification,
            NystromformerForTokenClassification,
            NystromformerLayer,
            NystromformerModel,
            NystromformerPreTrainedModel,
        )
        from .models.oneformer import (
            ONEFORMER_PRETRAINED_MODEL_ARCHIVE_LIST,
            OneFormerForUniversalSegmentation,
            OneFormerModel,
            OneFormerPreTrainedModel,
        )
        from .models.openai import (
            OPENAI_GPT_PRETRAINED_MODEL_ARCHIVE_LIST,
            OpenAIGPTDoubleHeadsModel,
            OpenAIGPTForSequenceClassification,
            OpenAIGPTLMHeadModel,
            OpenAIGPTModel,
            OpenAIGPTPreTrainedModel,
            load_tf_weights_in_openai_gpt,
        )
        from .models.opt import (
            OPT_PRETRAINED_MODEL_ARCHIVE_LIST,
            OPTForCausalLM,
            OPTForQuestionAnswering,
            OPTForSequenceClassification,
            OPTModel,
            OPTPreTrainedModel,
        )
        from .models.owlv2 import (
            OWLV2_PRETRAINED_MODEL_ARCHIVE_LIST,
            Owlv2ForObjectDetection,
            Owlv2Model,
            Owlv2PreTrainedModel,
            Owlv2TextModel,
            Owlv2VisionModel,
        )
        from .models.owlvit import (
            OWLVIT_PRETRAINED_MODEL_ARCHIVE_LIST,
            OwlViTForObjectDetection,
            OwlViTModel,
            OwlViTPreTrainedModel,
            OwlViTTextModel,
            OwlViTVisionModel,
        )
        from .models.patchtsmixer import (
            PATCHTSMIXER_PRETRAINED_MODEL_ARCHIVE_LIST,
            PatchTSMixerForPrediction,
            PatchTSMixerForPretraining,
            PatchTSMixerForRegression,
            PatchTSMixerForTimeSeriesClassification,
            PatchTSMixerModel,
            PatchTSMixerPreTrainedModel,
        )
        from .models.patchtst import (
            PATCHTST_PRETRAINED_MODEL_ARCHIVE_LIST,
            PatchTSTForClassification,
            PatchTSTForPrediction,
            PatchTSTForPretraining,
            PatchTSTForRegression,
            PatchTSTModel,
            PatchTSTPreTrainedModel,
        )
        from .models.pegasus import (
            PegasusForCausalLM,
            PegasusForConditionalGeneration,
            PegasusModel,
            PegasusPreTrainedModel,
        )
        from .models.pegasus_x import (
            PEGASUS_X_PRETRAINED_MODEL_ARCHIVE_LIST,
            PegasusXForConditionalGeneration,
            PegasusXModel,
            PegasusXPreTrainedModel,
        )
        from .models.perceiver import (
            PERCEIVER_PRETRAINED_MODEL_ARCHIVE_LIST,
            PerceiverForImageClassificationConvProcessing,
            PerceiverForImageClassificationFourier,
            PerceiverForImageClassificationLearned,
            PerceiverForMaskedLM,
            PerceiverForMultimodalAutoencoding,
            PerceiverForOpticalFlow,
            PerceiverForSequenceClassification,
            PerceiverLayer,
            PerceiverModel,
            PerceiverPreTrainedModel,
        )
        from .models.persimmon import (
            PersimmonForCausalLM,
            PersimmonForSequenceClassification,
            PersimmonModel,
            PersimmonPreTrainedModel,
        )
        from .models.phi import (
            PHI_PRETRAINED_MODEL_ARCHIVE_LIST,
            PhiForCausalLM,
            PhiForSequenceClassification,
            PhiForTokenClassification,
            PhiModel,
            PhiPreTrainedModel,
        )
        from .models.pix2struct import (
            PIX2STRUCT_PRETRAINED_MODEL_ARCHIVE_LIST,
            Pix2StructForConditionalGeneration,
            Pix2StructPreTrainedModel,
            Pix2StructTextModel,
            Pix2StructVisionModel,
        )
        from .models.plbart import (
            PLBART_PRETRAINED_MODEL_ARCHIVE_LIST,
            PLBartForCausalLM,
            PLBartForConditionalGeneration,
            PLBartForSequenceClassification,
            PLBartModel,
            PLBartPreTrainedModel,
        )
        from .models.poolformer import (
            POOLFORMER_PRETRAINED_MODEL_ARCHIVE_LIST,
            PoolFormerForImageClassification,
            PoolFormerModel,
            PoolFormerPreTrainedModel,
        )
        from .models.pop2piano import (
            POP2PIANO_PRETRAINED_MODEL_ARCHIVE_LIST,
            Pop2PianoForConditionalGeneration,
            Pop2PianoPreTrainedModel,
        )
        from .models.prophetnet import (
            PROPHETNET_PRETRAINED_MODEL_ARCHIVE_LIST,
            ProphetNetDecoder,
            ProphetNetEncoder,
            ProphetNetForCausalLM,
            ProphetNetForConditionalGeneration,
            ProphetNetModel,
            ProphetNetPreTrainedModel,
        )
        from .models.pvt import (
            PVT_PRETRAINED_MODEL_ARCHIVE_LIST,
            PvtForImageClassification,
            PvtModel,
            PvtPreTrainedModel,
        )
        from .models.qdqbert import (
            QDQBERT_PRETRAINED_MODEL_ARCHIVE_LIST,
            QDQBertForMaskedLM,
            QDQBertForMultipleChoice,
            QDQBertForNextSentencePrediction,
            QDQBertForQuestionAnswering,
            QDQBertForSequenceClassification,
            QDQBertForTokenClassification,
            QDQBertLayer,
            QDQBertLMHeadModel,
            QDQBertModel,
            QDQBertPreTrainedModel,
            load_tf_weights_in_qdqbert,
        )
        from .models.rag import (
            RagModel,
            RagPreTrainedModel,
            RagSequenceForGeneration,
            RagTokenForGeneration,
        )
        from .models.realm import (
            REALM_PRETRAINED_MODEL_ARCHIVE_LIST,
            RealmEmbedder,
            RealmForOpenQA,
            RealmKnowledgeAugEncoder,
            RealmPreTrainedModel,
            RealmReader,
            RealmRetriever,
            RealmScorer,
            load_tf_weights_in_realm,
        )
        from .models.reformer import (
            REFORMER_PRETRAINED_MODEL_ARCHIVE_LIST,
            ReformerAttention,
            ReformerForMaskedLM,
            ReformerForQuestionAnswering,
            ReformerForSequenceClassification,
            ReformerLayer,
            ReformerModel,
            ReformerModelWithLMHead,
            ReformerPreTrainedModel,
        )
        from .models.regnet import (
            REGNET_PRETRAINED_MODEL_ARCHIVE_LIST,
            RegNetForImageClassification,
            RegNetModel,
            RegNetPreTrainedModel,
        )
        from .models.rembert import (
            REMBERT_PRETRAINED_MODEL_ARCHIVE_LIST,
            RemBertForCausalLM,
            RemBertForMaskedLM,
            RemBertForMultipleChoice,
            RemBertForQuestionAnswering,
            RemBertForSequenceClassification,
            RemBertForTokenClassification,
            RemBertLayer,
            RemBertModel,
            RemBertPreTrainedModel,
            load_tf_weights_in_rembert,
        )
        from .models.resnet import (
            RESNET_PRETRAINED_MODEL_ARCHIVE_LIST,
            ResNetBackbone,
            ResNetForImageClassification,
            ResNetModel,
            ResNetPreTrainedModel,
        )
        from .models.roberta import (
            ROBERTA_PRETRAINED_MODEL_ARCHIVE_LIST,
            RobertaForCausalLM,
            RobertaForMaskedLM,
            RobertaForMultipleChoice,
            RobertaForQuestionAnswering,
            RobertaForSequenceClassification,
            RobertaForTokenClassification,
            RobertaModel,
            RobertaPreTrainedModel,
        )
        from .models.roberta_prelayernorm import (
            ROBERTA_PRELAYERNORM_PRETRAINED_MODEL_ARCHIVE_LIST,
            RobertaPreLayerNormForCausalLM,
            RobertaPreLayerNormForMaskedLM,
            RobertaPreLayerNormForMultipleChoice,
            RobertaPreLayerNormForQuestionAnswering,
            RobertaPreLayerNormForSequenceClassification,
            RobertaPreLayerNormForTokenClassification,
            RobertaPreLayerNormModel,
            RobertaPreLayerNormPreTrainedModel,
        )
        from .models.roc_bert import (
            ROC_BERT_PRETRAINED_MODEL_ARCHIVE_LIST,
            RoCBertForCausalLM,
            RoCBertForMaskedLM,
            RoCBertForMultipleChoice,
            RoCBertForPreTraining,
            RoCBertForQuestionAnswering,
            RoCBertForSequenceClassification,
            RoCBertForTokenClassification,
            RoCBertLayer,
            RoCBertModel,
            RoCBertPreTrainedModel,
            load_tf_weights_in_roc_bert,
        )
        from .models.roformer import (
            ROFORMER_PRETRAINED_MODEL_ARCHIVE_LIST,
            RoFormerForCausalLM,
            RoFormerForMaskedLM,
            RoFormerForMultipleChoice,
            RoFormerForQuestionAnswering,
            RoFormerForSequenceClassification,
            RoFormerForTokenClassification,
            RoFormerLayer,
            RoFormerModel,
            RoFormerPreTrainedModel,
            load_tf_weights_in_roformer,
        )
        from .models.rwkv import (
            RWKV_PRETRAINED_MODEL_ARCHIVE_LIST,
            RwkvForCausalLM,
            RwkvModel,
            RwkvPreTrainedModel,
        )
        from .models.sam import (
            SAM_PRETRAINED_MODEL_ARCHIVE_LIST,
            SamModel,
            SamPreTrainedModel,
        )

        # PyTorch model imports
        from .models.seamless_m4t import (
            SEAMLESS_M4T_PRETRAINED_MODEL_ARCHIVE_LIST,
            SeamlessM4TCodeHifiGan,
            SeamlessM4TForSpeechToSpeech,
            SeamlessM4TForSpeechToText,
            SeamlessM4TForTextToSpeech,
            SeamlessM4TForTextToText,
            SeamlessM4THifiGan,
            SeamlessM4TModel,
            SeamlessM4TPreTrainedModel,
            SeamlessM4TTextToUnitForConditionalGeneration,
            SeamlessM4TTextToUnitModel,
        )
        from .models.seamless_m4t_v2 import (
            SEAMLESS_M4T_V2_PRETRAINED_MODEL_ARCHIVE_LIST,
            SeamlessM4Tv2ForSpeechToSpeech,
            SeamlessM4Tv2ForSpeechToText,
            SeamlessM4Tv2ForTextToSpeech,
            SeamlessM4Tv2ForTextToText,
            SeamlessM4Tv2Model,
            SeamlessM4Tv2PreTrainedModel,
        )
        from .models.segformer import (
            SEGFORMER_PRETRAINED_MODEL_ARCHIVE_LIST,
            SegformerDecodeHead,
            SegformerForImageClassification,
            SegformerForSemanticSegmentation,
            SegformerLayer,
            SegformerModel,
            SegformerPreTrainedModel,
        )
        from .models.sew import (
            SEW_PRETRAINED_MODEL_ARCHIVE_LIST,
            SEWForCTC,
            SEWForSequenceClassification,
            SEWModel,
            SEWPreTrainedModel,
        )
        from .models.sew_d import (
            SEW_D_PRETRAINED_MODEL_ARCHIVE_LIST,
            SEWDForCTC,
            SEWDForSequenceClassification,
            SEWDModel,
            SEWDPreTrainedModel,
        )
        from .models.speech_encoder_decoder import SpeechEncoderDecoderModel
        from .models.speech_to_text import (
            SPEECH_TO_TEXT_PRETRAINED_MODEL_ARCHIVE_LIST,
            Speech2TextForConditionalGeneration,
            Speech2TextModel,
            Speech2TextPreTrainedModel,
        )
        from .models.speech_to_text_2 import (
            Speech2Text2ForCausalLM,
            Speech2Text2PreTrainedModel,
        )
        from .models.speecht5 import (
            SPEECHT5_PRETRAINED_MODEL_ARCHIVE_LIST,
            SpeechT5ForSpeechToSpeech,
            SpeechT5ForSpeechToText,
            SpeechT5ForTextToSpeech,
            SpeechT5HifiGan,
            SpeechT5Model,
            SpeechT5PreTrainedModel,
        )
        from .models.splinter import (
            SPLINTER_PRETRAINED_MODEL_ARCHIVE_LIST,
            SplinterForPreTraining,
            SplinterForQuestionAnswering,
            SplinterLayer,
            SplinterModel,
            SplinterPreTrainedModel,
        )
        from .models.squeezebert import (
            SQUEEZEBERT_PRETRAINED_MODEL_ARCHIVE_LIST,
            SqueezeBertForMaskedLM,
            SqueezeBertForMultipleChoice,
            SqueezeBertForQuestionAnswering,
            SqueezeBertForSequenceClassification,
            SqueezeBertForTokenClassification,
            SqueezeBertModel,
            SqueezeBertModule,
            SqueezeBertPreTrainedModel,
        )
        from .models.swiftformer import (
            SWIFTFORMER_PRETRAINED_MODEL_ARCHIVE_LIST,
            SwiftFormerForImageClassification,
            SwiftFormerModel,
            SwiftFormerPreTrainedModel,
        )
        from .models.swin import (
            SWIN_PRETRAINED_MODEL_ARCHIVE_LIST,
            SwinBackbone,
            SwinForImageClassification,
            SwinForMaskedImageModeling,
            SwinModel,
            SwinPreTrainedModel,
        )
        from .models.swin2sr import (
            SWIN2SR_PRETRAINED_MODEL_ARCHIVE_LIST,
            Swin2SRForImageSuperResolution,
            Swin2SRModel,
            Swin2SRPreTrainedModel,
        )
        from .models.swinv2 import (
            SWINV2_PRETRAINED_MODEL_ARCHIVE_LIST,
            Swinv2ForImageClassification,
            Swinv2ForMaskedImageModeling,
            Swinv2Model,
            Swinv2PreTrainedModel,
        )
        from .models.switch_transformers import (
            SWITCH_TRANSFORMERS_PRETRAINED_MODEL_ARCHIVE_LIST,
            SwitchTransformersEncoderModel,
            SwitchTransformersForConditionalGeneration,
            SwitchTransformersModel,
            SwitchTransformersPreTrainedModel,
            SwitchTransformersSparseMLP,
            SwitchTransformersTop1Router,
        )
        from .models.t5 import (
            T5_PRETRAINED_MODEL_ARCHIVE_LIST,
            T5EncoderModel,
            T5ForConditionalGeneration,
            T5ForQuestionAnswering,
            T5ForSequenceClassification,
            T5Model,
            T5PreTrainedModel,
            load_tf_weights_in_t5,
        )
        from .models.table_transformer import (
            TABLE_TRANSFORMER_PRETRAINED_MODEL_ARCHIVE_LIST,
            TableTransformerForObjectDetection,
            TableTransformerModel,
            TableTransformerPreTrainedModel,
        )
        from .models.tapas import (
            TAPAS_PRETRAINED_MODEL_ARCHIVE_LIST,
            TapasForMaskedLM,
            TapasForQuestionAnswering,
            TapasForSequenceClassification,
            TapasModel,
            TapasPreTrainedModel,
            load_tf_weights_in_tapas,
        )
        from .models.time_series_transformer import (
            TIME_SERIES_TRANSFORMER_PRETRAINED_MODEL_ARCHIVE_LIST,
            TimeSeriesTransformerForPrediction,
            TimeSeriesTransformerModel,
            TimeSeriesTransformerPreTrainedModel,
        )
        from .models.timesformer import (
            TIMESFORMER_PRETRAINED_MODEL_ARCHIVE_LIST,
            TimesformerForVideoClassification,
            TimesformerModel,
            TimesformerPreTrainedModel,
        )
        from .models.timm_backbone import TimmBackbone
        from .models.trocr import (
            TROCR_PRETRAINED_MODEL_ARCHIVE_LIST,
            TrOCRForCausalLM,
            TrOCRPreTrainedModel,
        )
        from .models.tvlt import (
            TVLT_PRETRAINED_MODEL_ARCHIVE_LIST,
            TvltForAudioVisualClassification,
            TvltForPreTraining,
            TvltModel,
            TvltPreTrainedModel,
        )
        from .models.tvp import (
            TVP_PRETRAINED_MODEL_ARCHIVE_LIST,
            TvpForVideoGrounding,
            TvpModel,
            TvpPreTrainedModel,
        )
        from .models.umt5 import (
            UMT5EncoderModel,
            UMT5ForConditionalGeneration,
            UMT5ForQuestionAnswering,
            UMT5ForSequenceClassification,
            UMT5Model,
            UMT5PreTrainedModel,
        )
        from .models.unispeech import (
            UNISPEECH_PRETRAINED_MODEL_ARCHIVE_LIST,
            UniSpeechForCTC,
            UniSpeechForPreTraining,
            UniSpeechForSequenceClassification,
            UniSpeechModel,
            UniSpeechPreTrainedModel,
        )
        from .models.unispeech_sat import (
            UNISPEECH_SAT_PRETRAINED_MODEL_ARCHIVE_LIST,
            UniSpeechSatForAudioFrameClassification,
            UniSpeechSatForCTC,
            UniSpeechSatForPreTraining,
            UniSpeechSatForSequenceClassification,
            UniSpeechSatForXVector,
            UniSpeechSatModel,
            UniSpeechSatPreTrainedModel,
        )
        from .models.univnet import UNIVNET_PRETRAINED_MODEL_ARCHIVE_LIST, UnivNetModel
        from .models.upernet import (
            UperNetForSemanticSegmentation,
            UperNetPreTrainedModel,
        )
        from .models.videomae import (
            VIDEOMAE_PRETRAINED_MODEL_ARCHIVE_LIST,
            VideoMAEForPreTraining,
            VideoMAEForVideoClassification,
            VideoMAEModel,
            VideoMAEPreTrainedModel,
        )
        from .models.vilt import (
            VILT_PRETRAINED_MODEL_ARCHIVE_LIST,
            ViltForImageAndTextRetrieval,
            ViltForImagesAndTextClassification,
            ViltForMaskedLM,
            ViltForQuestionAnswering,
            ViltForTokenClassification,
            ViltLayer,
            ViltModel,
            ViltPreTrainedModel,
        )
        from .models.vision_encoder_decoder import VisionEncoderDecoderModel
        from .models.vision_text_dual_encoder import VisionTextDualEncoderModel
        from .models.visual_bert import (
            VISUAL_BERT_PRETRAINED_MODEL_ARCHIVE_LIST,
            VisualBertForMultipleChoice,
            VisualBertForPreTraining,
            VisualBertForQuestionAnswering,
            VisualBertForRegionToPhraseAlignment,
            VisualBertForVisualReasoning,
            VisualBertLayer,
            VisualBertModel,
            VisualBertPreTrainedModel,
        )
        from .models.vit import (
            VIT_PRETRAINED_MODEL_ARCHIVE_LIST,
            ViTForImageClassification,
            ViTForMaskedImageModeling,
            ViTModel,
            ViTPreTrainedModel,
        )
        from .models.vit_hybrid import (
            VIT_HYBRID_PRETRAINED_MODEL_ARCHIVE_LIST,
            ViTHybridForImageClassification,
            ViTHybridModel,
            ViTHybridPreTrainedModel,
        )
        from .models.vit_mae import (
            VIT_MAE_PRETRAINED_MODEL_ARCHIVE_LIST,
            ViTMAEForPreTraining,
            ViTMAELayer,
            ViTMAEModel,
            ViTMAEPreTrainedModel,
        )
        from .models.vit_msn import (
            VIT_MSN_PRETRAINED_MODEL_ARCHIVE_LIST,
            ViTMSNForImageClassification,
            ViTMSNModel,
            ViTMSNPreTrainedModel,
        )
        from .models.vitdet import (
            VITDET_PRETRAINED_MODEL_ARCHIVE_LIST,
            VitDetBackbone,
            VitDetModel,
            VitDetPreTrainedModel,
        )
        from .models.vitmatte import (
            VITMATTE_PRETRAINED_MODEL_ARCHIVE_LIST,
            VitMatteForImageMatting,
            VitMattePreTrainedModel,
        )
        from .models.vits import (
            VITS_PRETRAINED_MODEL_ARCHIVE_LIST,
            VitsModel,
            VitsPreTrainedModel,
        )
        from .models.vivit import (
            VIVIT_PRETRAINED_MODEL_ARCHIVE_LIST,
            VivitForVideoClassification,
            VivitModel,
            VivitPreTrainedModel,
        )
        from .models.wav2vec2 import (
            WAV_2_VEC_2_PRETRAINED_MODEL_ARCHIVE_LIST,
            Wav2Vec2ForAudioFrameClassification,
            Wav2Vec2ForCTC,
            Wav2Vec2ForMaskedLM,
            Wav2Vec2ForPreTraining,
            Wav2Vec2ForSequenceClassification,
            Wav2Vec2ForXVector,
            Wav2Vec2Model,
            Wav2Vec2PreTrainedModel,
        )
        from .models.wav2vec2_conformer import (
            WAV2VEC2_CONFORMER_PRETRAINED_MODEL_ARCHIVE_LIST,
            Wav2Vec2ConformerForAudioFrameClassification,
            Wav2Vec2ConformerForCTC,
            Wav2Vec2ConformerForPreTraining,
            Wav2Vec2ConformerForSequenceClassification,
            Wav2Vec2ConformerForXVector,
            Wav2Vec2ConformerModel,
            Wav2Vec2ConformerPreTrainedModel,
        )
        from .models.wavlm import (
            WAVLM_PRETRAINED_MODEL_ARCHIVE_LIST,
            WavLMForAudioFrameClassification,
            WavLMForCTC,
            WavLMForSequenceClassification,
            WavLMForXVector,
            WavLMModel,
            WavLMPreTrainedModel,
        )
        from .models.whisper import (
            WHISPER_PRETRAINED_MODEL_ARCHIVE_LIST,
            WhisperForAudioClassification,
            WhisperForCausalLM,
            WhisperForConditionalGeneration,
            WhisperModel,
            WhisperPreTrainedModel,
        )
        from .models.x_clip import (
            XCLIP_PRETRAINED_MODEL_ARCHIVE_LIST,
            XCLIPModel,
            XCLIPPreTrainedModel,
            XCLIPTextModel,
            XCLIPVisionModel,
        )
        from .models.xglm import (
            XGLM_PRETRAINED_MODEL_ARCHIVE_LIST,
            XGLMForCausalLM,
            XGLMModel,
            XGLMPreTrainedModel,
        )
        from .models.xlm import (
            XLM_PRETRAINED_MODEL_ARCHIVE_LIST,
            XLMForMultipleChoice,
            XLMForQuestionAnswering,
            XLMForQuestionAnsweringSimple,
            XLMForSequenceClassification,
            XLMForTokenClassification,
            XLMModel,
            XLMPreTrainedModel,
            XLMWithLMHeadModel,
        )
        from .models.xlm_prophetnet import (
            XLM_PROPHETNET_PRETRAINED_MODEL_ARCHIVE_LIST,
            XLMProphetNetDecoder,
            XLMProphetNetEncoder,
            XLMProphetNetForCausalLM,
            XLMProphetNetForConditionalGeneration,
            XLMProphetNetModel,
            XLMProphetNetPreTrainedModel,
        )
        from .models.xlm_roberta import (
            XLM_ROBERTA_PRETRAINED_MODEL_ARCHIVE_LIST,
            XLMRobertaForCausalLM,
            XLMRobertaForMaskedLM,
            XLMRobertaForMultipleChoice,
            XLMRobertaForQuestionAnswering,
            XLMRobertaForSequenceClassification,
            XLMRobertaForTokenClassification,
            XLMRobertaModel,
            XLMRobertaPreTrainedModel,
        )
        from .models.xlm_roberta_xl import (
            XLM_ROBERTA_XL_PRETRAINED_MODEL_ARCHIVE_LIST,
            XLMRobertaXLForCausalLM,
            XLMRobertaXLForMaskedLM,
            XLMRobertaXLForMultipleChoice,
            XLMRobertaXLForQuestionAnswering,
            XLMRobertaXLForSequenceClassification,
            XLMRobertaXLForTokenClassification,
            XLMRobertaXLModel,
            XLMRobertaXLPreTrainedModel,
        )
        from .models.xlnet import (
            XLNET_PRETRAINED_MODEL_ARCHIVE_LIST,
            XLNetForMultipleChoice,
            XLNetForQuestionAnswering,
            XLNetForQuestionAnsweringSimple,
            XLNetForSequenceClassification,
            XLNetForTokenClassification,
            XLNetLMHeadModel,
            XLNetModel,
            XLNetPreTrainedModel,
            load_tf_weights_in_xlnet,
        )
        from .models.xmod import (
            XMOD_PRETRAINED_MODEL_ARCHIVE_LIST,
            XmodForCausalLM,
            XmodForMaskedLM,
            XmodForMultipleChoice,
            XmodForQuestionAnswering,
            XmodForSequenceClassification,
            XmodForTokenClassification,
            XmodModel,
            XmodPreTrainedModel,
        )
        from .models.yolos import (
            YOLOS_PRETRAINED_MODEL_ARCHIVE_LIST,
            YolosForObjectDetection,
            YolosModel,
            YolosPreTrainedModel,
        )
        from .models.yoso import (
            YOSO_PRETRAINED_MODEL_ARCHIVE_LIST,
            YosoForMaskedLM,
            YosoForMultipleChoice,
            YosoForQuestionAnswering,
            YosoForSequenceClassification,
            YosoForTokenClassification,
            YosoLayer,
            YosoModel,
            YosoPreTrainedModel,
        )

        # Optimization
        from .optimization import (
            Adafactor,
            AdamW,
            get_constant_schedule,
            get_constant_schedule_with_warmup,
            get_cosine_schedule_with_warmup,
            get_cosine_with_hard_restarts_schedule_with_warmup,
            get_inverse_sqrt_schedule,
            get_linear_schedule_with_warmup,
            get_polynomial_decay_schedule_with_warmup,
            get_scheduler,
        )
        from .pytorch_utils import Conv1D, apply_chunking_to_forward, prune_layer

        # Trainer
        from .trainer import Trainer
        from .trainer_pt_utils import torch_distributed_zero_first
        from .trainer_seq2seq import Seq2SeqTrainer

    # TensorFlow
    try:
        if not is_tf_available():
            raise OptionalDependencyNotAvailable()
    except OptionalDependencyNotAvailable:
        # Import the same objects as dummies to get them in the namespace.
        # They will raise an import error if the user tries to instantiate / use them.
        from .utils.dummy_tf_objects import *
    else:
        from .benchmark.benchmark_args_tf import TensorFlowBenchmarkArguments

        # Benchmarks
        from .benchmark.benchmark_tf import TensorFlowBenchmark
        from .generation import (
            TFForcedBOSTokenLogitsProcessor,
            TFForcedEOSTokenLogitsProcessor,
            TFForceTokensLogitsProcessor,
            TFGenerationMixin,
            TFLogitsProcessor,
            TFLogitsProcessorList,
            TFLogitsWarper,
            TFMinLengthLogitsProcessor,
            TFNoBadWordsLogitsProcessor,
            TFNoRepeatNGramLogitsProcessor,
            TFRepetitionPenaltyLogitsProcessor,
            TFSuppressTokensAtBeginLogitsProcessor,
            TFSuppressTokensLogitsProcessor,
            TFTemperatureLogitsWarper,
            TFTopKLogitsWarper,
            TFTopPLogitsWarper,
            tf_top_k_top_p_filtering,
        )
        from .keras_callbacks import KerasMetricCallback, PushToHubCallback
        from .modeling_tf_utils import (
            TFPreTrainedModel,
            TFSequenceSummary,
            TFSharedEmbeddings,
            shape_list,
        )

        # TensorFlow model imports
        from .models.albert import (
            TF_ALBERT_PRETRAINED_MODEL_ARCHIVE_LIST,
            TFAlbertForMaskedLM,
            TFAlbertForMultipleChoice,
            TFAlbertForPreTraining,
            TFAlbertForQuestionAnswering,
            TFAlbertForSequenceClassification,
            TFAlbertForTokenClassification,
            TFAlbertMainLayer,
            TFAlbertModel,
            TFAlbertPreTrainedModel,
        )
        from .models.auto import (
            TF_MODEL_FOR_AUDIO_CLASSIFICATION_MAPPING,
            TF_MODEL_FOR_CAUSAL_LM_MAPPING,
            TF_MODEL_FOR_DOCUMENT_QUESTION_ANSWERING_MAPPING,
            TF_MODEL_FOR_IMAGE_CLASSIFICATION_MAPPING,
            TF_MODEL_FOR_MASK_GENERATION_MAPPING,
            TF_MODEL_FOR_MASKED_IMAGE_MODELING_MAPPING,
            TF_MODEL_FOR_MASKED_LM_MAPPING,
            TF_MODEL_FOR_MULTIPLE_CHOICE_MAPPING,
            TF_MODEL_FOR_NEXT_SENTENCE_PREDICTION_MAPPING,
            TF_MODEL_FOR_PRETRAINING_MAPPING,
            TF_MODEL_FOR_QUESTION_ANSWERING_MAPPING,
            TF_MODEL_FOR_SEMANTIC_SEGMENTATION_MAPPING,
            TF_MODEL_FOR_SEQ_TO_SEQ_CAUSAL_LM_MAPPING,
            TF_MODEL_FOR_SEQUENCE_CLASSIFICATION_MAPPING,
            TF_MODEL_FOR_SPEECH_SEQ_2_SEQ_MAPPING,
            TF_MODEL_FOR_TABLE_QUESTION_ANSWERING_MAPPING,
            TF_MODEL_FOR_TEXT_ENCODING_MAPPING,
            TF_MODEL_FOR_TOKEN_CLASSIFICATION_MAPPING,
            TF_MODEL_FOR_VISION_2_SEQ_MAPPING,
            TF_MODEL_FOR_ZERO_SHOT_IMAGE_CLASSIFICATION_MAPPING,
            TF_MODEL_MAPPING,
            TF_MODEL_WITH_LM_HEAD_MAPPING,
            TFAutoModel,
            TFAutoModelForAudioClassification,
            TFAutoModelForCausalLM,
            TFAutoModelForDocumentQuestionAnswering,
            TFAutoModelForImageClassification,
            TFAutoModelForMaskedImageModeling,
            TFAutoModelForMaskedLM,
            TFAutoModelForMaskGeneration,
            TFAutoModelForMultipleChoice,
            TFAutoModelForNextSentencePrediction,
            TFAutoModelForPreTraining,
            TFAutoModelForQuestionAnswering,
            TFAutoModelForSemanticSegmentation,
            TFAutoModelForSeq2SeqLM,
            TFAutoModelForSequenceClassification,
            TFAutoModelForSpeechSeq2Seq,
            TFAutoModelForTableQuestionAnswering,
            TFAutoModelForTextEncoding,
            TFAutoModelForTokenClassification,
            TFAutoModelForVision2Seq,
            TFAutoModelForZeroShotImageClassification,
            TFAutoModelWithLMHead,
        )
        from .models.bart import (
            TFBartForConditionalGeneration,
            TFBartForSequenceClassification,
            TFBartModel,
            TFBartPretrainedModel,
        )
        from .models.bert import (
            TF_BERT_PRETRAINED_MODEL_ARCHIVE_LIST,
            TFBertEmbeddings,
            TFBertForMaskedLM,
            TFBertForMultipleChoice,
            TFBertForNextSentencePrediction,
            TFBertForPreTraining,
            TFBertForQuestionAnswering,
            TFBertForSequenceClassification,
            TFBertForTokenClassification,
            TFBertLMHeadModel,
            TFBertMainLayer,
            TFBertModel,
            TFBertPreTrainedModel,
        )
        from .models.blenderbot import (
            TFBlenderbotForConditionalGeneration,
            TFBlenderbotModel,
            TFBlenderbotPreTrainedModel,
        )
        from .models.blenderbot_small import (
            TFBlenderbotSmallForConditionalGeneration,
            TFBlenderbotSmallModel,
            TFBlenderbotSmallPreTrainedModel,
        )
        from .models.blip import (
            TF_BLIP_PRETRAINED_MODEL_ARCHIVE_LIST,
            TFBlipForConditionalGeneration,
            TFBlipForImageTextRetrieval,
            TFBlipForQuestionAnswering,
            TFBlipModel,
            TFBlipPreTrainedModel,
            TFBlipTextModel,
            TFBlipVisionModel,
        )
        from .models.camembert import (
            TF_CAMEMBERT_PRETRAINED_MODEL_ARCHIVE_LIST,
            TFCamembertForCausalLM,
            TFCamembertForMaskedLM,
            TFCamembertForMultipleChoice,
            TFCamembertForQuestionAnswering,
            TFCamembertForSequenceClassification,
            TFCamembertForTokenClassification,
            TFCamembertModel,
            TFCamembertPreTrainedModel,
        )
        from .models.clip import (
            TF_CLIP_PRETRAINED_MODEL_ARCHIVE_LIST,
            TFCLIPModel,
            TFCLIPPreTrainedModel,
            TFCLIPTextModel,
            TFCLIPVisionModel,
        )
        from .models.convbert import (
            TF_CONVBERT_PRETRAINED_MODEL_ARCHIVE_LIST,
            TFConvBertForMaskedLM,
            TFConvBertForMultipleChoice,
            TFConvBertForQuestionAnswering,
            TFConvBertForSequenceClassification,
            TFConvBertForTokenClassification,
            TFConvBertLayer,
            TFConvBertModel,
            TFConvBertPreTrainedModel,
        )
        from .models.convnext import (
            TFConvNextForImageClassification,
            TFConvNextModel,
            TFConvNextPreTrainedModel,
        )
        from .models.convnextv2 import (
            TFConvNextV2ForImageClassification,
            TFConvNextV2Model,
            TFConvNextV2PreTrainedModel,
        )
        from .models.ctrl import (
            TF_CTRL_PRETRAINED_MODEL_ARCHIVE_LIST,
            TFCTRLForSequenceClassification,
            TFCTRLLMHeadModel,
            TFCTRLModel,
            TFCTRLPreTrainedModel,
        )
        from .models.cvt import (
            TF_CVT_PRETRAINED_MODEL_ARCHIVE_LIST,
            TFCvtForImageClassification,
            TFCvtModel,
            TFCvtPreTrainedModel,
        )
        from .models.data2vec import (
            TFData2VecVisionForImageClassification,
            TFData2VecVisionForSemanticSegmentation,
            TFData2VecVisionModel,
            TFData2VecVisionPreTrainedModel,
        )
        from .models.deberta import (
            TF_DEBERTA_PRETRAINED_MODEL_ARCHIVE_LIST,
            TFDebertaForMaskedLM,
            TFDebertaForQuestionAnswering,
            TFDebertaForSequenceClassification,
            TFDebertaForTokenClassification,
            TFDebertaModel,
            TFDebertaPreTrainedModel,
        )
        from .models.deberta_v2 import (
            TF_DEBERTA_V2_PRETRAINED_MODEL_ARCHIVE_LIST,
            TFDebertaV2ForMaskedLM,
            TFDebertaV2ForMultipleChoice,
            TFDebertaV2ForQuestionAnswering,
            TFDebertaV2ForSequenceClassification,
            TFDebertaV2ForTokenClassification,
            TFDebertaV2Model,
            TFDebertaV2PreTrainedModel,
        )
        from .models.deit import (
            TF_DEIT_PRETRAINED_MODEL_ARCHIVE_LIST,
            TFDeiTForImageClassification,
            TFDeiTForImageClassificationWithTeacher,
            TFDeiTForMaskedImageModeling,
            TFDeiTModel,
            TFDeiTPreTrainedModel,
        )
        from .models.deprecated.transfo_xl import (
            TF_TRANSFO_XL_PRETRAINED_MODEL_ARCHIVE_LIST,
            TFAdaptiveEmbedding,
            TFTransfoXLForSequenceClassification,
            TFTransfoXLLMHeadModel,
            TFTransfoXLMainLayer,
            TFTransfoXLModel,
            TFTransfoXLPreTrainedModel,
        )
        from .models.distilbert import (
            TF_DISTILBERT_PRETRAINED_MODEL_ARCHIVE_LIST,
            TFDistilBertForMaskedLM,
            TFDistilBertForMultipleChoice,
            TFDistilBertForQuestionAnswering,
            TFDistilBertForSequenceClassification,
            TFDistilBertForTokenClassification,
            TFDistilBertMainLayer,
            TFDistilBertModel,
            TFDistilBertPreTrainedModel,
        )
        from .models.dpr import (
            TF_DPR_CONTEXT_ENCODER_PRETRAINED_MODEL_ARCHIVE_LIST,
            TF_DPR_QUESTION_ENCODER_PRETRAINED_MODEL_ARCHIVE_LIST,
            TF_DPR_READER_PRETRAINED_MODEL_ARCHIVE_LIST,
            TFDPRContextEncoder,
            TFDPRPretrainedContextEncoder,
            TFDPRPretrainedQuestionEncoder,
            TFDPRPretrainedReader,
            TFDPRQuestionEncoder,
            TFDPRReader,
        )
        from .models.efficientformer import (
            TF_EFFICIENTFORMER_PRETRAINED_MODEL_ARCHIVE_LIST,
            TFEfficientFormerForImageClassification,
            TFEfficientFormerForImageClassificationWithTeacher,
            TFEfficientFormerModel,
            TFEfficientFormerPreTrainedModel,
        )
        from .models.electra import (
            TF_ELECTRA_PRETRAINED_MODEL_ARCHIVE_LIST,
            TFElectraForMaskedLM,
            TFElectraForMultipleChoice,
            TFElectraForPreTraining,
            TFElectraForQuestionAnswering,
            TFElectraForSequenceClassification,
            TFElectraForTokenClassification,
            TFElectraModel,
            TFElectraPreTrainedModel,
        )
        from .models.encoder_decoder import TFEncoderDecoderModel
        from .models.esm import (
            ESM_PRETRAINED_MODEL_ARCHIVE_LIST,
            TFEsmForMaskedLM,
            TFEsmForSequenceClassification,
            TFEsmForTokenClassification,
            TFEsmModel,
            TFEsmPreTrainedModel,
        )
        from .models.flaubert import (
            TF_FLAUBERT_PRETRAINED_MODEL_ARCHIVE_LIST,
            TFFlaubertForMultipleChoice,
            TFFlaubertForQuestionAnsweringSimple,
            TFFlaubertForSequenceClassification,
            TFFlaubertForTokenClassification,
            TFFlaubertModel,
            TFFlaubertPreTrainedModel,
            TFFlaubertWithLMHeadModel,
        )
        from .models.funnel import (
            TF_FUNNEL_PRETRAINED_MODEL_ARCHIVE_LIST,
            TFFunnelBaseModel,
            TFFunnelForMaskedLM,
            TFFunnelForMultipleChoice,
            TFFunnelForPreTraining,
            TFFunnelForQuestionAnswering,
            TFFunnelForSequenceClassification,
            TFFunnelForTokenClassification,
            TFFunnelModel,
            TFFunnelPreTrainedModel,
        )
        from .models.gpt2 import (
            TF_GPT2_PRETRAINED_MODEL_ARCHIVE_LIST,
            TFGPT2DoubleHeadsModel,
            TFGPT2ForSequenceClassification,
            TFGPT2LMHeadModel,
            TFGPT2MainLayer,
            TFGPT2Model,
            TFGPT2PreTrainedModel,
        )
        from .models.gptj import (
            TFGPTJForCausalLM,
            TFGPTJForQuestionAnswering,
            TFGPTJForSequenceClassification,
            TFGPTJModel,
            TFGPTJPreTrainedModel,
        )
        from .models.groupvit import (
            TF_GROUPVIT_PRETRAINED_MODEL_ARCHIVE_LIST,
            TFGroupViTModel,
            TFGroupViTPreTrainedModel,
            TFGroupViTTextModel,
            TFGroupViTVisionModel,
        )
        from .models.hubert import (
            TF_HUBERT_PRETRAINED_MODEL_ARCHIVE_LIST,
            TFHubertForCTC,
            TFHubertModel,
            TFHubertPreTrainedModel,
        )
        from .models.layoutlm import (
            TF_LAYOUTLM_PRETRAINED_MODEL_ARCHIVE_LIST,
            TFLayoutLMForMaskedLM,
            TFLayoutLMForQuestionAnswering,
            TFLayoutLMForSequenceClassification,
            TFLayoutLMForTokenClassification,
            TFLayoutLMMainLayer,
            TFLayoutLMModel,
            TFLayoutLMPreTrainedModel,
        )
        from .models.layoutlmv3 import (
            TF_LAYOUTLMV3_PRETRAINED_MODEL_ARCHIVE_LIST,
            TFLayoutLMv3ForQuestionAnswering,
            TFLayoutLMv3ForSequenceClassification,
            TFLayoutLMv3ForTokenClassification,
            TFLayoutLMv3Model,
            TFLayoutLMv3PreTrainedModel,
        )
        from .models.led import (
            TFLEDForConditionalGeneration,
            TFLEDModel,
            TFLEDPreTrainedModel,
        )
        from .models.longformer import (
            TF_LONGFORMER_PRETRAINED_MODEL_ARCHIVE_LIST,
            TFLongformerForMaskedLM,
            TFLongformerForMultipleChoice,
            TFLongformerForQuestionAnswering,
            TFLongformerForSequenceClassification,
            TFLongformerForTokenClassification,
            TFLongformerModel,
            TFLongformerPreTrainedModel,
            TFLongformerSelfAttention,
        )
        from .models.lxmert import (
            TF_LXMERT_PRETRAINED_MODEL_ARCHIVE_LIST,
            TFLxmertForPreTraining,
            TFLxmertMainLayer,
            TFLxmertModel,
            TFLxmertPreTrainedModel,
            TFLxmertVisualFeatureEncoder,
        )
        from .models.marian import (
            TFMarianModel,
            TFMarianMTModel,
            TFMarianPreTrainedModel,
        )
        from .models.mbart import (
            TFMBartForConditionalGeneration,
            TFMBartModel,
            TFMBartPreTrainedModel,
        )
        from .models.mobilebert import (
            TF_MOBILEBERT_PRETRAINED_MODEL_ARCHIVE_LIST,
            TFMobileBertForMaskedLM,
            TFMobileBertForMultipleChoice,
            TFMobileBertForNextSentencePrediction,
            TFMobileBertForPreTraining,
            TFMobileBertForQuestionAnswering,
            TFMobileBertForSequenceClassification,
            TFMobileBertForTokenClassification,
            TFMobileBertMainLayer,
            TFMobileBertModel,
            TFMobileBertPreTrainedModel,
        )
        from .models.mobilevit import (
            TF_MOBILEVIT_PRETRAINED_MODEL_ARCHIVE_LIST,
            TFMobileViTForImageClassification,
            TFMobileViTForSemanticSegmentation,
            TFMobileViTModel,
            TFMobileViTPreTrainedModel,
        )
        from .models.mpnet import (
            TF_MPNET_PRETRAINED_MODEL_ARCHIVE_LIST,
            TFMPNetForMaskedLM,
            TFMPNetForMultipleChoice,
            TFMPNetForQuestionAnswering,
            TFMPNetForSequenceClassification,
            TFMPNetForTokenClassification,
            TFMPNetMainLayer,
            TFMPNetModel,
            TFMPNetPreTrainedModel,
        )
        from .models.mt5 import (
            TFMT5EncoderModel,
            TFMT5ForConditionalGeneration,
            TFMT5Model,
        )
        from .models.openai import (
            TF_OPENAI_GPT_PRETRAINED_MODEL_ARCHIVE_LIST,
            TFOpenAIGPTDoubleHeadsModel,
            TFOpenAIGPTForSequenceClassification,
            TFOpenAIGPTLMHeadModel,
            TFOpenAIGPTMainLayer,
            TFOpenAIGPTModel,
            TFOpenAIGPTPreTrainedModel,
        )
        from .models.opt import TFOPTForCausalLM, TFOPTModel, TFOPTPreTrainedModel
        from .models.pegasus import (
            TFPegasusForConditionalGeneration,
            TFPegasusModel,
            TFPegasusPreTrainedModel,
        )
        from .models.rag import (
            TFRagModel,
            TFRagPreTrainedModel,
            TFRagSequenceForGeneration,
            TFRagTokenForGeneration,
        )
        from .models.regnet import (
            TF_REGNET_PRETRAINED_MODEL_ARCHIVE_LIST,
            TFRegNetForImageClassification,
            TFRegNetModel,
            TFRegNetPreTrainedModel,
        )
        from .models.rembert import (
            TF_REMBERT_PRETRAINED_MODEL_ARCHIVE_LIST,
            TFRemBertForCausalLM,
            TFRemBertForMaskedLM,
            TFRemBertForMultipleChoice,
            TFRemBertForQuestionAnswering,
            TFRemBertForSequenceClassification,
            TFRemBertForTokenClassification,
            TFRemBertLayer,
            TFRemBertModel,
            TFRemBertPreTrainedModel,
        )
        from .models.resnet import (
            TF_RESNET_PRETRAINED_MODEL_ARCHIVE_LIST,
            TFResNetForImageClassification,
            TFResNetModel,
            TFResNetPreTrainedModel,
        )
        from .models.roberta import (
            TF_ROBERTA_PRETRAINED_MODEL_ARCHIVE_LIST,
            TFRobertaForCausalLM,
            TFRobertaForMaskedLM,
            TFRobertaForMultipleChoice,
            TFRobertaForQuestionAnswering,
            TFRobertaForSequenceClassification,
            TFRobertaForTokenClassification,
            TFRobertaMainLayer,
            TFRobertaModel,
            TFRobertaPreTrainedModel,
        )
        from .models.roberta_prelayernorm import (
            TF_ROBERTA_PRELAYERNORM_PRETRAINED_MODEL_ARCHIVE_LIST,
            TFRobertaPreLayerNormForCausalLM,
            TFRobertaPreLayerNormForMaskedLM,
            TFRobertaPreLayerNormForMultipleChoice,
            TFRobertaPreLayerNormForQuestionAnswering,
            TFRobertaPreLayerNormForSequenceClassification,
            TFRobertaPreLayerNormForTokenClassification,
            TFRobertaPreLayerNormMainLayer,
            TFRobertaPreLayerNormModel,
            TFRobertaPreLayerNormPreTrainedModel,
        )
        from .models.roformer import (
            TF_ROFORMER_PRETRAINED_MODEL_ARCHIVE_LIST,
            TFRoFormerForCausalLM,
            TFRoFormerForMaskedLM,
            TFRoFormerForMultipleChoice,
            TFRoFormerForQuestionAnswering,
            TFRoFormerForSequenceClassification,
            TFRoFormerForTokenClassification,
            TFRoFormerLayer,
            TFRoFormerModel,
            TFRoFormerPreTrainedModel,
        )
        from .models.sam import (
            TF_SAM_PRETRAINED_MODEL_ARCHIVE_LIST,
            TFSamModel,
            TFSamPreTrainedModel,
        )
        from .models.segformer import (
            TF_SEGFORMER_PRETRAINED_MODEL_ARCHIVE_LIST,
            TFSegformerDecodeHead,
            TFSegformerForImageClassification,
            TFSegformerForSemanticSegmentation,
            TFSegformerModel,
            TFSegformerPreTrainedModel,
        )
        from .models.speech_to_text import (
            TF_SPEECH_TO_TEXT_PRETRAINED_MODEL_ARCHIVE_LIST,
            TFSpeech2TextForConditionalGeneration,
            TFSpeech2TextModel,
            TFSpeech2TextPreTrainedModel,
        )
        from .models.swin import (
            TF_SWIN_PRETRAINED_MODEL_ARCHIVE_LIST,
            TFSwinForImageClassification,
            TFSwinForMaskedImageModeling,
            TFSwinModel,
            TFSwinPreTrainedModel,
        )
        from .models.t5 import (
            TF_T5_PRETRAINED_MODEL_ARCHIVE_LIST,
            TFT5EncoderModel,
            TFT5ForConditionalGeneration,
            TFT5Model,
            TFT5PreTrainedModel,
        )
        from .models.tapas import (
            TF_TAPAS_PRETRAINED_MODEL_ARCHIVE_LIST,
            TFTapasForMaskedLM,
            TFTapasForQuestionAnswering,
            TFTapasForSequenceClassification,
            TFTapasModel,
            TFTapasPreTrainedModel,
        )
        from .models.vision_encoder_decoder import TFVisionEncoderDecoderModel
        from .models.vision_text_dual_encoder import TFVisionTextDualEncoderModel
        from .models.vit import (
            TFViTForImageClassification,
            TFViTModel,
            TFViTPreTrainedModel,
        )
        from .models.vit_mae import (
            TFViTMAEForPreTraining,
            TFViTMAEModel,
            TFViTMAEPreTrainedModel,
        )
        from .models.wav2vec2 import (
            TF_WAV_2_VEC_2_PRETRAINED_MODEL_ARCHIVE_LIST,
            TFWav2Vec2ForCTC,
            TFWav2Vec2ForSequenceClassification,
            TFWav2Vec2Model,
            TFWav2Vec2PreTrainedModel,
        )
        from .models.whisper import (
            TF_WHISPER_PRETRAINED_MODEL_ARCHIVE_LIST,
            TFWhisperForConditionalGeneration,
            TFWhisperModel,
            TFWhisperPreTrainedModel,
        )
        from .models.xglm import (
            TF_XGLM_PRETRAINED_MODEL_ARCHIVE_LIST,
            TFXGLMForCausalLM,
            TFXGLMModel,
            TFXGLMPreTrainedModel,
        )
        from .models.xlm import (
            TF_XLM_PRETRAINED_MODEL_ARCHIVE_LIST,
            TFXLMForMultipleChoice,
            TFXLMForQuestionAnsweringSimple,
            TFXLMForSequenceClassification,
            TFXLMForTokenClassification,
            TFXLMMainLayer,
            TFXLMModel,
            TFXLMPreTrainedModel,
            TFXLMWithLMHeadModel,
        )
        from .models.xlm_roberta import (
            TF_XLM_ROBERTA_PRETRAINED_MODEL_ARCHIVE_LIST,
            TFXLMRobertaForCausalLM,
            TFXLMRobertaForMaskedLM,
            TFXLMRobertaForMultipleChoice,
            TFXLMRobertaForQuestionAnswering,
            TFXLMRobertaForSequenceClassification,
            TFXLMRobertaForTokenClassification,
            TFXLMRobertaModel,
            TFXLMRobertaPreTrainedModel,
        )
        from .models.xlnet import (
            TF_XLNET_PRETRAINED_MODEL_ARCHIVE_LIST,
            TFXLNetForMultipleChoice,
            TFXLNetForQuestionAnsweringSimple,
            TFXLNetForSequenceClassification,
            TFXLNetForTokenClassification,
            TFXLNetLMHeadModel,
            TFXLNetMainLayer,
            TFXLNetModel,
            TFXLNetPreTrainedModel,
        )

        # Optimization
        from .optimization_tf import (
            AdamWeightDecay,
            GradientAccumulator,
            WarmUp,
            create_optimizer,
        )

        # Trainer
        from .trainer_tf import TFTrainer

    try:
        if not (
            is_librosa_available()
            and is_essentia_available()
            and is_scipy_available()
            and is_torch_available()
            and is_pretty_midi_available()
        ):
            raise OptionalDependencyNotAvailable()
    except OptionalDependencyNotAvailable:
        from .utils.dummy_essentia_and_librosa_and_pretty_midi_and_scipy_and_torch_objects import *
    else:
        from .models.pop2piano import (
            Pop2PianoFeatureExtractor,
            Pop2PianoProcessor,
            Pop2PianoTokenizer,
        )

    try:
        if not is_flax_available():
            raise OptionalDependencyNotAvailable()
    except OptionalDependencyNotAvailable:
        # Import the same objects as dummies to get them in the namespace.
        # They will raise an import error if the user tries to instantiate / use them.
        from .utils.dummy_flax_objects import *
    else:
        from .generation import (
            FlaxForcedBOSTokenLogitsProcessor,
            FlaxForcedEOSTokenLogitsProcessor,
            FlaxForceTokensLogitsProcessor,
            FlaxGenerationMixin,
            FlaxLogitsProcessor,
            FlaxLogitsProcessorList,
            FlaxLogitsWarper,
            FlaxMinLengthLogitsProcessor,
            FlaxSuppressTokensAtBeginLogitsProcessor,
            FlaxSuppressTokensLogitsProcessor,
            FlaxTemperatureLogitsWarper,
            FlaxTopKLogitsWarper,
            FlaxTopPLogitsWarper,
            FlaxWhisperTimeStampLogitsProcessor,
        )
        from .modeling_flax_utils import FlaxPreTrainedModel

        # Flax model imports
        from .models.albert import (
            FlaxAlbertForMaskedLM,
            FlaxAlbertForMultipleChoice,
            FlaxAlbertForPreTraining,
            FlaxAlbertForQuestionAnswering,
            FlaxAlbertForSequenceClassification,
            FlaxAlbertForTokenClassification,
            FlaxAlbertModel,
            FlaxAlbertPreTrainedModel,
        )
        from .models.auto import (
            FLAX_MODEL_FOR_AUDIO_CLASSIFICATION_MAPPING,
            FLAX_MODEL_FOR_CAUSAL_LM_MAPPING,
            FLAX_MODEL_FOR_IMAGE_CLASSIFICATION_MAPPING,
            FLAX_MODEL_FOR_MASKED_LM_MAPPING,
            FLAX_MODEL_FOR_MULTIPLE_CHOICE_MAPPING,
            FLAX_MODEL_FOR_NEXT_SENTENCE_PREDICTION_MAPPING,
            FLAX_MODEL_FOR_PRETRAINING_MAPPING,
            FLAX_MODEL_FOR_QUESTION_ANSWERING_MAPPING,
            FLAX_MODEL_FOR_SEQ_TO_SEQ_CAUSAL_LM_MAPPING,
            FLAX_MODEL_FOR_SEQUENCE_CLASSIFICATION_MAPPING,
            FLAX_MODEL_FOR_SPEECH_SEQ_2_SEQ_MAPPING,
            FLAX_MODEL_FOR_TOKEN_CLASSIFICATION_MAPPING,
            FLAX_MODEL_FOR_VISION_2_SEQ_MAPPING,
            FLAX_MODEL_MAPPING,
            FlaxAutoModel,
            FlaxAutoModelForCausalLM,
            FlaxAutoModelForImageClassification,
            FlaxAutoModelForMaskedLM,
            FlaxAutoModelForMultipleChoice,
            FlaxAutoModelForNextSentencePrediction,
            FlaxAutoModelForPreTraining,
            FlaxAutoModelForQuestionAnswering,
            FlaxAutoModelForSeq2SeqLM,
            FlaxAutoModelForSequenceClassification,
            FlaxAutoModelForSpeechSeq2Seq,
            FlaxAutoModelForTokenClassification,
            FlaxAutoModelForVision2Seq,
        )
        from .models.bart import (
            FlaxBartDecoderPreTrainedModel,
            FlaxBartForCausalLM,
            FlaxBartForConditionalGeneration,
            FlaxBartForQuestionAnswering,
            FlaxBartForSequenceClassification,
            FlaxBartModel,
            FlaxBartPreTrainedModel,
        )
        from .models.beit import (
            FlaxBeitForImageClassification,
            FlaxBeitForMaskedImageModeling,
            FlaxBeitModel,
            FlaxBeitPreTrainedModel,
        )
        from .models.bert import (
            FlaxBertForCausalLM,
            FlaxBertForMaskedLM,
            FlaxBertForMultipleChoice,
            FlaxBertForNextSentencePrediction,
            FlaxBertForPreTraining,
            FlaxBertForQuestionAnswering,
            FlaxBertForSequenceClassification,
            FlaxBertForTokenClassification,
            FlaxBertModel,
            FlaxBertPreTrainedModel,
        )
        from .models.big_bird import (
            FlaxBigBirdForCausalLM,
            FlaxBigBirdForMaskedLM,
            FlaxBigBirdForMultipleChoice,
            FlaxBigBirdForPreTraining,
            FlaxBigBirdForQuestionAnswering,
            FlaxBigBirdForSequenceClassification,
            FlaxBigBirdForTokenClassification,
            FlaxBigBirdModel,
            FlaxBigBirdPreTrainedModel,
        )
        from .models.blenderbot import (
            FlaxBlenderbotForConditionalGeneration,
            FlaxBlenderbotModel,
            FlaxBlenderbotPreTrainedModel,
        )
        from .models.blenderbot_small import (
            FlaxBlenderbotSmallForConditionalGeneration,
            FlaxBlenderbotSmallModel,
            FlaxBlenderbotSmallPreTrainedModel,
        )
        from .models.bloom import (
            FlaxBloomForCausalLM,
            FlaxBloomModel,
            FlaxBloomPreTrainedModel,
        )
        from .models.clip import (
            FlaxCLIPModel,
            FlaxCLIPPreTrainedModel,
            FlaxCLIPTextModel,
            FlaxCLIPTextModelWithProjection,
            FlaxCLIPTextPreTrainedModel,
            FlaxCLIPVisionModel,
            FlaxCLIPVisionPreTrainedModel,
        )
        from .models.distilbert import (
            FlaxDistilBertForMaskedLM,
            FlaxDistilBertForMultipleChoice,
            FlaxDistilBertForQuestionAnswering,
            FlaxDistilBertForSequenceClassification,
            FlaxDistilBertForTokenClassification,
            FlaxDistilBertModel,
            FlaxDistilBertPreTrainedModel,
        )
        from .models.electra import (
            FlaxElectraForCausalLM,
            FlaxElectraForMaskedLM,
            FlaxElectraForMultipleChoice,
            FlaxElectraForPreTraining,
            FlaxElectraForQuestionAnswering,
            FlaxElectraForSequenceClassification,
            FlaxElectraForTokenClassification,
            FlaxElectraModel,
            FlaxElectraPreTrainedModel,
        )
        from .models.encoder_decoder import FlaxEncoderDecoderModel
        from .models.gpt2 import (
            FlaxGPT2LMHeadModel,
            FlaxGPT2Model,
            FlaxGPT2PreTrainedModel,
        )
        from .models.gpt_neo import (
            FlaxGPTNeoForCausalLM,
            FlaxGPTNeoModel,
            FlaxGPTNeoPreTrainedModel,
        )
        from .models.gptj import (
            FlaxGPTJForCausalLM,
            FlaxGPTJModel,
            FlaxGPTJPreTrainedModel,
        )
        from .models.llama import (
            FlaxLlamaForCausalLM,
            FlaxLlamaModel,
            FlaxLlamaPreTrainedModel,
        )
        from .models.longt5 import (
            FlaxLongT5ForConditionalGeneration,
            FlaxLongT5Model,
            FlaxLongT5PreTrainedModel,
        )
        from .models.marian import (
            FlaxMarianModel,
            FlaxMarianMTModel,
            FlaxMarianPreTrainedModel,
        )
        from .models.mbart import (
            FlaxMBartForConditionalGeneration,
            FlaxMBartForQuestionAnswering,
            FlaxMBartForSequenceClassification,
            FlaxMBartModel,
            FlaxMBartPreTrainedModel,
        )
        from .models.mt5 import (
            FlaxMT5EncoderModel,
            FlaxMT5ForConditionalGeneration,
            FlaxMT5Model,
        )
        from .models.opt import FlaxOPTForCausalLM, FlaxOPTModel, FlaxOPTPreTrainedModel
        from .models.pegasus import (
            FlaxPegasusForConditionalGeneration,
            FlaxPegasusModel,
            FlaxPegasusPreTrainedModel,
        )
        from .models.regnet import (
            FlaxRegNetForImageClassification,
            FlaxRegNetModel,
            FlaxRegNetPreTrainedModel,
        )
        from .models.resnet import (
            FlaxResNetForImageClassification,
            FlaxResNetModel,
            FlaxResNetPreTrainedModel,
        )
        from .models.roberta import (
            FlaxRobertaForCausalLM,
            FlaxRobertaForMaskedLM,
            FlaxRobertaForMultipleChoice,
            FlaxRobertaForQuestionAnswering,
            FlaxRobertaForSequenceClassification,
            FlaxRobertaForTokenClassification,
            FlaxRobertaModel,
            FlaxRobertaPreTrainedModel,
        )
        from .models.roberta_prelayernorm import (
            FlaxRobertaPreLayerNormForCausalLM,
            FlaxRobertaPreLayerNormForMaskedLM,
            FlaxRobertaPreLayerNormForMultipleChoice,
            FlaxRobertaPreLayerNormForQuestionAnswering,
            FlaxRobertaPreLayerNormForSequenceClassification,
            FlaxRobertaPreLayerNormForTokenClassification,
            FlaxRobertaPreLayerNormModel,
            FlaxRobertaPreLayerNormPreTrainedModel,
        )
        from .models.roformer import (
            FlaxRoFormerForMaskedLM,
            FlaxRoFormerForMultipleChoice,
            FlaxRoFormerForQuestionAnswering,
            FlaxRoFormerForSequenceClassification,
            FlaxRoFormerForTokenClassification,
            FlaxRoFormerModel,
            FlaxRoFormerPreTrainedModel,
        )
        from .models.speech_encoder_decoder import FlaxSpeechEncoderDecoderModel
        from .models.t5 import (
            FlaxT5EncoderModel,
            FlaxT5ForConditionalGeneration,
            FlaxT5Model,
            FlaxT5PreTrainedModel,
        )
        from .models.vision_encoder_decoder import FlaxVisionEncoderDecoderModel
        from .models.vision_text_dual_encoder import FlaxVisionTextDualEncoderModel
        from .models.vit import (
            FlaxViTForImageClassification,
            FlaxViTModel,
            FlaxViTPreTrainedModel,
        )
        from .models.wav2vec2 import (
            FlaxWav2Vec2ForCTC,
            FlaxWav2Vec2ForPreTraining,
            FlaxWav2Vec2Model,
            FlaxWav2Vec2PreTrainedModel,
        )
        from .models.whisper import (
            FlaxWhisperForAudioClassification,
            FlaxWhisperForConditionalGeneration,
            FlaxWhisperModel,
            FlaxWhisperPreTrainedModel,
        )
        from .models.xglm import (
            FlaxXGLMForCausalLM,
            FlaxXGLMModel,
            FlaxXGLMPreTrainedModel,
        )
        from .models.xlm_roberta import (
            FLAX_XLM_ROBERTA_PRETRAINED_MODEL_ARCHIVE_LIST,
            FlaxXLMRobertaForCausalLM,
            FlaxXLMRobertaForMaskedLM,
            FlaxXLMRobertaForMultipleChoice,
            FlaxXLMRobertaForQuestionAnswering,
            FlaxXLMRobertaForSequenceClassification,
            FlaxXLMRobertaForTokenClassification,
            FlaxXLMRobertaModel,
            FlaxXLMRobertaPreTrainedModel,
        )


else:
    import sys

    sys.modules[__name__] = _LazyModule(
        __name__,
        globals()["__file__"],
        _import_structure,
        module_spec=__spec__,
        extra_objects={"__version__": __version__},
    )


if not is_tf_available() and not is_torch_available() and not is_flax_available():
    logger.warning(
        "None of PyTorch, TensorFlow >= 2.0, or Flax have been found. "
        "Models won't be available and only tokenizers, configuration "
        "and file/data utilities can be used."
    )<|MERGE_RESOLUTION|>--- conflicted
+++ resolved
@@ -478,18 +478,12 @@
         "GPTSanJapaneseConfig",
         "GPTSanJapaneseTokenizer",
     ],
-<<<<<<< HEAD
     "models.graphormer": ["GRAPHORMER_PRETRAINED_CONFIG_ARCHIVE_MAP", "GraphormerConfig"],
     "models.grounding_dino": [
         "GROUNDING_DINO_PRETRAINED_CONFIG_ARCHIVE_MAP",
         "GroundingDinoConfig",
         "GroundingDinoProcessor",
         "GroundingDinoTextConfig",
-=======
-    "models.graphormer": [
-        "GRAPHORMER_PRETRAINED_CONFIG_ARCHIVE_MAP",
-        "GraphormerConfig",
->>>>>>> 9f18cc6d
     ],
     "models.groupvit": [
         "GROUPVIT_PRETRAINED_CONFIG_ARCHIVE_MAP",
@@ -5137,18 +5131,12 @@
         GPTSanJapaneseConfig,
         GPTSanJapaneseTokenizer,
     )
-<<<<<<< HEAD
     from .models.graphormer import GRAPHORMER_PRETRAINED_CONFIG_ARCHIVE_MAP, GraphormerConfig
     from .models.grounding_dino import (
         GROUNDING_DINO_PRETRAINED_CONFIG_ARCHIVE_MAP,
         GroundingDinoConfig,
         GroundingDinoProcessor,
         GroundingDinoTextConfig,
-=======
-    from .models.graphormer import (
-        GRAPHORMER_PRETRAINED_CONFIG_ARCHIVE_MAP,
-        GraphormerConfig,
->>>>>>> 9f18cc6d
     )
     from .models.groupvit import (
         GROUPVIT_PRETRAINED_CONFIG_ARCHIVE_MAP,
