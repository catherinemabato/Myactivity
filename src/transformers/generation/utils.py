--- conflicted
+++ resolved
@@ -22,6 +22,7 @@
 
 import torch
 import torch.distributed as dist
+from pygtrie import CharTrie
 from pygtrie import CharTrie
 from torch import nn
 
@@ -1437,11 +1438,7 @@
             input_ids = inputs_tensor if model_input_name == "input_ids" else model_kwargs.pop("input_ids")
 
         if generation_config.token_healing:
-<<<<<<< HEAD
-            input_ids = self.heal_tokens(input_ids)
-=======
             input_ids = self.heal_tokens(input_ids, tokenizer)
->>>>>>> 249a8f7f
 
         if streamer is not None:
             streamer.put(input_ids.cpu())
@@ -1804,9 +1801,6 @@
                 **model_kwargs,
             )
 
-<<<<<<< HEAD
-    def heal_tokens(self, input_ids: torch.LongTensor) -> torch.LongTensor:
-=======
         if generation_config.cache_implementation in NEED_SETUP_CACHE_CLASSES_MAPPING:
             if not callable(getattr(self, "_reset_cache", None)):
                 raise ValueError(
@@ -1820,18 +1814,10 @@
     def heal_tokens(
         self, input_ids: torch.LongTensor, tokenizer: Optional["PreTrainedTokenizerBase"] = None
     ) -> torch.LongTensor:
->>>>>>> 249a8f7f
         r"""
         Generates sequences of token ids for models with a language modeling head.
         Parameters:
             input_ids (`torch.LongTensor`): The sequence used as a prompt for the generation.
-<<<<<<< HEAD
-        Return:
-            `torch.LongTensor` where each sequence has its tail token replaced with its appropriate extension.
-        """
-
-        tokenizer = AutoTokenizer.from_pretrained(self.name_or_path)
-=======
             tokenizer (`PreTrainedTokenizerBase`, *optional*): The tokenizer used to decode the input ids.
         Return:
             `torch.LongTensor` where each sequence has its tail token replaced with its appropriate extension.
@@ -1841,7 +1827,6 @@
                 " When generating with token healing, you must pass the model's tokenizer to the `tokenizer` "
                 "argument of `generate`."
             )
->>>>>>> 249a8f7f
         bos_id, pad_id = tokenizer.bos_token_id, tokenizer.pad_token_id
         vocab_trie = CharTrie(tokenizer.get_vocab())
         gen_cfg = GenerationConfig(max_new_tokens=1, pad_token_id=pad_id)
@@ -1887,8 +1872,6 @@
 
         return input_ids
 
-<<<<<<< HEAD
-=======
     def contrastive_search(self, *args, **kwargs):
         logger.warning_once(
             "Calling `contrastive_search` directly is deprecated and will be removed in v4.41. Use `generate` or a "
@@ -1896,7 +1879,6 @@
         )
         return self._contrastive_search(*args, **kwargs)
 
->>>>>>> 249a8f7f
     @torch.no_grad()
     def _contrastive_search(
         self,
