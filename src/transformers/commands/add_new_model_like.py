# Copyright 2021 The HuggingFace Team. All rights reserved.
#
# Licensed under the Apache License, Version 2.0 (the "License");
# you may not use this file except in compliance with the License.
# You may obtain a copy of the License at
#
#     http://www.apache.org/licenses/LICENSE-2.0
#
# Unless required by applicable law or agreed to in writing, software
# distributed under the License is distributed on an "AS IS" BASIS,
# WITHOUT WARRANTIES OR CONDITIONS OF ANY KIND, either express or implied.
# See the License for the specific language governing permissions and
# limitations under the License.

import difflib
import json
import os
import re
from argparse import ArgumentParser, Namespace
from dataclasses import dataclass
from datetime import date
from itertools import chain
from pathlib import Path
from typing import Any, Callable, Dict, List, Optional, Pattern, Tuple, Union

import yaml

from ..models import auto as auto_module
from ..models.auto.configuration_auto import model_type_to_module_name
from ..utils import is_flax_available, is_tf_available, is_torch_available, logging
from . import BaseTransformersCLICommand


logger = logging.get_logger(__name__)  # pylint: disable=invalid-name


CURRENT_YEAR = date.today().year
TRANSFORMERS_PATH = Path(__file__).parent.parent
REPO_PATH = TRANSFORMERS_PATH.parent.parent


@dataclass
class ModelPatterns:
    """
    Holds the basic information about a new model for the add-new-model-like command.

    Args:
        model_name (`str`): The model name.
        checkpoint (`str`): The checkpoint to use for doc examples.
        model_type (`str`, *optional*):
            The model type, the identifier used internally in the library like `bert` or `xlm-roberta`. Will default to
            `model_name` lowercased with spaces replaced with minuses (-).
        model_lower_cased (`str`, *optional*):
            The lowercased version of the model name, to use for the module name or function names. Will default to
            `model_name` lowercased with spaces and minuses replaced with underscores.
        model_camel_cased (`str`, *optional*):
            The camel-cased version of the model name, to use for the class names. Will default to `model_name`
            camel-cased (with spaces and minuses both considered as word separators.
        model_upper_cased (`str`, *optional*):
            The uppercased version of the model name, to use for the constant names. Will default to `model_name`
            uppercased with spaces and minuses replaced with underscores.
        config_class (`str`, *optional*):
            The tokenizer class associated with this model. Will default to `"{model_camel_cased}Config"`.
        tokenizer_class (`str`, *optional*):
            The tokenizer class associated with this model (leave to `None` for models that don't use a tokenizer).
        image_processor_class (`str`, *optional*):
            The image processor class associated with this model (leave to `None` for models that don't use an image
            processor).
        feature_extractor_class (`str`, *optional*):
            The feature extractor class associated with this model (leave to `None` for models that don't use a feature
            extractor).
        processor_class (`str`, *optional*):
            The processor class associated with this model (leave to `None` for models that don't use a processor).
    """

    model_name: str
    checkpoint: str
    model_type: Optional[str] = None
    model_lower_cased: Optional[str] = None
    model_camel_cased: Optional[str] = None
    model_upper_cased: Optional[str] = None
    config_class: Optional[str] = None
    tokenizer_class: Optional[str] = None
    image_processor_class: Optional[str] = None
    feature_extractor_class: Optional[str] = None
    processor_class: Optional[str] = None

    def __post_init__(self):
        if self.model_type is None:
            self.model_type = self.model_name.lower().replace(" ", "-")
        if self.model_lower_cased is None:
            self.model_lower_cased = self.model_name.lower().replace(" ", "_").replace("-", "_")
        if self.model_camel_cased is None:
            # Split the model name on - and space
            words = self.model_name.split(" ")
            words = list(chain(*[w.split("-") for w in words]))
            # Make sure each word is capitalized
            words = [w[0].upper() + w[1:] for w in words]
            self.model_camel_cased = "".join(words)
        if self.model_upper_cased is None:
            self.model_upper_cased = self.model_name.upper().replace(" ", "_").replace("-", "_")
        if self.config_class is None:
            self.config_class = f"{self.model_camel_cased}Config"


ATTRIBUTE_TO_PLACEHOLDER = {
    "config_class": "[CONFIG_CLASS]",
    "tokenizer_class": "[TOKENIZER_CLASS]",
    "image_processor_class": "[IMAGE_PROCESSOR_CLASS]",
    "feature_extractor_class": "[FEATURE_EXTRACTOR_CLASS]",
    "processor_class": "[PROCESSOR_CLASS]",
    "checkpoint": "[CHECKPOINT]",
    "model_type": "[MODEL_TYPE]",
    "model_upper_cased": "[MODEL_UPPER_CASED]",
    "model_camel_cased": "[MODEL_CAMELCASED]",
    "model_lower_cased": "[MODEL_LOWER_CASED]",
    "model_name": "[MODEL_NAME]",
}


def is_empty_line(line: str) -> bool:
    """
    Determines whether a line is empty or not.
    """
    return len(line) == 0 or line.isspace()


def find_indent(line: str) -> int:
    """
    Returns the number of spaces that start a line indent.
    """
    search = re.search(r"^(\s*)(?:\S|$)", line)
    if search is None:
        return 0
    return len(search.groups()[0])


def parse_module_content(content: str) -> List[str]:
    """
    Parse the content of a module in the list of objects it defines.

    Args:
        content (`str`): The content to parse

    Returns:
        `List[str]`: The list of objects defined in the module.
    """
    objects = []
    current_object = []
    lines = content.split("\n")
    # Doc-styler takes everything between two triple quotes in docstrings, so we need a fake """ here to go with this.
    end_markers = [")", "]", "}", '"""']

    for line in lines:
        # End of an object
        is_valid_object = len(current_object) > 0
        if is_valid_object and len(current_object) == 1:
            is_valid_object = not current_object[0].startswith("# Copied from")
        if not is_empty_line(line) and find_indent(line) == 0 and is_valid_object:
            # Closing parts should be included in current object
            if line in end_markers:
                current_object.append(line)
                objects.append("\n".join(current_object))
                current_object = []
            else:
                objects.append("\n".join(current_object))
                current_object = [line]
        else:
            current_object.append(line)

    # Add last object
    if len(current_object) > 0:
        objects.append("\n".join(current_object))

    return objects


def extract_block(content: str, indent_level: int = 0) -> str:
    """Return the first block in `content` with the indent level `indent_level`.

    The first line in `content` should be indented at `indent_level` level, otherwise an error will be thrown.

    This method will immediately stop the search when a (non-empty) line with indent level less than `indent_level` is
    encountered.

    Args:
        content (`str`): The content to parse
        indent_level (`int`, *optional*, default to 0): The indent level of the blocks to search for

    Returns:
        `str`: The first block in `content` with the indent level `indent_level`.
    """
    current_object = []
    lines = content.split("\n")
    # Doc-styler takes everything between two triple quotes in docstrings, so we need a fake """ here to go with this.
    end_markers = [")", "]", "}", '"""']

    for idx, line in enumerate(lines):
        if idx == 0 and indent_level > 0 and not is_empty_line(line) and find_indent(line) != indent_level:
            raise ValueError(
                f"When `indent_level > 0`, the first line in `content` should have indent level {indent_level}. Got "
                f"{find_indent(line)} instead."
            )

        if find_indent(line) < indent_level and not is_empty_line(line):
            break

        # End of an object
        is_valid_object = len(current_object) > 0
        if (
            not is_empty_line(line)
            and not line.endswith(":")
            and find_indent(line) == indent_level
            and is_valid_object
        ):
            # Closing parts should be included in current object
            if line.lstrip() in end_markers:
                current_object.append(line)
            return "\n".join(current_object)
        else:
            current_object.append(line)

    # Add last object
    if len(current_object) > 0:
        return "\n".join(current_object)


def add_content_to_text(
    text: str,
    content: str,
    add_after: Optional[Union[str, Pattern]] = None,
    add_before: Optional[Union[str, Pattern]] = None,
    exact_match: bool = False,
) -> str:
    """
    A utility to add some content inside a given text.

    Args:
       text (`str`): The text in which we want to insert some content.
       content (`str`): The content to add.
       add_after (`str` or `Pattern`):
           The pattern to test on a line of `text`, the new content is added after the first instance matching it.
       add_before (`str` or `Pattern`):
           The pattern to test on a line of `text`, the new content is added before the first instance matching it.
       exact_match (`bool`, *optional*, defaults to `False`):
           A line is considered a match with `add_after` or `add_before` if it matches exactly when `exact_match=True`,
           otherwise, if `add_after`/`add_before` is present in the line.

    <Tip warning={true}>

    The arguments `add_after` and `add_before` are mutually exclusive, and one exactly needs to be provided.

    </Tip>

    Returns:
        `str`: The text with the new content added if a match was found.
    """
    if add_after is None and add_before is None:
        raise ValueError("You need to pass either `add_after` or `add_before`")
    if add_after is not None and add_before is not None:
        raise ValueError("You can't pass both `add_after` or `add_before`")
    pattern = add_after if add_before is None else add_before

    def this_is_the_line(line):
        if isinstance(pattern, Pattern):
            return pattern.search(line) is not None
        elif exact_match:
            return pattern == line
        else:
            return pattern in line

    new_lines = []
    for line in text.split("\n"):
        if this_is_the_line(line):
            if add_before is not None:
                new_lines.append(content)
            new_lines.append(line)
            if add_after is not None:
                new_lines.append(content)
        else:
            new_lines.append(line)

    return "\n".join(new_lines)


def add_content_to_file(
    file_name: Union[str, os.PathLike],
    content: str,
    add_after: Optional[Union[str, Pattern]] = None,
    add_before: Optional[Union[str, Pattern]] = None,
    exact_match: bool = False,
):
    """
    A utility to add some content inside a given file.

    Args:
       file_name (`str` or `os.PathLike`): The name of the file in which we want to insert some content.
       content (`str`): The content to add.
       add_after (`str` or `Pattern`):
           The pattern to test on a line of `text`, the new content is added after the first instance matching it.
       add_before (`str` or `Pattern`):
           The pattern to test on a line of `text`, the new content is added before the first instance matching it.
       exact_match (`bool`, *optional*, defaults to `False`):
           A line is considered a match with `add_after` or `add_before` if it matches exactly when `exact_match=True`,
           otherwise, if `add_after`/`add_before` is present in the line.

    <Tip warning={true}>

    The arguments `add_after` and `add_before` are mutually exclusive, and one exactly needs to be provided.

    </Tip>
    """
    with open(file_name, "r", encoding="utf-8") as f:
        old_content = f.read()

    new_content = add_content_to_text(
        old_content, content, add_after=add_after, add_before=add_before, exact_match=exact_match
    )

    with open(file_name, "w", encoding="utf-8") as f:
        f.write(new_content)


def replace_model_patterns(
    text: str, old_model_patterns: ModelPatterns, new_model_patterns: ModelPatterns
) -> Tuple[str, str]:
    """
    Replace all patterns present in a given text.

    Args:
        text (`str`): The text to treat.
        old_model_patterns (`ModelPatterns`): The patterns for the old model.
        new_model_patterns (`ModelPatterns`): The patterns for the new model.

    Returns:
        `Tuple(str, str)`: A tuple of with the treated text and the replacement actually done in it.
    """
    # The order is crucially important as we will check and replace in that order. For instance the config probably
    # contains the camel-cased named, but will be treated before.
    attributes_to_check = ["config_class"]
    # Add relevant preprocessing classes
    for attr in ["tokenizer_class", "image_processor_class", "feature_extractor_class", "processor_class"]:
        if getattr(old_model_patterns, attr) is not None and getattr(new_model_patterns, attr) is not None:
            attributes_to_check.append(attr)

    # Special cases for checkpoint and model_type
    if old_model_patterns.checkpoint not in [old_model_patterns.model_type, old_model_patterns.model_lower_cased]:
        attributes_to_check.append("checkpoint")
    if old_model_patterns.model_type != old_model_patterns.model_lower_cased:
        attributes_to_check.append("model_type")
    else:
        text = re.sub(
            rf'(\s*)model_type = "{old_model_patterns.model_type}"',
            r'\1model_type = "[MODEL_TYPE]"',
            text,
        )

    # Special case when the model camel cased and upper cased names are the same for the old model (like for GPT2) but
    # not the new one. We can't just do a replace in all the text and will need a special regex
    if old_model_patterns.model_upper_cased == old_model_patterns.model_camel_cased:
        old_model_value = old_model_patterns.model_upper_cased
        if re.search(rf"{old_model_value}_[A-Z_]*[^A-Z_]", text) is not None:
            text = re.sub(rf"{old_model_value}([A-Z_]*)([^a-zA-Z_])", r"[MODEL_UPPER_CASED]\1\2", text)
    else:
        attributes_to_check.append("model_upper_cased")

    attributes_to_check.extend(["model_camel_cased", "model_lower_cased", "model_name"])

    # Now let's replace every other attribute by their placeholder
    for attr in attributes_to_check:
        text = text.replace(getattr(old_model_patterns, attr), ATTRIBUTE_TO_PLACEHOLDER[attr])

    # Finally we can replace the placeholder byt the new values.
    replacements = []
    for attr, placeholder in ATTRIBUTE_TO_PLACEHOLDER.items():
        if placeholder in text:
            replacements.append((getattr(old_model_patterns, attr), getattr(new_model_patterns, attr)))
            text = text.replace(placeholder, getattr(new_model_patterns, attr))

    # If we have two inconsistent replacements, we don't return anything (ex: GPT2->GPT_NEW and GPT2->GPTNew)
    old_replacement_values = [old for old, new in replacements]
    if len(set(old_replacement_values)) != len(old_replacement_values):
        return text, ""

    replacements = simplify_replacements(replacements)
    replacements = [f"{old}->{new}" for old, new in replacements]
    return text, ",".join(replacements)


def simplify_replacements(replacements):
    """
    Simplify a list of replacement patterns to make sure there are no needless ones.

    For instance in the sequence "Bert->BertNew, BertConfig->BertNewConfig, bert->bert_new", the replacement
    "BertConfig->BertNewConfig" is implied by "Bert->BertNew" so not needed.

    Args:
        replacements (`List[Tuple[str, str]]`): List of patterns (old, new)

    Returns:
        `List[Tuple[str, str]]`: The list of patterns simplified.
    """
    if len(replacements) <= 1:
        # Nothing to simplify
        return replacements

    # Next let's sort replacements by length as a replacement can only "imply" another replacement if it's shorter.
    replacements.sort(key=lambda x: len(x[0]))

    idx = 0
    while idx < len(replacements):
        old, new = replacements[idx]
        # Loop through all replacements after
        j = idx + 1
        while j < len(replacements):
            old_2, new_2 = replacements[j]
            # If the replacement is implied by the current one, we can drop it.
            if old_2.replace(old, new) == new_2:
                replacements.pop(j)
            else:
                j += 1
        idx += 1

    return replacements


def get_module_from_file(module_file: Union[str, os.PathLike]) -> str:
    """
    Returns the module name corresponding to a module file.
    """
    full_module_path = Path(module_file).absolute()
    module_parts = full_module_path.with_suffix("").parts

    # Find the first part named transformers, starting from the end.
    idx = len(module_parts) - 1
    while idx >= 0 and module_parts[idx] != "transformers":
        idx -= 1
    if idx < 0:
        raise ValueError(f"{module_file} is not a transformers module.")

    return ".".join(module_parts[idx:])


SPECIAL_PATTERNS = {
    "_CHECKPOINT_FOR_DOC =": "checkpoint",
    "_CONFIG_FOR_DOC =": "config_class",
    "_TOKENIZER_FOR_DOC =": "tokenizer_class",
    "_IMAGE_PROCESSOR_FOR_DOC =": "image_processor_class",
    "_FEAT_EXTRACTOR_FOR_DOC =": "feature_extractor_class",
    "_PROCESSOR_FOR_DOC =": "processor_class",
}


_re_class_func = re.compile(r"^(?:class|def)\s+([^\s:\(]+)\s*(?:\(|\:)", flags=re.MULTILINE)


def remove_attributes(obj, target_attr):
    """Remove `target_attr` in `obj`."""
    lines = obj.split(os.linesep)

    target_idx = None
    for idx, line in enumerate(lines):
        # search for assignment
        if line.lstrip().startswith(f"{target_attr} = "):
            target_idx = idx
            break
        # search for function/method definition
        elif line.lstrip().startswith(f"def {target_attr}("):
            target_idx = idx
            break

    # target not found
    if target_idx is None:
        return obj

    line = lines[target_idx]
    indent_level = find_indent(line)
    # forward pass to find the ending of the block (including empty lines)
    parsed = extract_block("\n".join(lines[target_idx:]), indent_level)
    num_lines = len(parsed.split("\n"))
    for idx in range(num_lines):
        lines[target_idx + idx] = None

    # backward pass to find comments or decorator
    for idx in range(target_idx - 1, -1, -1):
        line = lines[idx]
        if (line.lstrip().startswith("#") or line.lstrip().startswith("@")) and find_indent(line) == indent_level:
            lines[idx] = None
        else:
            break

    new_obj = os.linesep.join([x for x in lines if x is not None])

    return new_obj


def duplicate_module(
    module_file: Union[str, os.PathLike],
    old_model_patterns: ModelPatterns,
    new_model_patterns: ModelPatterns,
    dest_file: Optional[str] = None,
    add_copied_from: bool = True,
    attrs_to_remove: List[str] = None,
):
    """
    Create a new module from an existing one and adapting all function and classes names from old patterns to new ones.

    Args:
        module_file (`str` or `os.PathLike`): Path to the module to duplicate.
        old_model_patterns (`ModelPatterns`): The patterns for the old model.
        new_model_patterns (`ModelPatterns`): The patterns for the new model.
        dest_file (`str` or `os.PathLike`, *optional*): Path to the new module.
        add_copied_from (`bool`, *optional*, defaults to `True`):
            Whether or not to add `# Copied from` statements in the duplicated module.
    """
    if dest_file is None:
        dest_file = str(module_file).replace(
            old_model_patterns.model_lower_cased, new_model_patterns.model_lower_cased
        )

    with open(module_file, "r", encoding="utf-8") as f:
        content = f.read()

    content = re.sub(r"# Copyright (\d+)\s", f"# Copyright {CURRENT_YEAR} ", content)
    objects = parse_module_content(content)

    # Loop and treat all objects
    new_objects = []
    for obj in objects:
        special_pattern = False
        for pattern, attr in SPECIAL_PATTERNS.items():
            if pattern in obj:
                obj = obj.replace(getattr(old_model_patterns, attr), getattr(new_model_patterns, attr))
                new_objects.append(obj)
                special_pattern = True
                break

        if special_pattern:
            continue

        # Regular classes functions
        old_obj = obj
        obj, replacement = replace_model_patterns(obj, old_model_patterns, new_model_patterns)
        has_copied_from = re.search(r"^#\s+Copied from", obj, flags=re.MULTILINE) is not None
        if add_copied_from and not has_copied_from and _re_class_func.search(obj) is not None and len(replacement) > 0:
            # Copied from statement must be added just before the class/function definition, which may not be the
            # first line because of decorators.
            module_name = get_module_from_file(module_file)
            old_object_name = _re_class_func.search(old_obj).groups()[0]
            obj = add_content_to_text(
                obj, f"# Copied from {module_name}.{old_object_name} with {replacement}", add_before=_re_class_func
            )
        # In all cases, we remove Copied from statement with indent on methods.
        obj = re.sub("\n[ ]+# Copied from [^\n]*\n", "\n", obj)

        new_objects.append(obj)

    content = "\n".join(new_objects)
    # Remove some attributes that we don't want to copy to the new file(s)
    if attrs_to_remove is not None:
        for attr in attrs_to_remove:
            content = remove_attributes(content, target_attr=attr)

    with open(dest_file, "w", encoding="utf-8") as f:
        f.write(content)


def filter_framework_files(
    files: List[Union[str, os.PathLike]], frameworks: Optional[List[str]] = None
) -> List[Union[str, os.PathLike]]:
    """
    Filter a list of files to only keep the ones corresponding to a list of frameworks.

    Args:
        files (`List[Union[str, os.PathLike]]`): The list of files to filter.
        frameworks (`List[str]`, *optional*): The list of allowed frameworks.

    Returns:
        `List[Union[str, os.PathLike]]`: The list of filtered files.
    """
    if frameworks is None:
        frameworks = get_default_frameworks()

    framework_to_file = {}
    others = []
    for f in files:
        parts = Path(f).name.split("_")
        if "modeling" not in parts:
            others.append(f)
            continue
        if "tf" in parts:
            framework_to_file["tf"] = f
        elif "flax" in parts:
            framework_to_file["flax"] = f
        else:
            framework_to_file["pt"] = f

    return [framework_to_file[f] for f in frameworks if f in framework_to_file] + others


def get_model_files(model_type: str, frameworks: Optional[List[str]] = None) -> Dict[str, Union[Path, List[Path]]]:
    """
    Retrieves all the files associated to a model.

    Args:
        model_type (`str`): A valid model type (like "bert" or "gpt2")
        frameworks (`List[str]`, *optional*):
            If passed, will only keep the model files corresponding to the passed frameworks.

    Returns:
        `Dict[str, Union[Path, List[Path]]]`: A dictionary with the following keys:
        - **doc_file** -- The documentation file for the model.
        - **model_files** -- All the files in the model module.
        - **test_files** -- The test files for the model.
    """
    module_name = model_type_to_module_name(model_type)

    model_module = TRANSFORMERS_PATH / "models" / module_name
    model_files = list(model_module.glob("*.py"))
    model_files = filter_framework_files(model_files, frameworks=frameworks)

    doc_file = REPO_PATH / "docs" / "source" / "en" / "model_doc" / f"{model_type}.md"

    # Basic pattern for test files
    test_files = [
        f"test_modeling_{module_name}.py",
        f"test_modeling_tf_{module_name}.py",
        f"test_modeling_flax_{module_name}.py",
        f"test_tokenization_{module_name}.py",
        f"test_image_processing_{module_name}.py",
        f"test_feature_extraction_{module_name}.py",
        f"test_processor_{module_name}.py",
    ]
    test_files = filter_framework_files(test_files, frameworks=frameworks)
    # Add the test directory
    test_files = [REPO_PATH / "tests" / "models" / module_name / f for f in test_files]
    # Filter by existing files
    test_files = [f for f in test_files if f.exists()]

    return {"doc_file": doc_file, "model_files": model_files, "module_name": module_name, "test_files": test_files}


_re_checkpoint_for_doc = re.compile(r"^_CHECKPOINT_FOR_DOC\s+=\s+(\S*)\s*$", flags=re.MULTILINE)


def find_base_model_checkpoint(
    model_type: str, model_files: Optional[Dict[str, Union[Path, List[Path]]]] = None
) -> str:
    """
    Finds the model checkpoint used in the docstrings for a given model.

    Args:
        model_type (`str`): A valid model type (like "bert" or "gpt2")
        model_files (`Dict[str, Union[Path, List[Path]]`, *optional*):
            The files associated to `model_type`. Can be passed to speed up the function, otherwise will be computed.

    Returns:
        `str`: The checkpoint used.
    """
    if model_files is None:
        model_files = get_model_files(model_type)
    module_files = model_files["model_files"]
    for fname in module_files:
        if "modeling" not in str(fname):
            continue

        with open(fname, "r", encoding="utf-8") as f:
            content = f.read()
            if _re_checkpoint_for_doc.search(content) is not None:
                checkpoint = _re_checkpoint_for_doc.search(content).groups()[0]
                # Remove quotes
                checkpoint = checkpoint.replace('"', "")
                checkpoint = checkpoint.replace("'", "")
                return checkpoint

    # TODO: Find some kind of fallback if there is no _CHECKPOINT_FOR_DOC in any of the modeling file.
    return ""


def get_default_frameworks():
    """
    Returns the list of frameworks (PyTorch, TensorFlow, Flax) that are installed in the environment.
    """
    frameworks = []
    if is_torch_available():
        frameworks.append("pt")
    if is_tf_available():
        frameworks.append("tf")
    if is_flax_available():
        frameworks.append("flax")
    return frameworks


_re_model_mapping = re.compile("MODEL_([A-Z_]*)MAPPING_NAMES")


def retrieve_model_classes(model_type: str, frameworks: Optional[List[str]] = None) -> Dict[str, List[str]]:
    """
    Retrieve the model classes associated to a given model.

    Args:
        model_type (`str`): A valid model type (like "bert" or "gpt2")
        frameworks (`List[str]`, *optional*):
            The frameworks to look for. Will default to `["pt", "tf", "flax"]`, passing a smaller list will restrict
            the classes returned.

    Returns:
        `Dict[str, List[str]]`: A dictionary with one key per framework and the list of model classes associated to
        that framework as values.
    """
    if frameworks is None:
        frameworks = get_default_frameworks()

    modules = {
        "pt": auto_module.modeling_auto if is_torch_available() else None,
        "tf": auto_module.modeling_tf_auto if is_tf_available() else None,
        "flax": auto_module.modeling_flax_auto if is_flax_available() else None,
    }

    model_classes = {}
    for framework in frameworks:
        new_model_classes = []
        if modules[framework] is None:
            raise ValueError(f"You selected {framework} in the frameworks, but it is not installed.")
        model_mappings = [attr for attr in dir(modules[framework]) if _re_model_mapping.search(attr) is not None]
        for model_mapping_name in model_mappings:
            model_mapping = getattr(modules[framework], model_mapping_name)
            if model_type in model_mapping:
                new_model_classes.append(model_mapping[model_type])

        if len(new_model_classes) > 0:
            # Remove duplicates
            model_classes[framework] = list(set(new_model_classes))

    return model_classes


def retrieve_info_for_model(model_type, frameworks: Optional[List[str]] = None):
    """
    Retrieves all the information from a given model_type.

    Args:
        model_type (`str`): A valid model type (like "bert" or "gpt2")
        frameworks (`List[str]`, *optional*):
            If passed, will only keep the info corresponding to the passed frameworks.

    Returns:
        `Dict`: A dictionary with the following keys:
        - **frameworks** (`List[str]`): The list of frameworks that back this model type.
        - **model_classes** (`Dict[str, List[str]]`): The model classes implemented for that model type.
        - **model_files** (`Dict[str, Union[Path, List[Path]]]`): The files associated with that model type.
        - **model_patterns** (`ModelPatterns`): The various patterns for the model.
    """
    if model_type not in auto_module.MODEL_NAMES_MAPPING:
        raise ValueError(f"{model_type} is not a valid model type.")

    model_name = auto_module.MODEL_NAMES_MAPPING[model_type]
    config_class = auto_module.configuration_auto.CONFIG_MAPPING_NAMES[model_type]
    if model_type in auto_module.tokenization_auto.TOKENIZER_MAPPING_NAMES:
        tokenizer_classes = auto_module.tokenization_auto.TOKENIZER_MAPPING_NAMES[model_type]
        tokenizer_class = tokenizer_classes[0] if tokenizer_classes[0] is not None else tokenizer_classes[1]
    else:
        tokenizer_class = None
    image_processor_classes = auto_module.image_processing_auto.IMAGE_PROCESSOR_MAPPING_NAMES.get(model_type, None)
    if isinstance(image_processor_classes, tuple):
        image_processor_class = image_processor_classes[0]  # we take the slow image processor class.
    else:
        image_processor_class = image_processor_classes
<<<<<<< HEAD
=======

>>>>>>> 1759bb91
    feature_extractor_class = auto_module.feature_extraction_auto.FEATURE_EXTRACTOR_MAPPING_NAMES.get(model_type, None)
    processor_class = auto_module.processing_auto.PROCESSOR_MAPPING_NAMES.get(model_type, None)

    model_files = get_model_files(model_type, frameworks=frameworks)
    model_camel_cased = config_class.replace("Config", "")

    available_frameworks = []
    for fname in model_files["model_files"]:
        if "modeling_tf" in str(fname):
            available_frameworks.append("tf")
        elif "modeling_flax" in str(fname):
            available_frameworks.append("flax")
        elif "modeling" in str(fname):
            available_frameworks.append("pt")

    if frameworks is None:
        frameworks = get_default_frameworks()

    frameworks = [f for f in frameworks if f in available_frameworks]

    model_classes = retrieve_model_classes(model_type, frameworks=frameworks)

    model_upper_cased = model_camel_cased.upper()
    model_patterns = ModelPatterns(
        model_name,
        checkpoint=find_base_model_checkpoint(model_type, model_files=model_files),
        model_type=model_type,
        model_camel_cased=model_camel_cased,
        model_lower_cased=model_files["module_name"],
        model_upper_cased=model_upper_cased,
        config_class=config_class,
        tokenizer_class=tokenizer_class,
        image_processor_class=image_processor_class,
        feature_extractor_class=feature_extractor_class,
        processor_class=processor_class,
    )

    return {
        "frameworks": frameworks,
        "model_classes": model_classes,
        "model_files": model_files,
        "model_patterns": model_patterns,
    }


def clean_frameworks_in_init(
    init_file: Union[str, os.PathLike], frameworks: Optional[List[str]] = None, keep_processing: bool = True
):
    """
    Removes all the import lines that don't belong to a given list of frameworks or concern tokenizers/feature
    extractors/image processors/processors in an init.

    Args:
        init_file (`str` or `os.PathLike`): The path to the init to treat.
        frameworks (`List[str]`, *optional*):
           If passed, this will remove all imports that are subject to a framework not in frameworks
        keep_processing (`bool`, *optional*, defaults to `True`):
            Whether or not to keep the preprocessing (tokenizer, feature extractor, image processor, processor) imports
            in the init.
    """
    if frameworks is None:
        frameworks = get_default_frameworks()

    names = {"pt": "torch"}
    to_remove = [names.get(f, f) for f in ["pt", "tf", "flax"] if f not in frameworks]
    if not keep_processing:
        to_remove.extend(["sentencepiece", "tokenizers", "vision"])

    if len(to_remove) == 0:
        # Nothing to do
        return

    remove_pattern = "|".join(to_remove)
    re_conditional_imports = re.compile(rf"^\s*if not is_({remove_pattern})_available\(\):\s*$")
    re_try = re.compile(r"\s*try:")
    re_else = re.compile(r"\s*else:")
    re_is_xxx_available = re.compile(rf"is_({remove_pattern})_available")

    with open(init_file, "r", encoding="utf-8") as f:
        content = f.read()

    lines = content.split("\n")
    new_lines = []
    idx = 0
    while idx < len(lines):
        # Conditional imports in try-except-else blocks
        if (re_conditional_imports.search(lines[idx]) is not None) and (re_try.search(lines[idx - 1]) is not None):
            # Remove the preceding `try:`
            new_lines.pop()
            idx += 1
            # Iterate until `else:`
            while is_empty_line(lines[idx]) or re_else.search(lines[idx]) is None:
                idx += 1
            idx += 1
            indent = find_indent(lines[idx])
            while find_indent(lines[idx]) >= indent or is_empty_line(lines[idx]):
                idx += 1
        # Remove the import from utils
        elif re_is_xxx_available.search(lines[idx]) is not None:
            line = lines[idx]
            for framework in to_remove:
                line = line.replace(f", is_{framework}_available", "")
                line = line.replace(f"is_{framework}_available, ", "")
                line = line.replace(f"is_{framework}_available,", "")
                line = line.replace(f"is_{framework}_available", "")

            if len(line.strip()) > 0:
                new_lines.append(line)
            idx += 1
        # Otherwise we keep the line, except if it's a tokenizer import and we don't want to keep it.
        elif keep_processing or (
            re.search(r'^\s*"(tokenization|processing|feature_extraction|image_processing)', lines[idx]) is None
            and re.search(r"^\s*from .(tokenization|processing|feature_extraction|image_processing)", lines[idx])
            is None
        ):
            new_lines.append(lines[idx])
            idx += 1
        else:
            idx += 1

    with open(init_file, "w", encoding="utf-8") as f:
        f.write("\n".join(new_lines))


def add_model_to_main_init(
    old_model_patterns: ModelPatterns,
    new_model_patterns: ModelPatterns,
    frameworks: Optional[List[str]] = None,
    with_processing: bool = True,
):
    """
    Add a model to the main init of Transformers.

    Args:
        old_model_patterns (`ModelPatterns`): The patterns for the old model.
        new_model_patterns (`ModelPatterns`): The patterns for the new model.
        frameworks (`List[str]`, *optional*):
            If specified, only the models implemented in those frameworks will be added.
        with_processsing (`bool`, *optional*, defaults to `True`):
            Whether the tokenizer/feature extractor/processor of the model should also be added to the init or not.
    """
    with open(TRANSFORMERS_PATH / "__init__.py", "r", encoding="utf-8") as f:
        content = f.read()

    lines = content.split("\n")
    idx = 0
    new_lines = []
    framework = None
    while idx < len(lines):
        new_framework = False
        if not is_empty_line(lines[idx]) and find_indent(lines[idx]) == 0:
            framework = None
        elif lines[idx].lstrip().startswith("if not is_torch_available"):
            framework = "pt"
            new_framework = True
        elif lines[idx].lstrip().startswith("if not is_tf_available"):
            framework = "tf"
            new_framework = True
        elif lines[idx].lstrip().startswith("if not is_flax_available"):
            framework = "flax"
            new_framework = True

        if new_framework:
            # For a new framework, we need to skip until the else: block to get where the imports are.
            while lines[idx].strip() != "else:":
                new_lines.append(lines[idx])
                idx += 1

        # Skip if we are in a framework not wanted.
        if framework is not None and frameworks is not None and framework not in frameworks:
            new_lines.append(lines[idx])
            idx += 1
        elif re.search(rf'models.{old_model_patterns.model_lower_cased}( |")', lines[idx]) is not None:
            block = [lines[idx]]
            indent = find_indent(lines[idx])
            idx += 1
            while find_indent(lines[idx]) > indent:
                block.append(lines[idx])
                idx += 1
            if lines[idx].strip() in [")", "]", "],"]:
                block.append(lines[idx])
                idx += 1
            block = "\n".join(block)
            new_lines.append(block)

            add_block = True
            if not with_processing:
                processing_classes = [
                    old_model_patterns.tokenizer_class,
                    old_model_patterns.image_processor_class,
                    old_model_patterns.feature_extractor_class,
                    old_model_patterns.processor_class,
                ]
                # Only keep the ones that are not None
                processing_classes = [c for c in processing_classes if c is not None]
                for processing_class in processing_classes:
                    block = block.replace(f' "{processing_class}",', "")
                    block = block.replace(f', "{processing_class}"', "")
                    block = block.replace(f" {processing_class},", "")
                    block = block.replace(f", {processing_class}", "")

                    if processing_class in block:
                        add_block = False
            if add_block:
                new_lines.append(replace_model_patterns(block, old_model_patterns, new_model_patterns)[0])
        else:
            new_lines.append(lines[idx])
            idx += 1

    with open(TRANSFORMERS_PATH / "__init__.py", "w", encoding="utf-8") as f:
        f.write("\n".join(new_lines))


def insert_tokenizer_in_auto_module(old_model_patterns: ModelPatterns, new_model_patterns: ModelPatterns):
    """
    Add a tokenizer to the relevant mappings in the auto module.

    Args:
        old_model_patterns (`ModelPatterns`): The patterns for the old model.
        new_model_patterns (`ModelPatterns`): The patterns for the new model.
    """
    if old_model_patterns.tokenizer_class is None or new_model_patterns.tokenizer_class is None:
        return

    with open(TRANSFORMERS_PATH / "models" / "auto" / "tokenization_auto.py", "r", encoding="utf-8") as f:
        content = f.read()

    lines = content.split("\n")
    idx = 0
    # First we get to the TOKENIZER_MAPPING_NAMES block.
    while not lines[idx].startswith("    TOKENIZER_MAPPING_NAMES = OrderedDict("):
        idx += 1
    idx += 1

    # That block will end at this prompt:
    while not lines[idx].startswith("TOKENIZER_MAPPING = _LazyAutoMapping"):
        # Either all the tokenizer block is defined on one line, in which case, it ends with "),"
        if lines[idx].endswith(","):
            block = lines[idx]
        # Otherwise it takes several lines until we get to a "),"
        else:
            block = []
            while not lines[idx].startswith("            ),"):
                block.append(lines[idx])
                idx += 1
            block = "\n".join(block)
        idx += 1

        # If we find the model type and tokenizer class in that block, we have the old model tokenizer block
        if f'"{old_model_patterns.model_type}"' in block and old_model_patterns.tokenizer_class in block:
            break

    new_block = block.replace(old_model_patterns.model_type, new_model_patterns.model_type)
    new_block = new_block.replace(old_model_patterns.tokenizer_class, new_model_patterns.tokenizer_class)

    new_lines = lines[:idx] + [new_block] + lines[idx:]
    with open(TRANSFORMERS_PATH / "models" / "auto" / "tokenization_auto.py", "w", encoding="utf-8") as f:
        f.write("\n".join(new_lines))


AUTO_CLASSES_PATTERNS = {
    "configuration_auto.py": [
        '        ("{model_type}", "{model_name}"),',
        '        ("{model_type}", "{config_class}"),',
        '        ("{model_type}", "{pretrained_archive_map}"),',
    ],
    "feature_extraction_auto.py": ['        ("{model_type}", "{feature_extractor_class}"),'],
    "image_processing_auto.py": ['        ("{model_type}", "{image_processor_class}"),'],
    "modeling_auto.py": ['        ("{model_type}", "{any_pt_class}"),'],
    "modeling_tf_auto.py": ['        ("{model_type}", "{any_tf_class}"),'],
    "modeling_flax_auto.py": ['        ("{model_type}", "{any_flax_class}"),'],
    "processing_auto.py": ['        ("{model_type}", "{processor_class}"),'],
}


def add_model_to_auto_classes(
    old_model_patterns: ModelPatterns, new_model_patterns: ModelPatterns, model_classes: Dict[str, List[str]]
):
    """
    Add a model to the relevant mappings in the auto module.

    Args:
        old_model_patterns (`ModelPatterns`): The patterns for the old model.
        new_model_patterns (`ModelPatterns`): The patterns for the new model.
        model_classes (`Dict[str, List[str]]`): A dictionary framework to list of model classes implemented.
    """
    for filename in AUTO_CLASSES_PATTERNS:
        # Extend patterns with all model classes if necessary
        new_patterns = []
        for pattern in AUTO_CLASSES_PATTERNS[filename]:
            if re.search("any_([a-z]*)_class", pattern) is not None:
                framework = re.search("any_([a-z]*)_class", pattern).groups()[0]
                if framework in model_classes:
                    new_patterns.extend(
                        [
                            pattern.replace("{" + f"any_{framework}_class" + "}", cls)
                            for cls in model_classes[framework]
                        ]
                    )
            elif "{config_class}" in pattern:
                new_patterns.append(pattern.replace("{config_class}", old_model_patterns.config_class))
            elif "{image_processor_class}" in pattern:
                if (
                    old_model_patterns.image_processor_class is not None
                    and new_model_patterns.image_processor_class is not None
                ):
                    new_patterns.append(
                        pattern.replace("{image_processor_class}", old_model_patterns.image_processor_class)
                    )
            elif "{feature_extractor_class}" in pattern:
                if (
                    old_model_patterns.feature_extractor_class is not None
                    and new_model_patterns.feature_extractor_class is not None
                ):
                    new_patterns.append(
                        pattern.replace("{feature_extractor_class}", old_model_patterns.feature_extractor_class)
                    )
            elif "{processor_class}" in pattern:
                if old_model_patterns.processor_class is not None and new_model_patterns.processor_class is not None:
                    new_patterns.append(pattern.replace("{processor_class}", old_model_patterns.processor_class))
            else:
                new_patterns.append(pattern)

        # Loop through all patterns.
        for pattern in new_patterns:
            full_name = TRANSFORMERS_PATH / "models" / "auto" / filename
            old_model_line = pattern
            new_model_line = pattern
            for attr in ["model_type", "model_name"]:
                old_model_line = old_model_line.replace("{" + attr + "}", getattr(old_model_patterns, attr))
                new_model_line = new_model_line.replace("{" + attr + "}", getattr(new_model_patterns, attr))
            new_model_line = new_model_line.replace(
                old_model_patterns.model_camel_cased, new_model_patterns.model_camel_cased
            )

            add_content_to_file(full_name, new_model_line, add_after=old_model_line)

    # Tokenizers require special handling
    insert_tokenizer_in_auto_module(old_model_patterns, new_model_patterns)


DOC_OVERVIEW_TEMPLATE = """## Overview

The {model_name} model was proposed in [<INSERT PAPER NAME HERE>](<INSERT PAPER LINK HERE>) by <INSERT AUTHORS HERE>.
<INSERT SHORT SUMMARY HERE>

The abstract from the paper is the following:

*<INSERT PAPER ABSTRACT HERE>*

Tips:

<INSERT TIPS ABOUT MODEL HERE>

This model was contributed by [INSERT YOUR HF USERNAME HERE](https://huggingface.co/<INSERT YOUR HF USERNAME HERE>).
The original code can be found [here](<INSERT LINK TO GITHUB REPO HERE>).

"""


def duplicate_doc_file(
    doc_file: Union[str, os.PathLike],
    old_model_patterns: ModelPatterns,
    new_model_patterns: ModelPatterns,
    dest_file: Optional[Union[str, os.PathLike]] = None,
    frameworks: Optional[List[str]] = None,
):
    """
    Duplicate a documentation file and adapts it for a new model.

    Args:
        module_file (`str` or `os.PathLike`): Path to the doc file to duplicate.
        old_model_patterns (`ModelPatterns`): The patterns for the old model.
        new_model_patterns (`ModelPatterns`): The patterns for the new model.
        dest_file (`str` or `os.PathLike`, *optional*): Path to the new doc file.
            Will default to the a file named `{new_model_patterns.model_type}.md` in the same folder as `module_file`.
        frameworks (`List[str]`, *optional*):
            If passed, will only keep the model classes corresponding to this list of frameworks in the new doc file.
    """
    with open(doc_file, "r", encoding="utf-8") as f:
        content = f.read()

    content = re.sub(r"<!--\s*Copyright (\d+)\s", f"<!--Copyright {CURRENT_YEAR} ", content)
    if frameworks is None:
        frameworks = get_default_frameworks()
    if dest_file is None:
        dest_file = Path(doc_file).parent / f"{new_model_patterns.model_type}.md"

    # Parse the doc file in blocks. One block per section/header
    lines = content.split("\n")
    blocks = []
    current_block = []

    for line in lines:
        if line.startswith("#"):
            blocks.append("\n".join(current_block))
            current_block = [line]
        else:
            current_block.append(line)
    blocks.append("\n".join(current_block))

    new_blocks = []
    in_classes = False
    for block in blocks:
        # Copyright
        if not block.startswith("#"):
            new_blocks.append(block)
        # Main title
        elif re.search(r"^#\s+\S+", block) is not None:
            new_blocks.append(f"# {new_model_patterns.model_name}\n")
        # The config starts the part of the doc with the classes.
        elif not in_classes and old_model_patterns.config_class in block.split("\n")[0]:
            in_classes = True
            new_blocks.append(DOC_OVERVIEW_TEMPLATE.format(model_name=new_model_patterns.model_name))
            new_block, _ = replace_model_patterns(block, old_model_patterns, new_model_patterns)
            new_blocks.append(new_block)
        # In classes
        elif in_classes:
            in_classes = True
            block_title = block.split("\n")[0]
            block_class = re.search(r"^#+\s+(\S.*)$", block_title).groups()[0]
            new_block, _ = replace_model_patterns(block, old_model_patterns, new_model_patterns)

            if "Tokenizer" in block_class:
                # We only add the tokenizer if necessary
                if old_model_patterns.tokenizer_class != new_model_patterns.tokenizer_class:
                    new_blocks.append(new_block)
            elif "ImageProcessor" in block_class:
                # We only add the image processor if necessary
                if old_model_patterns.image_processor_class != new_model_patterns.image_processor_class:
                    new_blocks.append(new_block)
            elif "FeatureExtractor" in block_class:
                # We only add the feature extractor if necessary
                if old_model_patterns.feature_extractor_class != new_model_patterns.feature_extractor_class:
                    new_blocks.append(new_block)
            elif "Processor" in block_class:
                # We only add the processor if necessary
                if old_model_patterns.processor_class != new_model_patterns.processor_class:
                    new_blocks.append(new_block)
            elif block_class.startswith("Flax"):
                # We only add Flax models if in the selected frameworks
                if "flax" in frameworks:
                    new_blocks.append(new_block)
            elif block_class.startswith("TF"):
                # We only add TF models if in the selected frameworks
                if "tf" in frameworks:
                    new_blocks.append(new_block)
            elif len(block_class.split(" ")) == 1:
                # We only add PyTorch models if in the selected frameworks
                if "pt" in frameworks:
                    new_blocks.append(new_block)
            else:
                new_blocks.append(new_block)

    with open(dest_file, "w", encoding="utf-8") as f:
        f.write("\n".join(new_blocks))


def insert_model_in_doc_toc(old_model_patterns, new_model_patterns):
    """
    Insert the new model in the doc TOC, in the same section as the old model.

    Args:
        old_model_patterns (`ModelPatterns`): The patterns for the old model.
        new_model_patterns (`ModelPatterns`): The patterns for the new model.
    """
    toc_file = REPO_PATH / "docs" / "source" / "en" / "_toctree.yml"
    with open(toc_file, "r", encoding="utf8") as f:
        content = yaml.safe_load(f)

    # Get to the model API doc
    api_idx = 0
    while content[api_idx]["title"] != "API":
        api_idx += 1
    api_doc = content[api_idx]["sections"]

    model_idx = 0
    while api_doc[model_idx]["title"] != "Models":
        model_idx += 1
    model_doc = api_doc[model_idx]["sections"]

    # Find the base model in the Toc
    old_model_type = old_model_patterns.model_type
    section_idx = 0
    while section_idx < len(model_doc):
        sections = [entry["local"] for entry in model_doc[section_idx]["sections"]]
        if f"model_doc/{old_model_type}" in sections:
            break

        section_idx += 1

    if section_idx == len(model_doc):
        old_model = old_model_patterns.model_name
        new_model = new_model_patterns.model_name
        print(f"Did not find {old_model} in the table of content, so you will need to add {new_model} manually.")
        return

    # Add the new model in the same toc
    toc_entry = {"local": f"model_doc/{new_model_patterns.model_type}", "title": new_model_patterns.model_name}
    model_doc[section_idx]["sections"].append(toc_entry)
    model_doc[section_idx]["sections"] = sorted(model_doc[section_idx]["sections"], key=lambda s: s["title"].lower())
    api_doc[model_idx]["sections"] = model_doc
    content[api_idx]["sections"] = api_doc

    with open(toc_file, "w", encoding="utf-8") as f:
        f.write(yaml.dump(content, allow_unicode=True))


def create_new_model_like(
    model_type: str,
    new_model_patterns: ModelPatterns,
    add_copied_from: bool = True,
    frameworks: Optional[List[str]] = None,
    old_checkpoint: Optional[str] = None,
):
    """
    Creates a new model module like a given model of the Transformers library.

    Args:
        model_type (`str`): The model type to duplicate (like "bert" or "gpt2")
        new_model_patterns (`ModelPatterns`): The patterns for the new model.
        add_copied_from (`bool`, *optional*, defaults to `True`):
            Whether or not to add "Copied from" statements to all classes in the new model modeling files.
        frameworks (`List[str]`, *optional*):
            If passed, will limit the duplicate to the frameworks specified.
        old_checkpoint (`str`, *optional*):
            The name of the base checkpoint for the old model. Should be passed along when it can't be automatically
            recovered from the `model_type`.
    """
    # Retrieve all the old model info.
    model_info = retrieve_info_for_model(model_type, frameworks=frameworks)
    model_files = model_info["model_files"]
    old_model_patterns = model_info["model_patterns"]
    if old_checkpoint is not None:
        old_model_patterns.checkpoint = old_checkpoint
    if len(old_model_patterns.checkpoint) == 0:
        raise ValueError(
            "The old model checkpoint could not be recovered from the model type. Please pass it to the "
            "`old_checkpoint` argument."
        )

    keep_old_processing = True
    for processing_attr in ["image_processor_class", "feature_extractor_class", "processor_class", "tokenizer_class"]:
        if getattr(old_model_patterns, processing_attr) != getattr(new_model_patterns, processing_attr):
            keep_old_processing = False

    model_classes = model_info["model_classes"]

    # 1. We create the module for our new model.
    old_module_name = model_files["module_name"]
    module_folder = TRANSFORMERS_PATH / "models" / new_model_patterns.model_lower_cased
    os.makedirs(module_folder, exist_ok=True)

    files_to_adapt = model_files["model_files"]
    if keep_old_processing:
        files_to_adapt = [
            f
            for f in files_to_adapt
            if "tokenization" not in str(f)
            and "processing" not in str(f)
            and "feature_extraction" not in str(f)
            and "image_processing" not in str(f)
        ]

    os.makedirs(module_folder, exist_ok=True)
    for module_file in files_to_adapt:
        new_module_name = module_file.name.replace(
            old_model_patterns.model_lower_cased, new_model_patterns.model_lower_cased
        )
        dest_file = module_folder / new_module_name
        duplicate_module(
            module_file,
            old_model_patterns,
            new_model_patterns,
            dest_file=dest_file,
            add_copied_from=add_copied_from and "modeling" in new_module_name,
        )

    clean_frameworks_in_init(
        module_folder / "__init__.py", frameworks=frameworks, keep_processing=not keep_old_processing
    )

    # 2. We add our new model to the models init and the main init
    add_content_to_file(
        TRANSFORMERS_PATH / "models" / "__init__.py",
        f"    {new_model_patterns.model_lower_cased},",
        add_after=f"    {old_module_name},",
        exact_match=True,
    )
    add_model_to_main_init(
        old_model_patterns, new_model_patterns, frameworks=frameworks, with_processing=not keep_old_processing
    )

    # 3. Add test files
    files_to_adapt = model_files["test_files"]
    if keep_old_processing:
        files_to_adapt = [
            f
            for f in files_to_adapt
            if "tokenization" not in str(f)
            and "processor" not in str(f)
            and "feature_extraction" not in str(f)
            and "image_processing" not in str(f)
        ]

    def disable_fx_test(filename: Path) -> bool:
        with open(filename) as fp:
            content = fp.read()
        new_content = re.sub(r"fx_compatible\s*=\s*True", "fx_compatible = False", content)
        with open(filename, "w") as fp:
            fp.write(new_content)
        return content != new_content

    disabled_fx_test = False

    tests_folder = REPO_PATH / "tests" / "models" / new_model_patterns.model_lower_cased
    os.makedirs(tests_folder, exist_ok=True)
    with open(tests_folder / "__init__.py", "w"):
        pass

    for test_file in files_to_adapt:
        new_test_file_name = test_file.name.replace(
            old_model_patterns.model_lower_cased, new_model_patterns.model_lower_cased
        )
        dest_file = test_file.parent.parent / new_model_patterns.model_lower_cased / new_test_file_name
        duplicate_module(
            test_file,
            old_model_patterns,
            new_model_patterns,
            dest_file=dest_file,
            add_copied_from=False,
            attrs_to_remove=["pipeline_model_mapping", "is_pipeline_test_to_skip"],
        )
        disabled_fx_test = disabled_fx_test | disable_fx_test(dest_file)

    if disabled_fx_test:
        print(
            "The tests for symbolic tracing with torch.fx were disabled, you can add those once symbolic tracing works"
            " for your new model."
        )

    # 4. Add model to auto classes
    add_model_to_auto_classes(old_model_patterns, new_model_patterns, model_classes)

    # 5. Add doc file
    doc_file = REPO_PATH / "docs" / "source" / "en" / "model_doc" / f"{old_model_patterns.model_type}.md"
    duplicate_doc_file(doc_file, old_model_patterns, new_model_patterns, frameworks=frameworks)
    insert_model_in_doc_toc(old_model_patterns, new_model_patterns)

    # 6. Warn the user for duplicate patterns
    if old_model_patterns.model_type == old_model_patterns.checkpoint:
        print(
            "The model you picked has the same name for the model type and the checkpoint name "
            f"({old_model_patterns.model_type}). As a result, it's possible some places where the new checkpoint "
            f"should be, you have {new_model_patterns.model_type} instead. You should search for all instances of "
            f"{new_model_patterns.model_type} in the new files and check they're not badly used as checkpoints."
        )
    elif old_model_patterns.model_lower_cased == old_model_patterns.checkpoint:
        print(
            "The model you picked has the same name for the model type and the checkpoint name "
            f"({old_model_patterns.model_lower_cased}). As a result, it's possible some places where the new "
            f"checkpoint should be, you have {new_model_patterns.model_lower_cased} instead. You should search for "
            f"all instances of {new_model_patterns.model_lower_cased} in the new files and check they're not badly "
            "used as checkpoints."
        )
    if (
        old_model_patterns.model_type == old_model_patterns.model_lower_cased
        and new_model_patterns.model_type != new_model_patterns.model_lower_cased
    ):
        print(
            "The model you picked has the same name for the model type and the lowercased model name "
            f"({old_model_patterns.model_lower_cased}). As a result, it's possible some places where the new "
            f"model type should be, you have {new_model_patterns.model_lower_cased} instead. You should search for "
            f"all instances of {new_model_patterns.model_lower_cased} in the new files and check they're not badly "
            "used as the model type."
        )

    if not keep_old_processing and old_model_patterns.tokenizer_class is not None:
        print(
            "The constants at the start of the new tokenizer file created needs to be manually fixed. If your new "
            "model has a tokenizer fast, you will also need to manually add the converter in the "
            "`SLOW_TO_FAST_CONVERTERS` constant of `convert_slow_tokenizer.py`."
        )


def add_new_model_like_command_factory(args: Namespace):
    return AddNewModelLikeCommand(config_file=args.config_file, path_to_repo=args.path_to_repo)


class AddNewModelLikeCommand(BaseTransformersCLICommand):
    @staticmethod
    def register_subcommand(parser: ArgumentParser):
        add_new_model_like_parser = parser.add_parser("add-new-model-like")
        add_new_model_like_parser.add_argument(
            "--config_file", type=str, help="A file with all the information for this model creation."
        )
        add_new_model_like_parser.add_argument(
            "--path_to_repo", type=str, help="When not using an editable install, the path to the Transformers repo."
        )
        add_new_model_like_parser.set_defaults(func=add_new_model_like_command_factory)

    def __init__(self, config_file=None, path_to_repo=None, *args):
        if config_file is not None:
            with open(config_file, "r", encoding="utf-8") as f:
                config = json.load(f)
            self.old_model_type = config["old_model_type"]
            self.model_patterns = ModelPatterns(**config["new_model_patterns"])
            self.add_copied_from = config.get("add_copied_from", True)
            self.frameworks = config.get("frameworks", get_default_frameworks())
            self.old_checkpoint = config.get("old_checkpoint", None)
        else:
            (
                self.old_model_type,
                self.model_patterns,
                self.add_copied_from,
                self.frameworks,
                self.old_checkpoint,
            ) = get_user_input()

        self.path_to_repo = path_to_repo

    def run(self):
        if self.path_to_repo is not None:
            # Adapt constants
            global TRANSFORMERS_PATH
            global REPO_PATH

            REPO_PATH = Path(self.path_to_repo)
            TRANSFORMERS_PATH = REPO_PATH / "src" / "transformers"

        create_new_model_like(
            model_type=self.old_model_type,
            new_model_patterns=self.model_patterns,
            add_copied_from=self.add_copied_from,
            frameworks=self.frameworks,
            old_checkpoint=self.old_checkpoint,
        )


def get_user_field(
    question: str,
    default_value: Optional[str] = None,
    is_valid_answer: Optional[Callable] = None,
    convert_to: Optional[Callable] = None,
    fallback_message: Optional[str] = None,
) -> Any:
    """
    A utility function that asks a question to the user to get an answer, potentially looping until it gets a valid
    answer.

    Args:
        question (`str`): The question to ask the user.
        default_value (`str`, *optional*): A potential default value that will be used when the answer is empty.
        is_valid_answer (`Callable`, *optional*):
            If set, the question will be asked until this function returns `True` on the provided answer.
        convert_to (`Callable`, *optional*):
            If set, the answer will be passed to this function. If this function raises an error on the procided
            answer, the question will be asked again.
        fallback_message (`str`, *optional*):
            A message that will be displayed each time the question is asked again to the user.

    Returns:
        `Any`: The answer provided by the user (or the default), passed through the potential conversion function.
    """
    if not question.endswith(" "):
        question = question + " "
    if default_value is not None:
        question = f"{question} [{default_value}] "

    valid_answer = False
    while not valid_answer:
        answer = input(question)
        if default_value is not None and len(answer) == 0:
            answer = default_value
        if is_valid_answer is not None:
            valid_answer = is_valid_answer(answer)
        elif convert_to is not None:
            try:
                answer = convert_to(answer)
                valid_answer = True
            except Exception:
                valid_answer = False
        else:
            valid_answer = True

        if not valid_answer:
            print(fallback_message)

    return answer


def convert_to_bool(x: str) -> bool:
    """
    Converts a string to a bool.
    """
    if x.lower() in ["1", "y", "yes", "true"]:
        return True
    if x.lower() in ["0", "n", "no", "false"]:
        return False
    raise ValueError(f"{x} is not a value that can be converted to a bool.")


def get_user_input():
    """
    Ask the user for the necessary inputs to add the new model.
    """
    model_types = list(auto_module.configuration_auto.MODEL_NAMES_MAPPING.keys())

    # Get old model type
    valid_model_type = False
    while not valid_model_type:
        old_model_type = input(
            "What is the model you would like to duplicate? Please provide the lowercase `model_type` (e.g. roberta): "
        )
        if old_model_type in model_types:
            valid_model_type = True
        else:
            print(f"{old_model_type} is not a valid model type.")
            near_choices = difflib.get_close_matches(old_model_type, model_types)
            if len(near_choices) >= 1:
                if len(near_choices) > 1:
                    near_choices = " or ".join(near_choices)
                print(f"Did you mean {near_choices}?")

    old_model_info = retrieve_info_for_model(old_model_type)
    old_tokenizer_class = old_model_info["model_patterns"].tokenizer_class
    old_image_processor_class = old_model_info["model_patterns"].image_processor_class
    old_feature_extractor_class = old_model_info["model_patterns"].feature_extractor_class
    old_processor_class = old_model_info["model_patterns"].processor_class
    old_frameworks = old_model_info["frameworks"]

    old_checkpoint = None
    if len(old_model_info["model_patterns"].checkpoint) == 0:
        old_checkpoint = get_user_field(
            "We couldn't find the name of the base checkpoint for that model, please enter it here."
        )

    model_name = get_user_field(
        "What is the name (with no special casing) for your new model in the paper (e.g. RoBERTa)? "
    )
    default_patterns = ModelPatterns(model_name, model_name)

    model_type = get_user_field(
        "What identifier would you like to use for the `model_type` of this model? ",
        default_value=default_patterns.model_type,
    )
    model_lower_cased = get_user_field(
        "What lowercase name would you like to use for the module (folder) of this model? ",
        default_value=default_patterns.model_lower_cased,
    )
    model_camel_cased = get_user_field(
        "What prefix (camel-cased) would you like to use for the model classes of this model (e.g. Roberta)? ",
        default_value=default_patterns.model_camel_cased,
    )
    model_upper_cased = get_user_field(
        "What prefix (upper-cased) would you like to use for the constants relative to this model? ",
        default_value=default_patterns.model_upper_cased,
    )
    config_class = get_user_field(
        "What will be the name of the config class for this model? ", default_value=f"{model_camel_cased}Config"
    )
    checkpoint = get_user_field(
        "Please give a checkpoint identifier (on the model Hub) for this new model (e.g. facebook/FacebookAI/roberta-base): "
    )

    old_processing_classes = [
        c if not isinstance(c, tuple) else c[0]
        for c in [old_image_processor_class, old_feature_extractor_class, old_tokenizer_class, old_processor_class]
        if c is not None
    ]
    old_processing_classes = ", ".join(old_processing_classes)
    keep_processing = get_user_field(
        f"Will your new model use the same processing class as {old_model_type} ({old_processing_classes}) (yes/no)? ",
        convert_to=convert_to_bool,
        fallback_message="Please answer yes/no, y/n, true/false or 1/0. ",
    )
    if keep_processing:
        image_processor_class = old_image_processor_class
        feature_extractor_class = old_feature_extractor_class
        processor_class = old_processor_class
        tokenizer_class = old_tokenizer_class
    else:
        if old_tokenizer_class is not None:
            tokenizer_class = get_user_field(
                "What will be the name of the tokenizer class for this model? ",
                default_value=f"{model_camel_cased}Tokenizer",
            )
        else:
            tokenizer_class = None
        if old_image_processor_class is not None:
            image_processor_class = get_user_field(
                "What will be the name of the image processor class for this model? ",
                default_value=f"{model_camel_cased}ImageProcessor",
            )
        else:
            image_processor_class = None
        if old_feature_extractor_class is not None:
            feature_extractor_class = get_user_field(
                "What will be the name of the feature extractor class for this model? ",
                default_value=f"{model_camel_cased}FeatureExtractor",
            )
        else:
            feature_extractor_class = None
        if old_processor_class is not None:
            processor_class = get_user_field(
                "What will be the name of the processor class for this model? ",
                default_value=f"{model_camel_cased}Processor",
            )
        else:
            processor_class = None

    model_patterns = ModelPatterns(
        model_name,
        checkpoint,
        model_type=model_type,
        model_lower_cased=model_lower_cased,
        model_camel_cased=model_camel_cased,
        model_upper_cased=model_upper_cased,
        config_class=config_class,
        tokenizer_class=tokenizer_class,
        image_processor_class=image_processor_class,
        feature_extractor_class=feature_extractor_class,
        processor_class=processor_class,
    )

    add_copied_from = get_user_field(
        "Should we add # Copied from statements when creating the new modeling file (yes/no)? ",
        convert_to=convert_to_bool,
        default_value="yes",
        fallback_message="Please answer yes/no, y/n, true/false or 1/0.",
    )

    all_frameworks = get_user_field(
        "Should we add a version of your new model in all the frameworks implemented by"
        f" {old_model_type} ({old_frameworks}) (yes/no)? ",
        convert_to=convert_to_bool,
        default_value="yes",
        fallback_message="Please answer yes/no, y/n, true/false or 1/0.",
    )
    if all_frameworks:
        frameworks = None
    else:
        frameworks = get_user_field(
            "Please enter the list of framworks you want (pt, tf, flax) separated by spaces",
            is_valid_answer=lambda x: all(p in ["pt", "tf", "flax"] for p in x.split(" ")),
        )
        frameworks = list(set(frameworks.split(" ")))

    return (old_model_type, model_patterns, add_copied_from, frameworks, old_checkpoint)<|MERGE_RESOLUTION|>--- conflicted
+++ resolved
@@ -766,10 +766,7 @@
         image_processor_class = image_processor_classes[0]  # we take the slow image processor class.
     else:
         image_processor_class = image_processor_classes
-<<<<<<< HEAD
-=======
-
->>>>>>> 1759bb91
+
     feature_extractor_class = auto_module.feature_extraction_auto.FEATURE_EXTRACTOR_MAPPING_NAMES.get(model_type, None)
     processor_class = auto_module.processing_auto.PROCESSOR_MAPPING_NAMES.get(model_type, None)
 
