# Copyright 2022 The HuggingFace Team. All rights reserved.
#
# Licensed under the Apache License, Version 2.0 (the "License");
# you may not use this file except in compliance with the License.
# You may obtain a copy of the License at
#
#     http://www.apache.org/licenses/LICENSE-2.0
#
# Unless required by applicable law or agreed to in writing, software
# distributed under the License is distributed on an "AS IS" BASIS,
# WITHOUT WARRANTIES OR CONDITIONS OF ANY KIND, either express or implied.
# See the License for the specific language governing permissions and
# limitations under the License.
"""
Hub utilities: utilities related to download and cache models
"""
import copy
import fnmatch
import io
import json
import os
import shutil
import subprocess
import sys
import tarfile
import tempfile
import warnings
from contextlib import contextmanager
from functools import partial
from hashlib import sha256
from pathlib import Path
from typing import BinaryIO, Dict, List, Optional, Tuple, Union
from urllib.parse import urlparse
from uuid import uuid4
from zipfile import ZipFile, is_zipfile

import requests
from filelock import FileLock
from huggingface_hub import HfFolder, Repository, create_repo, list_repo_files, whoami
from requests.exceptions import HTTPError
from requests.models import Response
from transformers.utils.logging import tqdm

from . import __version__, logging
from .import_utils import (
    ENV_VARS_TRUE_VALUES,
    _tf_version,
    _torch_version,
    is_tf_available,
    is_torch_available,
    is_training_run_on_sagemaker,
)


logger = logging.get_logger(__name__)  # pylint: disable=invalid-name

_is_offline_mode = True if os.environ.get("TRANSFORMERS_OFFLINE", "0").upper() in ENV_VARS_TRUE_VALUES else False


def is_offline_mode():
    return _is_offline_mode


torch_cache_home = os.getenv("TORCH_HOME", os.path.join(os.getenv("XDG_CACHE_HOME", "~/.cache"), "torch"))
old_default_cache_path = os.path.join(torch_cache_home, "transformers")
# New default cache, shared with the Datasets library
hf_cache_home = os.path.expanduser(
    os.getenv("HF_HOME", os.path.join(os.getenv("XDG_CACHE_HOME", "~/.cache"), "huggingface"))
)
default_cache_path = os.path.join(hf_cache_home, "transformers")

# Onetime move from the old location to the new one if no ENV variable has been set.
if (
    os.path.isdir(old_default_cache_path)
    and not os.path.isdir(default_cache_path)
    and "PYTORCH_PRETRAINED_BERT_CACHE" not in os.environ
    and "PYTORCH_TRANSFORMERS_CACHE" not in os.environ
    and "TRANSFORMERS_CACHE" not in os.environ
):
    logger.warning(
        "In Transformers v4.0.0, the default path to cache downloaded models changed from"
        " '~/.cache/torch/transformers' to '~/.cache/huggingface/transformers'. Since you don't seem to have"
        " overridden and '~/.cache/torch/transformers' is a directory that exists, we're moving it to"
        " '~/.cache/huggingface/transformers' to avoid redownloading models you have already in the cache. You should"
        " only see this message once."
    )
    shutil.move(old_default_cache_path, default_cache_path)

PYTORCH_PRETRAINED_BERT_CACHE = os.getenv("PYTORCH_PRETRAINED_BERT_CACHE", default_cache_path)
PYTORCH_TRANSFORMERS_CACHE = os.getenv("PYTORCH_TRANSFORMERS_CACHE", PYTORCH_PRETRAINED_BERT_CACHE)
TRANSFORMERS_CACHE = os.getenv("TRANSFORMERS_CACHE", PYTORCH_TRANSFORMERS_CACHE)
HF_MODULES_CACHE = os.getenv("HF_MODULES_CACHE", os.path.join(hf_cache_home, "modules"))
TRANSFORMERS_DYNAMIC_MODULE_NAME = "transformers_modules"
SESSION_ID = uuid4().hex
DISABLE_TELEMETRY = os.getenv("DISABLE_TELEMETRY", False) in ENV_VARS_TRUE_VALUES

S3_BUCKET_PREFIX = "https://s3.amazonaws.com/models.huggingface.co/bert"
CLOUDFRONT_DISTRIB_PREFIX = "https://cdn.huggingface.co"

_staging_mode = os.environ.get("HUGGINGFACE_CO_STAGING", "NO").upper() in ENV_VARS_TRUE_VALUES
_default_endpoint = "https://hub-ci.huggingface.co" if _staging_mode else "https://huggingface.co"

HUGGINGFACE_CO_RESOLVE_ENDPOINT = _default_endpoint
if os.environ.get("HUGGINGFACE_CO_RESOLVE_ENDPOINT", None) is not None:
    warnings.warn(
        "Using the environment variable `HUGGINGFACE_CO_RESOLVE_ENDPOINT` is deprecated and will be removed in "
        "Transformers v5. Use `HF_ENDPOINT` instead.",
        FutureWarning,
    )
    HUGGINGFACE_CO_RESOLVE_ENDPOINT = os.environ.get("HUGGINGFACE_CO_RESOLVE_ENDPOINT", None)
HUGGINGFACE_CO_RESOLVE_ENDPOINT = os.environ.get("HF_ENDPOINT", HUGGINGFACE_CO_RESOLVE_ENDPOINT)
HUGGINGFACE_CO_PREFIX = HUGGINGFACE_CO_RESOLVE_ENDPOINT + "/{model_id}/resolve/{revision}/{filename}"
HUGGINGFACE_CO_EXAMPLES_TELEMETRY = HUGGINGFACE_CO_RESOLVE_ENDPOINT + "/api/telemetry/examples"


def is_remote_url(url_or_filename):
    parsed = urlparse(url_or_filename)
    return parsed.scheme in ("http", "https")


def hf_bucket_url(
    model_id: str, filename: str, subfolder: Optional[str] = None, revision: Optional[str] = None, mirror=None
) -> str:
    """
    Resolve a model identifier, a file name, and an optional revision id, to a huggingface.co-hosted url, redirecting
    to Cloudfront (a Content Delivery Network, or CDN) for large files.

    Cloudfront is replicated over the globe so downloads are way faster for the end user (and it also lowers our
    bandwidth costs).

    Cloudfront aggressively caches files by default (default TTL is 24 hours), however this is not an issue here
    because we migrated to a git-based versioning system on huggingface.co, so we now store the files on S3/Cloudfront
    in a content-addressable way (i.e., the file name is its hash). Using content-addressable filenames means cache
    can't ever be stale.

    In terms of client-side caching from this library, we base our caching on the objects' ETag. An object' ETag is:
    its sha1 if stored in git, or its sha256 if stored in git-lfs. Files cached locally from transformers before v3.5.0
    are not shared with those new files, because the cached file's name contains a hash of the url (which changed).
    """
    if subfolder is not None:
        filename = f"{subfolder}/{filename}"

    if mirror:
        if mirror in ["tuna", "bfsu"]:
            raise ValueError("The Tuna and BFSU mirrors are no longer available. Try removing the mirror argument.")
        legacy_format = "/" not in model_id
        if legacy_format:
            return f"{mirror}/{model_id}-{filename}"
        else:
            return f"{mirror}/{model_id}/{filename}"

    if revision is None:
        revision = "main"
    return HUGGINGFACE_CO_PREFIX.format(model_id=model_id, revision=revision, filename=filename)


def url_to_filename(url: str, etag: Optional[str] = None) -> str:
    """
    Convert `url` into a hashed filename in a repeatable way. If `etag` is specified, append its hash to the url's,
    delimited by a period. If the url ends with .h5 (Keras HDF5 weights) adds '.h5' to the name so that TF 2.0 can
    identify it as a HDF5 file (see
    https://github.com/tensorflow/tensorflow/blob/00fad90125b18b80fe054de1055770cfb8fe4ba3/tensorflow/python/keras/engine/network.py#L1380)
    """
    url_bytes = url.encode("utf-8")
    filename = sha256(url_bytes).hexdigest()

    if etag:
        etag_bytes = etag.encode("utf-8")
        filename += "." + sha256(etag_bytes).hexdigest()

    if url.endswith(".h5"):
        filename += ".h5"

    return filename


def filename_to_url(filename, cache_dir=None):
    """
    Return the url and etag (which may be `None`) stored for *filename*. Raise `EnvironmentError` if *filename* or its
    stored metadata do not exist.
    """
    if cache_dir is None:
        cache_dir = TRANSFORMERS_CACHE
    if isinstance(cache_dir, Path):
        cache_dir = str(cache_dir)

    cache_path = os.path.join(cache_dir, filename)
    if not os.path.exists(cache_path):
        raise EnvironmentError(f"file {cache_path} not found")

    meta_path = cache_path + ".json"
    if not os.path.exists(meta_path):
        raise EnvironmentError(f"file {meta_path} not found")

    with open(meta_path, encoding="utf-8") as meta_file:
        metadata = json.load(meta_file)
    url = metadata["url"]
    etag = metadata["etag"]

    return url, etag


def get_cached_models(cache_dir: Union[str, Path] = None) -> List[Tuple]:
    """
    Returns a list of tuples representing model binaries that are cached locally. Each tuple has shape `(model_url,
    etag, size_MB)`. Filenames in `cache_dir` are use to get the metadata for each model, only urls ending with *.bin*
    are added.

    Args:
        cache_dir (`Union[str, Path]`, *optional*):
            The cache directory to search for models within. Will default to the transformers cache if unset.

    Returns:
        List[Tuple]: List of tuples each with shape `(model_url, etag, size_MB)`
    """
    if cache_dir is None:
        cache_dir = TRANSFORMERS_CACHE
    elif isinstance(cache_dir, Path):
        cache_dir = str(cache_dir)

    cached_models = []
    for file in os.listdir(cache_dir):
        if file.endswith(".json"):
            meta_path = os.path.join(cache_dir, file)
            with open(meta_path, encoding="utf-8") as meta_file:
                metadata = json.load(meta_file)
                url = metadata["url"]
                etag = metadata["etag"]
                if url.endswith(".bin"):
                    size_MB = os.path.getsize(meta_path.strip(".json")) / 1e6
                    cached_models.append((url, etag, size_MB))

    return cached_models


def cached_path(
    url_or_filename,
    cache_dir=None,
    force_download=False,
    proxies=None,
    resume_download=False,
    user_agent: Union[Dict, str, None] = None,
    extract_compressed_file=False,
    force_extract=False,
    use_auth_token: Union[bool, str, None] = None,
    local_files_only=False,
) -> Optional[str]:
    """
    Given something that might be a URL (or might be a local path), determine which. If it's a URL, download the file
    and cache it, and return the path to the cached file. If it's already a local path, make sure the file exists and
    then return the path

    Args:
        cache_dir: specify a cache directory to save the file to (overwrite the default cache dir).
        force_download: if True, re-download the file even if it's already cached in the cache dir.
        resume_download: if True, resume the download if incompletely received file is found.
        user_agent: Optional string or dict that will be appended to the user-agent on remote requests.
        use_auth_token: Optional string or boolean to use as Bearer token for remote files. If True,
            will get token from ~/.huggingface.
        extract_compressed_file: if True and the path point to a zip or tar file, extract the compressed
            file in a folder along the archive.
        force_extract: if True when extract_compressed_file is True and the archive was already extracted,
            re-extract the archive and override the folder where it was extracted.

    Return:
        Local path (string) of file or if networking is off, last version of file cached on disk.

    Raises:
        In case of non-recoverable file (non-existent or inaccessible url + no cache on disk).
    """
    if cache_dir is None:
        cache_dir = TRANSFORMERS_CACHE
    if isinstance(url_or_filename, Path):
        url_or_filename = str(url_or_filename)
    if isinstance(cache_dir, Path):
        cache_dir = str(cache_dir)

    if is_offline_mode() and not local_files_only:
        logger.info("Offline mode: forcing local_files_only=True")
        local_files_only = True

    if is_remote_url(url_or_filename):
        # URL, so get it from the cache (downloading if necessary)
        output_path = get_from_cache(
            url_or_filename,
            cache_dir=cache_dir,
            force_download=force_download,
            proxies=proxies,
            resume_download=resume_download,
            user_agent=user_agent,
            use_auth_token=use_auth_token,
            local_files_only=local_files_only,
        )
    elif os.path.exists(url_or_filename):
        # File, and it exists.
        output_path = url_or_filename
    elif urlparse(url_or_filename).scheme == "":
        # File, but it doesn't exist.
        raise EnvironmentError(f"file {url_or_filename} not found")
    else:
        # Something unknown
        raise ValueError(f"unable to parse {url_or_filename} as a URL or as a local path")

    if extract_compressed_file:
        if not is_zipfile(output_path) and not tarfile.is_tarfile(output_path):
            return output_path

        # Path where we extract compressed archives
        # We avoid '.' in dir name and add "-extracted" at the end: "./model.zip" => "./model-zip-extracted/"
        output_dir, output_file = os.path.split(output_path)
        output_extract_dir_name = output_file.replace(".", "-") + "-extracted"
        output_path_extracted = os.path.join(output_dir, output_extract_dir_name)

        if os.path.isdir(output_path_extracted) and os.listdir(output_path_extracted) and not force_extract:
            return output_path_extracted

        # Prevent parallel extractions
        lock_path = output_path + ".lock"
        with FileLock(lock_path):
            shutil.rmtree(output_path_extracted, ignore_errors=True)
            os.makedirs(output_path_extracted)
            if is_zipfile(output_path):
                with ZipFile(output_path, "r") as zip_file:
                    zip_file.extractall(output_path_extracted)
                    zip_file.close()
            elif tarfile.is_tarfile(output_path):
                tar_file = tarfile.open(output_path)
                tar_file.extractall(output_path_extracted)
                tar_file.close()
            else:
                raise EnvironmentError(f"Archive format of {output_path} could not be identified")

        return output_path_extracted

    return output_path


def define_sagemaker_information():
    try:
        instance_data = requests.get(os.environ["ECS_CONTAINER_METADATA_URI"]).json()
        dlc_container_used = instance_data["Image"]
        dlc_tag = instance_data["Image"].split(":")[1]
    except Exception:
        dlc_container_used = None
        dlc_tag = None

    sagemaker_params = json.loads(os.getenv("SM_FRAMEWORK_PARAMS", "{}"))
    runs_distributed_training = True if "sagemaker_distributed_dataparallel_enabled" in sagemaker_params else False
    account_id = os.getenv("TRAINING_JOB_ARN").split(":")[4] if "TRAINING_JOB_ARN" in os.environ else None

    sagemaker_object = {
        "sm_framework": os.getenv("SM_FRAMEWORK_MODULE", None),
        "sm_region": os.getenv("AWS_REGION", None),
        "sm_number_gpu": os.getenv("SM_NUM_GPUS", 0),
        "sm_number_cpu": os.getenv("SM_NUM_CPUS", 0),
        "sm_distributed_training": runs_distributed_training,
        "sm_deep_learning_container": dlc_container_used,
        "sm_deep_learning_container_tag": dlc_tag,
        "sm_account_id": account_id,
    }
    return sagemaker_object


def http_user_agent(user_agent: Union[Dict, str, None] = None) -> str:
    """
    Formats a user-agent string with basic info about a request.
    """
    ua = f"transformers/{__version__}; python/{sys.version.split()[0]}; session_id/{SESSION_ID}"
    if is_torch_available():
        ua += f"; torch/{_torch_version}"
    if is_tf_available():
        ua += f"; tensorflow/{_tf_version}"
    if DISABLE_TELEMETRY:
        return ua + "; telemetry/off"
    if is_training_run_on_sagemaker():
        ua += "; " + "; ".join(f"{k}/{v}" for k, v in define_sagemaker_information().items())
    # CI will set this value to True
    if os.environ.get("TRANSFORMERS_IS_CI", "").upper() in ENV_VARS_TRUE_VALUES:
        ua += "; is_ci/true"
    if isinstance(user_agent, dict):
        ua += "; " + "; ".join(f"{k}/{v}" for k, v in user_agent.items())
    elif isinstance(user_agent, str):
        ua += "; " + user_agent
    return ua


class RepositoryNotFoundError(HTTPError):
    """
    Raised when trying to access a hf.co URL with an invalid repository name, or with a private repo name the user does
    not have access to.
    """


class EntryNotFoundError(HTTPError):
    """Raised when trying to access a hf.co URL with a valid repository and revision but an invalid filename."""


class RevisionNotFoundError(HTTPError):
    """Raised when trying to access a hf.co URL with a valid repository but an invalid revision."""


def _raise_for_status(response: Response):
    """
    Internal version of `request.raise_for_status()` that will refine a potential HTTPError.
    """
    if "X-Error-Code" in response.headers:
        error_code = response.headers["X-Error-Code"]
        if error_code == "RepoNotFound":
            raise RepositoryNotFoundError(f"404 Client Error: Repository Not Found for url: {response.url}")
        elif error_code == "EntryNotFound":
            raise EntryNotFoundError(f"404 Client Error: Entry Not Found for url: {response.url}")
        elif error_code == "RevisionNotFound":
            raise RevisionNotFoundError(f"404 Client Error: Revision Not Found for url: {response.url}")

    if response.status_code == 401:
        # The repo was not found and the user is not Authenticated
        raise RepositoryNotFoundError(
            f"401 Client Error: Repository not found for url: {response.url}. "
            "If the repo is private, make sure you are authenticated."
        )

    response.raise_for_status()


def http_get(url: str, temp_file: BinaryIO, proxies=None, resume_size=0, headers: Optional[Dict[str, str]] = None):
    """
    Download remote file. Do not gobble up errors.
    """
    headers = copy.deepcopy(headers)
    if resume_size > 0:
        headers["Range"] = f"bytes={resume_size}-"
    r = requests.get(url, stream=True, proxies=proxies, headers=headers)
    _raise_for_status(r)
    content_length = r.headers.get("Content-Length")
    total = resume_size + int(content_length) if content_length is not None else None
    # `tqdm` behavior is determined by `utils.logging.is_progress_bar_enabled()`
    # and can be set using `utils.logging.enable/disable_progress_bar()`
    progress = tqdm(
        unit="B",
        unit_scale=True,
        unit_divisor=1024,
        total=total,
        initial=resume_size,
        desc="Downloading",
    )
    for chunk in r.iter_content(chunk_size=1024):
        if chunk:  # filter out keep-alive new chunks
            progress.update(len(chunk))
            temp_file.write(chunk)
    progress.close()


def get_from_cache(
    url: str,
    cache_dir=None,
    force_download=False,
    proxies=None,
    etag_timeout=10,
    resume_download=False,
    user_agent: Union[Dict, str, None] = None,
    use_auth_token: Union[bool, str, None] = None,
    local_files_only=False,
) -> Optional[str]:
    """
    Given a URL, look for the corresponding file in the local cache. If it's not there, download it. Then return the
    path to the cached file.

    Return:
        Local path (string) of file or if networking is off, last version of file cached on disk.

    Raises:
        In case of non-recoverable file (non-existent or inaccessible url + no cache on disk).
    """
    if cache_dir is None:
        cache_dir = TRANSFORMERS_CACHE
    if isinstance(cache_dir, Path):
        cache_dir = str(cache_dir)

    os.makedirs(cache_dir, exist_ok=True)

    headers = {"user-agent": http_user_agent(user_agent)}
    if isinstance(use_auth_token, str):
        headers["authorization"] = f"Bearer {use_auth_token}"
    elif use_auth_token:
        token = HfFolder.get_token()
        if token is None:
            raise EnvironmentError("You specified use_auth_token=True, but a huggingface token was not found.")
        headers["authorization"] = f"Bearer {token}"

    url_to_download = url
    etag = None
    if not local_files_only:
        try:
            r = requests.head(url, headers=headers, allow_redirects=False, proxies=proxies, timeout=etag_timeout)
            _raise_for_status(r)
            etag = r.headers.get("X-Linked-Etag") or r.headers.get("ETag")
            # We favor a custom header indicating the etag of the linked resource, and
            # we fallback to the regular etag header.
            # If we don't have any of those, raise an error.
            if etag is None:
                raise OSError(
                    "Distant resource does not have an ETag, we won't be able to reliably ensure reproducibility."
                )
            # In case of a redirect,
            # save an extra redirect on the request.get call,
            # and ensure we download the exact atomic version even if it changed
            # between the HEAD and the GET (unlikely, but hey).
            if 300 <= r.status_code <= 399:
                url_to_download = r.headers["Location"]
        except (
            requests.exceptions.SSLError,
            requests.exceptions.ProxyError,
            RepositoryNotFoundError,
            EntryNotFoundError,
            RevisionNotFoundError,
        ):
            # Actually raise for those subclasses of ConnectionError
            # Also raise the custom errors coming from a non existing repo/branch/file as they are caught later on.
            raise
        except (HTTPError, requests.exceptions.ConnectionError, requests.exceptions.Timeout):
            # Otherwise, our Internet connection is down.
            # etag is None
            pass

    filename = url_to_filename(url, etag)

    # get cache path to put the file
    cache_path = os.path.join(cache_dir, filename)

    # etag is None == we don't have a connection or we passed local_files_only.
    # try to get the last downloaded one
    if etag is None:
        if os.path.exists(cache_path):
            return cache_path
        else:
            matching_files = [
                file
                for file in fnmatch.filter(os.listdir(cache_dir), filename.split(".")[0] + ".*")
                if not file.endswith(".json") and not file.endswith(".lock")
            ]
            if len(matching_files) > 0:
                return os.path.join(cache_dir, matching_files[-1])
            else:
                # If files cannot be found and local_files_only=True,
                # the models might've been found if local_files_only=False
                # Notify the user about that
                if local_files_only:
                    raise FileNotFoundError(
                        "Cannot find the requested files in the cached path and outgoing traffic has been"
                        " disabled. To enable model look-ups and downloads online, set 'local_files_only'"
                        " to False."
                    )
                else:
                    raise ValueError(
                        "Connection error, and we cannot find the requested files in the cached path."
                        " Please try again or make sure your Internet connection is on."
                    )

    # From now on, etag is not None.
    if os.path.exists(cache_path) and not force_download:
        return cache_path

    # Prevent parallel downloads of the same file with a lock.
    lock_path = cache_path + ".lock"
    with FileLock(lock_path):

        # If the download just completed while the lock was activated.
        if os.path.exists(cache_path) and not force_download:
            # Even if returning early like here, the lock will be released.
            return cache_path

        if resume_download:
            incomplete_path = cache_path + ".incomplete"

            @contextmanager
            def _resumable_file_manager() -> "io.BufferedWriter":
                with open(incomplete_path, "ab") as f:
                    yield f

            temp_file_manager = _resumable_file_manager
            if os.path.exists(incomplete_path):
                resume_size = os.stat(incomplete_path).st_size
            else:
                resume_size = 0
        else:
            temp_file_manager = partial(tempfile.NamedTemporaryFile, mode="wb", dir=cache_dir, delete=False)
            resume_size = 0

        # Download to temporary file, then copy to cache dir once finished.
        # Otherwise you get corrupt cache entries if the download gets interrupted.
        with temp_file_manager() as temp_file:
            logger.info(f"{url} not found in cache or force_download set to True, downloading to {temp_file.name}")

            http_get(url_to_download, temp_file, proxies=proxies, resume_size=resume_size, headers=headers)

        logger.info(f"storing {url} in cache at {cache_path}")
        os.replace(temp_file.name, cache_path)

        # NamedTemporaryFile creates a file with hardwired 0600 perms (ignoring umask), so fixing it.
        umask = os.umask(0o666)
        os.umask(umask)
        os.chmod(cache_path, 0o666 & ~umask)

        logger.info(f"creating metadata file for {cache_path}")
        meta = {"url": url, "etag": etag}
        meta_path = cache_path + ".json"
        with open(meta_path, "w") as meta_file:
            json.dump(meta, meta_file)

    return cache_path


def get_file_from_repo(
    path_or_repo: Union[str, os.PathLike],
    filename: str,
    cache_dir: Optional[Union[str, os.PathLike]] = None,
    force_download: bool = False,
    resume_download: bool = False,
    proxies: Optional[Dict[str, str]] = None,
    use_auth_token: Optional[Union[bool, str]] = None,
    revision: Optional[str] = None,
    local_files_only: bool = False,
):
    """
    Tries to locate a file in a local folder and repo, downloads and cache it if necessary.

    Args:
        path_or_repo (`str` or `os.PathLike`):
            This can be either:

            - a string, the *model id* of a model repo on huggingface.co.
            - a path to a *directory* potentially containing the file.
        filename (`str`):
            The name of the file to locate in `path_or_repo`.
        cache_dir (`str` or `os.PathLike`, *optional*):
            Path to a directory in which a downloaded pretrained model configuration should be cached if the standard
            cache should not be used.
        force_download (`bool`, *optional*, defaults to `False`):
            Whether or not to force to (re-)download the configuration files and override the cached versions if they
            exist.
        resume_download (`bool`, *optional*, defaults to `False`):
            Whether or not to delete incompletely received file. Attempts to resume the download if such a file exists.
        proxies (`Dict[str, str]`, *optional*):
            A dictionary of proxy servers to use by protocol or endpoint, e.g., `{'http': 'foo.bar:3128',
            'http://hostname': 'foo.bar:4012'}.` The proxies are used on each request.
        use_auth_token (`str` or *bool*, *optional*):
            The token to use as HTTP bearer authorization for remote files. If `True`, will use the token generated
            when running `transformers-cli login` (stored in `~/.huggingface`).
        revision (`str`, *optional*, defaults to `"main"`):
            The specific model version to use. It can be a branch name, a tag name, or a commit id, since we use a
            git-based system for storing models and other artifacts on huggingface.co, so `revision` can be any
            identifier allowed by git.
        local_files_only (`bool`, *optional*, defaults to `False`):
            If `True`, will only try to load the tokenizer configuration from local files.

    <Tip>

    Passing `use_auth_token=True` is required when you want to use a private model.

    </Tip>

    Returns:
        `Optional[str]`: Returns the resolved file (to the cache folder if downloaded from a repo) or `None` if the
        file does not exist.

    Examples:

    ```python
    # Download a tokenizer configuration from huggingface.co and cache.
    tokenizer_config = get_file_from_repo("bert-base-uncased", "tokenizer_config.json")
    # This model does not have a tokenizer config so the result will be None.
    tokenizer_config = get_file_from_repo("xlm-roberta-base", "tokenizer_config.json")
    ```"""
    if is_offline_mode() and not local_files_only:
        logger.info("Offline mode: forcing local_files_only=True")
        local_files_only = True

    path_or_repo = str(path_or_repo)
    if os.path.isdir(path_or_repo):
        resolved_file = os.path.join(path_or_repo, filename)
        return resolved_file if os.path.isfile(resolved_file) else None
    else:
        resolved_file = hf_bucket_url(path_or_repo, filename=filename, revision=revision, mirror=None)

    try:
        # Load from URL or cache if already cached
        resolved_file = cached_path(
            resolved_file,
            cache_dir=cache_dir,
            force_download=force_download,
            proxies=proxies,
            resume_download=resume_download,
            local_files_only=local_files_only,
            use_auth_token=use_auth_token,
        )

    except RepositoryNotFoundError:
        raise EnvironmentError(
            f"{path_or_repo} is not a local folder and is not a valid model identifier "
            "listed on 'https://huggingface.co/models'\nIf this is a private repository, make sure to "
            "pass a token having permission to this repo with `use_auth_token` or log in with "
            "`huggingface-cli login` and pass `use_auth_token=True`."
        )
    except RevisionNotFoundError:
        raise EnvironmentError(
            f"{revision} is not a valid git identifier (branch name, tag name or commit id) that exists "
            "for this model name. Check the model page at "
            f"'https://huggingface.co/{path_or_repo}' for available revisions."
        )
    except EnvironmentError:
        # The repo and revision exist, but the file does not or there was a connection error fetching it.
        return None

    return resolved_file


def has_file(
    path_or_repo: Union[str, os.PathLike],
    filename: str,
    revision: Optional[str] = None,
    mirror: Optional[str] = None,
    proxies: Optional[Dict[str, str]] = None,
    use_auth_token: Optional[Union[bool, str]] = None,
):
    """
    Checks if a repo contains a given file wihtout downloading it. Works for remote repos and local folders.

    <Tip warning={false}>

    This function will raise an error if the repository `path_or_repo` is not valid or if `revision` does not exist for
    this repo, but will return False for regular connection errors.

    </Tip>
    """
    if os.path.isdir(path_or_repo):
        return os.path.isfile(os.path.join(path_or_repo, filename))

    url = hf_bucket_url(path_or_repo, filename=filename, revision=revision, mirror=mirror)

    headers = {"user-agent": http_user_agent()}
    if isinstance(use_auth_token, str):
        headers["authorization"] = f"Bearer {use_auth_token}"
    elif use_auth_token:
        token = HfFolder.get_token()
        if token is None:
            raise EnvironmentError("You specified use_auth_token=True, but a huggingface token was not found.")
        headers["authorization"] = f"Bearer {token}"

    r = requests.head(url, headers=headers, allow_redirects=False, proxies=proxies, timeout=10)
    try:
        _raise_for_status(r)
        return True
    except RepositoryNotFoundError as e:
        logger.error(e)
        raise EnvironmentError(f"{path_or_repo} is not a local folder or a valid repository name on 'https://hf.co'.")
    except RevisionNotFoundError as e:
        logger.error(e)
        raise EnvironmentError(
            f"{revision} is not a valid git identifier (branch name, tag name or commit id) that exists for this "
            f"model name. Check the model page at 'https://huggingface.co/{path_or_repo}' for available revisions."
        )
    except requests.HTTPError:
        # We return false for EntryNotFoundError (logical) as well as any connection error.
        return False


def get_list_of_files(
    path_or_repo: Union[str, os.PathLike],
    revision: Optional[str] = None,
    use_auth_token: Optional[Union[bool, str]] = None,
    local_files_only: bool = False,
) -> List[str]:
    """
    Gets the list of files inside `path_or_repo`.

    Args:
        path_or_repo (`str` or `os.PathLike`):
            Can be either the id of a repo on huggingface.co or a path to a *directory*.
        revision (`str`, *optional*, defaults to `"main"`):
            The specific model version to use. It can be a branch name, a tag name, or a commit id, since we use a
            git-based system for storing models and other artifacts on huggingface.co, so `revision` can be any
            identifier allowed by git.
        use_auth_token (`str` or *bool*, *optional*):
            The token to use as HTTP bearer authorization for remote files. If `True`, will use the token generated
            when running `transformers-cli login` (stored in `~/.huggingface`).
        local_files_only (`bool`, *optional*, defaults to `False`):
            Whether or not to only rely on local files and not to attempt to download any files.

    <Tip warning={true}>

    This API is not optimized, so calling it a lot may result in connection errors.

    </Tip>

    Returns:
        `List[str]`: The list of files available in `path_or_repo`.
    """
    path_or_repo = str(path_or_repo)
    # If path_or_repo is a folder, we just return what is inside (subdirectories included).
    if os.path.isdir(path_or_repo):
        list_of_files = []
        for path, dir_names, file_names in os.walk(path_or_repo):
            list_of_files.extend([os.path.join(path, f) for f in file_names])
        return list_of_files

    # Can't grab the files if we are on offline mode.
    if is_offline_mode() or local_files_only:
        return []

    # Otherwise we grab the token and use the list_repo_files method.
    if isinstance(use_auth_token, str):
        token = use_auth_token
    elif use_auth_token is True:
        token = HfFolder.get_token()
    else:
        token = None

    try:
        return list_repo_files(path_or_repo, revision=revision, token=token)
    except HTTPError as e:
        raise ValueError(
            f"{path_or_repo} is not a local path or a model identifier on the model Hub. Did you make a typo?"
        ) from e


def is_local_clone(repo_path, repo_url):
    """
    Checks if the folder in `repo_path` is a local clone of `repo_url`.
    """
    # First double-check that `repo_path` is a git repo
    if not os.path.exists(os.path.join(repo_path, ".git")):
        return False
    test_git = subprocess.run("git branch".split(), cwd=repo_path)
    if test_git.returncode != 0:
        return False

    # Then look at its remotes
    remotes = subprocess.run(
        "git remote -v".split(),
        stderr=subprocess.PIPE,
        stdout=subprocess.PIPE,
        check=True,
        encoding="utf-8",
        cwd=repo_path,
    ).stdout

    return repo_url in remotes.split()


class PushToHubMixin:
    """
    A Mixin containing the functionality to push a model or tokenizer to the hub.
    """

    def push_to_hub(
        self,
        repo_path_or_name: Optional[str] = None,
        repo_url: Optional[str] = None,
        use_temp_dir: bool = False,
        commit_message: Optional[str] = None,
        organization: Optional[str] = None,
        private: Optional[bool] = None,
        use_auth_token: Optional[Union[bool, str]] = None,
<<<<<<< HEAD
        max_shard_size="10GB",
=======
        max_shard_size: Optional[Union[int, str]] = "10GB",
>>>>>>> 7cced021
        **model_card_kwargs
    ) -> str:
        """
        Upload the {object_files} to the 🤗 Model Hub while synchronizing a local clone of the repo in
        `repo_path_or_name`.

        Parameters:
            repo_path_or_name (`str`, *optional*):
                Can either be a repository name for your {object} in the Hub or a path to a local folder (in which case
                the repository will have the name of that local folder). If not specified, will default to the name
                given by `repo_url` and a local directory with that name will be created.
            repo_url (`str`, *optional*):
                Specify this in case you want to push to an existing repository in the hub. If unspecified, a new
                repository will be created in your namespace (unless you specify an `organization`) with `repo_name`.
            use_temp_dir (`bool`, *optional*, defaults to `False`):
                Whether or not to clone the distant repo in a temporary directory or in `repo_path_or_name` inside the
                current working directory. This will slow things down if you are making changes in an existing repo
                since you will need to clone the repo before every push.
            commit_message (`str`, *optional*):
                Message to commit while pushing. Will default to `"add {object}"`.
            organization (`str`, *optional*):
                Organization in which you want to push your {object} (you must be a member of this organization).
            private (`bool`, *optional*):
                Whether or not the repository created should be private (requires a paying subscription).
            use_auth_token (`bool` or `str`, *optional*):
                The token to use as HTTP bearer authorization for remote files. If `True`, will use the token generated
                when running `transformers-cli login` (stored in `~/.huggingface`). Will default to `True` if
                `repo_url` is not specified.


        Returns:
            `str`: The url of the commit of your {object} in the given repository.

        Examples:

        ```python
        from transformers import {object_class}

        {object} = {object_class}.from_pretrained("bert-base-cased")

        # Push the {object} to your namespace with the name "my-finetuned-bert" and have a local clone in the
        # *my-finetuned-bert* folder.
        {object}.push_to_hub("my-finetuned-bert")

        # Push the {object} to your namespace with the name "my-finetuned-bert" with no local clone.
        {object}.push_to_hub("my-finetuned-bert", use_temp_dir=True)

        # Push the {object} to an organization with the name "my-finetuned-bert" and have a local clone in the
        # *my-finetuned-bert* folder.
        {object}.push_to_hub("my-finetuned-bert", organization="huggingface")

        # Make a change to an existing repo that has been cloned locally in *my-finetuned-bert*.
        {object}.push_to_hub("my-finetuned-bert", repo_url="https://huggingface.co/sgugger/my-finetuned-bert")
        ```
        """
        if use_temp_dir:
            # Make sure we use the right `repo_name` for the `repo_url` before replacing it.
            if repo_url is None:
                if use_auth_token is None:
                    use_auth_token = True
                repo_name = Path(repo_path_or_name).name
                repo_url = self._get_repo_url_from_name(
                    repo_name, organization=organization, private=private, use_auth_token=use_auth_token
                )
            repo_path_or_name = tempfile.mkdtemp()

        # Create or clone the repo. If the repo is already cloned, this just retrieves the path to the repo.
        repo = self._create_or_get_repo(
            repo_path_or_name=repo_path_or_name,
            repo_url=repo_url,
            organization=organization,
            private=private,
            use_auth_token=use_auth_token,
        )
        # Save the files in the cloned repo
<<<<<<< HEAD
        self.save_pretrained(repo_path_or_name, max_shard_size=max_shard_size)
=======

>>>>>>> 7cced021
        if hasattr(self, "history") and hasattr(self, "create_model_card"):
            self.save_pretrained(repo_path_or_name, max_shard_size=max_shard_size)
            # This is a Keras model and we might be able to fish out its History and make a model card out of it
            base_model_card_args = {
                "output_dir": repo_path_or_name,
                "model_name": Path(repo_path_or_name).name,
            }
            base_model_card_args.update(model_card_kwargs)
            self.create_model_card(**base_model_card_args)
<<<<<<< HEAD

=======
        else:
            # FLAX does not support sharding yet, will come in next PR
            self.save_pretrained(repo_path_or_name)
>>>>>>> 7cced021
        # Commit and push!
        url = self._push_to_hub(repo, commit_message=commit_message)

        # Clean up! Clean up! Everybody everywhere!
        if use_temp_dir:
            shutil.rmtree(repo_path_or_name)

        return url

    @staticmethod
    def _get_repo_url_from_name(
        repo_name: str,
        organization: Optional[str] = None,
        private: bool = None,
        use_auth_token: Optional[Union[bool, str]] = None,
    ) -> str:
        if isinstance(use_auth_token, str):
            token = use_auth_token
        elif use_auth_token:
            token = HfFolder.get_token()
            if token is None:
                raise ValueError(
                    "You must login to the Hugging Face hub on this computer by typing `transformers-cli login` and "
                    "entering your credentials to use `use_auth_token=True`. Alternatively, you can pass your own "
                    "token as the `use_auth_token` argument."
                )
        else:
            token = None

        # Special provision for the test endpoint (CI)
        return create_repo(
            token,
            repo_name,
            organization=organization,
            private=private,
            repo_type=None,
            exist_ok=True,
        )

    @classmethod
    def _create_or_get_repo(
        cls,
        repo_path_or_name: Optional[str] = None,
        repo_url: Optional[str] = None,
        organization: Optional[str] = None,
        private: bool = None,
        use_auth_token: Optional[Union[bool, str]] = None,
    ) -> Repository:
        if repo_path_or_name is None and repo_url is None:
            raise ValueError("You need to specify a `repo_path_or_name` or a `repo_url`.")

        if use_auth_token is None and repo_url is None:
            use_auth_token = True

        if repo_path_or_name is None:
            repo_path_or_name = repo_url.split("/")[-1]

        if repo_url is None and not os.path.exists(repo_path_or_name):
            repo_name = Path(repo_path_or_name).name
            repo_url = cls._get_repo_url_from_name(
                repo_name, organization=organization, private=private, use_auth_token=use_auth_token
            )

        # Create a working directory if it does not exist.
        if not os.path.exists(repo_path_or_name):
            os.makedirs(repo_path_or_name)

        repo = Repository(repo_path_or_name, clone_from=repo_url, use_auth_token=use_auth_token)
        repo.git_pull()
        return repo

    @classmethod
    def _push_to_hub(cls, repo: Repository, commit_message: Optional[str] = None) -> str:
        if commit_message is None:
            if "Tokenizer" in cls.__name__:
                commit_message = "add tokenizer"
            elif "Config" in cls.__name__:
                commit_message = "add config"
            else:
                commit_message = "add model"

        return repo.push_to_hub(commit_message=commit_message)


def get_full_repo_name(model_id: str, organization: Optional[str] = None, token: Optional[str] = None):
    if token is None:
        token = HfFolder.get_token()
    if organization is None:
        username = whoami(token)["name"]
        return f"{username}/{model_id}"
    else:
        return f"{organization}/{model_id}"


def send_example_telemetry(example_name, *example_args, framework="pytorch"):
    """
    Sends telemetry that helps tracking the examples use.

    Args:
        example_name (`str`): The name of the example.
        *example_args (dataclasses or `argparse.ArgumentParser`): The arguments to the script. This function will only
            try to extract the model and dataset name from those. Nothing else is tracked.
        framework (`str`, *optional*, defaults to `"pytorch"`): The framework for the example.
    """
    if is_offline_mode():
        return

    data = {"example": example_name, "framework": framework}
    for args in example_args:
        args_as_dict = {k: v for k, v in args.__dict__.items() if not k.startswith("_") and v is not None}
        if "model_name_or_path" in args_as_dict:
            model_name = args_as_dict["model_name_or_path"]
            # Filter out local paths
            if not os.path.isdir(model_name):
                data["model_name"] = args_as_dict["model_name_or_path"]
        if "dataset_name" in args_as_dict:
            data["dataset_name"] = args_as_dict["dataset_name"]
        elif "task_name" in args_as_dict:
            # Extract script name from the example_name
            script_name = example_name.replace("tf_", "").replace("flax_", "").replace("run_", "")
            script_name = script_name.replace("_no_trainer", "")
            data["dataset_name"] = f"{script_name}-{args_as_dict['task_name']}"

    headers = {"user-agent": http_user_agent(data)}
    try:
        r = requests.head(HUGGINGFACE_CO_EXAMPLES_TELEMETRY, headers=headers)
        r.raise_for_status()
    except Exception:
        # We don't want to error in case of connection errors of any kind.
        pass


def convert_file_size_to_int(size: Union[int, str]):
    """
<<<<<<< HEAD
    Args:
    Converts a size expressed as a string with digits an unit (like `"5MB"`) to an integer (in bytes).
        size (`int` or `str`): The size to convert. Will be directly returned if an `int`.
    Example:
=======
    Converts a size expressed as a string with digits an unit (like `"5MB"`) to an integer (in bytes).

    Args:
        size (`int` or `str`): The size to convert. Will be directly returned if an `int`.

    Example:

>>>>>>> 7cced021
    ```py
    >>> convert_file_size_to_int("1MiB")
    1048576
    ```
    """
    if isinstance(size, int):
        return size
    if size.upper().endswith("GIB"):
        return int(size[:-3]) * (2**30)
    if size.upper().endswith("MIB"):
        return int(size[:-3]) * (2**20)
    if size.upper().endswith("KIB"):
        return int(size[:-3]) * (2**10)
    if size.upper().endswith("GB"):
        int_size = int(size[:-2]) * (10**9)
        return int_size // 8 if size.endswith("b") else int_size
    if size.upper().endswith("MB"):
        int_size = int(size[:-2]) * (10**6)
        return int_size // 8 if size.endswith("b") else int_size
    if size.upper().endswith("KB"):
        int_size = int(size[:-2]) * (10**3)
        return int_size // 8 if size.endswith("b") else int_size
    raise ValueError("`size` is not in a valid format. Use an integer followed by the unit, e.g., '5GB'.")


def get_checkpoint_shard_files(
    pretrained_model_name_or_path,
    index_filename,
    cache_dir=None,
    force_download=False,
    proxies=None,
    resume_download=False,
    local_files_only=False,
    use_auth_token=None,
    user_agent=None,
    revision=None,
    mirror=None,
):
    """
    For a given model:
<<<<<<< HEAD
    - download and cache all the shards of a sharded checkpoint if `pretrained_model_name_or_path` is a model ID on the
      Hub
    - returns the list of paths to all the shards, as well as some metadata.
=======

    - download and cache all the shards of a sharded checkpoint if `pretrained_model_name_or_path` is a model ID on the
      Hub
    - returns the list of paths to all the shards, as well as some metadata.

>>>>>>> 7cced021
    For the description of each arg, see [`PreTrainedModel.from_pretrained`]. `index_filename` is the full path to the
    index (downloaded and cached if `pretrained_model_name_or_path` is a model ID on the Hub).
    """
    import json

    if not os.path.isfile(index_filename):
        raise ValueError(f"Can't find a checkpoint index ({index_filename}) in {pretrained_model_name_or_path}.")

    with open(index_filename, "r") as f:
        index = json.loads(f.read())

    shard_filenames = sorted(list(set(index["weight_map"].values())))
    sharded_metadata = index["metadata"]
    sharded_metadata["all_checkpoint_keys"] = list(index["weight_map"].keys())

    # First, let's deal with local folder.
    if os.path.isdir(pretrained_model_name_or_path):
        shard_filenames = [os.path.join(pretrained_model_name_or_path, f) for f in shard_filenames]
        return shard_filenames, sharded_metadata

    # At this stage pretrained_model_name_or_path is a model identifier on the Hub
    cached_filenames = []
    for shard_filename in shard_filenames:
        shard_url = hf_bucket_url(
            pretrained_model_name_or_path, filename=shard_filename, revision=revision, mirror=mirror
        )

        try:
            # Load from URL
            cached_filename = cached_path(
                shard_url,
                cache_dir=cache_dir,
                force_download=force_download,
                proxies=proxies,
                resume_download=resume_download,
                local_files_only=local_files_only,
                use_auth_token=use_auth_token,
                user_agent=user_agent,
            )
        # We have already dealt with RepositoryNotFoundError and RevisionNotFoundError when getting the index, so
        # we don't have to catch them here.
        except EntryNotFoundError:
            raise EnvironmentError(
                f"{pretrained_model_name_or_path} does not appear to have a file named {shard_filename} which is "
                "required according to the checkpoint index."
            )
        except HTTPError:
            raise EnvironmentError(
                f"We couldn't connect to '{HUGGINGFACE_CO_RESOLVE_ENDPOINT}' to load {shard_filename}. You should try"
                " again after checking your internet connection."
            )

        cached_filenames.append(cached_filename)

    return cached_filenames, sharded_metadata<|MERGE_RESOLUTION|>--- conflicted
+++ resolved
@@ -861,11 +861,7 @@
         organization: Optional[str] = None,
         private: Optional[bool] = None,
         use_auth_token: Optional[Union[bool, str]] = None,
-<<<<<<< HEAD
-        max_shard_size="10GB",
-=======
         max_shard_size: Optional[Union[int, str]] = "10GB",
->>>>>>> 7cced021
         **model_card_kwargs
     ) -> str:
         """
@@ -941,11 +937,7 @@
             use_auth_token=use_auth_token,
         )
         # Save the files in the cloned repo
-<<<<<<< HEAD
         self.save_pretrained(repo_path_or_name, max_shard_size=max_shard_size)
-=======
-
->>>>>>> 7cced021
         if hasattr(self, "history") and hasattr(self, "create_model_card"):
             self.save_pretrained(repo_path_or_name, max_shard_size=max_shard_size)
             # This is a Keras model and we might be able to fish out its History and make a model card out of it
@@ -955,13 +947,7 @@
             }
             base_model_card_args.update(model_card_kwargs)
             self.create_model_card(**base_model_card_args)
-<<<<<<< HEAD
-
-=======
-        else:
-            # FLAX does not support sharding yet, will come in next PR
-            self.save_pretrained(repo_path_or_name)
->>>>>>> 7cced021
+
         # Commit and push!
         url = self._push_to_hub(repo, commit_message=commit_message)
 
@@ -1096,20 +1082,12 @@
 
 def convert_file_size_to_int(size: Union[int, str]):
     """
-<<<<<<< HEAD
-    Args:
-    Converts a size expressed as a string with digits an unit (like `"5MB"`) to an integer (in bytes).
-        size (`int` or `str`): The size to convert. Will be directly returned if an `int`.
-    Example:
-=======
     Converts a size expressed as a string with digits an unit (like `"5MB"`) to an integer (in bytes).
 
     Args:
         size (`int` or `str`): The size to convert. Will be directly returned if an `int`.
 
     Example:
-
->>>>>>> 7cced021
     ```py
     >>> convert_file_size_to_int("1MiB")
     1048576
@@ -1150,17 +1128,11 @@
 ):
     """
     For a given model:
-<<<<<<< HEAD
+
     - download and cache all the shards of a sharded checkpoint if `pretrained_model_name_or_path` is a model ID on the
       Hub
     - returns the list of paths to all the shards, as well as some metadata.
-=======
-
-    - download and cache all the shards of a sharded checkpoint if `pretrained_model_name_or_path` is a model ID on the
-      Hub
-    - returns the list of paths to all the shards, as well as some metadata.
-
->>>>>>> 7cced021
+
     For the description of each arg, see [`PreTrainedModel.from_pretrained`]. `index_filename` is the full path to the
     index (downloaded and cached if `pretrained_model_name_or_path` is a model ID on the Hub).
     """
