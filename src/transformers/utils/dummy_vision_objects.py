--- conflicted
+++ resolved
@@ -261,7 +261,13 @@
         requires_backends(self, ["vision"])
 
 
-<<<<<<< HEAD
+class Idefics2ImageProcessor(metaclass=DummyObject):
+    _backends = ["vision"]
+
+    def __init__(self, *args, **kwargs):
+        requires_backends(self, ["vision"])
+
+
 class ImageBindFeatureExtractor(metaclass=DummyObject):
     _backends = ["vision"]
 
@@ -270,9 +276,6 @@
 
 
 class ImageBindImageProcessor(metaclass=DummyObject):
-=======
-class Idefics2ImageProcessor(metaclass=DummyObject):
->>>>>>> 2e27291c
     _backends = ["vision"]
 
     def __init__(self, *args, **kwargs):
