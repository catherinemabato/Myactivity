--- conflicted
+++ resolved
@@ -175,11 +175,7 @@
         extended_attention_mask = (1.0 - extended_attention_mask) * -10000.0
         return extended_attention_mask
 
-<<<<<<< HEAD
-    def get_head_mask(self, head_mask: Tensor, num_hidden_layers: int) -> Tensor:
-=======
-    def get_head_mask(self, head_mask, num_hidden_layers, is_attention_chunked=False):
->>>>>>> 7b75aa9f
+    def get_head_mask(self, head_mask: Tensor, num_hidden_layers: int, is_attention_chunked: Optional[bool] = False) -> Tensor:
         """
         # Prepare head mask if needed
         # 1.0 in head_mask indicate we keep the head
@@ -776,7 +772,6 @@
     @torch.no_grad()
     def generate(
         self,
-<<<<<<< HEAD
         input_ids: Optional[torch.LongTensor] = None,
         max_length: Optional[int] = None,
         min_length: Optional[int] = None,
@@ -797,31 +792,8 @@
         attention_mask: Optional[torch.LongTensor] = None,
         decoder_start_token_id: Optional[int] = None,
         use_cache: Optional[bool] = None,
+        **model_specific_kwargs
     ) -> torch.LongTensor:
-=======
-        input_ids=None,
-        max_length=None,
-        min_length=None,
-        do_sample=None,
-        early_stopping=None,
-        num_beams=None,
-        temperature=None,
-        top_k=None,
-        top_p=None,
-        repetition_penalty=None,
-        bad_words_ids=None,
-        bos_token_id=None,
-        pad_token_id=None,
-        eos_token_id=None,
-        length_penalty=None,
-        no_repeat_ngram_size=None,
-        num_return_sequences=None,
-        attention_mask=None,
-        decoder_start_token_id=None,
-        use_cache=None,
-        **model_specific_kwargs
-    ):
->>>>>>> 7b75aa9f
         r""" Generates sequences for models with a LM head. The method currently supports greedy decoding, beam-search decoding, sampling with temperature, sampling with top-k or nucleus sampling.
 
         Adapted in part from `Facebook's XLM beam search code`_.
