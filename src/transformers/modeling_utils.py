# coding=utf-8
# Copyright 2018 The Google AI Language Team Authors, Facebook AI Research authors and The HuggingFace Inc. team.
# Copyright (c) 2018, NVIDIA CORPORATION.  All rights reserved.
#
# Licensed under the Apache License, Version 2.0 (the "License");
# you may not use this file except in compliance with the License.
# You may obtain a copy of the License at
#
#     http://www.apache.org/licenses/LICENSE-2.0
#
# Unless required by applicable law or agreed to in writing, software
# distributed under the License is distributed on an "AS IS" BASIS,
# WITHOUT WARRANTIES OR CONDITIONS OF ANY KIND, either express or implied.
# See the License for the specific language governing permissions and
# limitations under the License.
import collections
import gc
import inspect
import json
import os
import re
import shutil
import tempfile
import warnings
from contextlib import contextmanager
from dataclasses import dataclass
from functools import partial
from typing import Any, Callable, Dict, List, Optional, Tuple, Union

import torch
from packaging import version
from torch import Tensor, nn
from torch.nn import CrossEntropyLoss

from .activations import get_activation
from .configuration_utils import PretrainedConfig
from .deepspeed import deepspeed_config, is_deepspeed_zero3_enabled
from .dynamic_module_utils import custom_object_save
from .generation import GenerationConfig, GenerationMixin
from .pytorch_utils import (  # noqa: F401
    Conv1D,
    apply_chunking_to_forward,
    find_pruneable_heads_and_indices,
    prune_conv1d_layer,
    prune_layer,
    prune_linear_layer,
)
from .utils import (
    DUMMY_INPUTS,
    FLAX_WEIGHTS_NAME,
    SAFE_WEIGHTS_INDEX_NAME,
    SAFE_WEIGHTS_NAME,
    TF2_WEIGHTS_NAME,
    TF_WEIGHTS_NAME,
    WEIGHTS_INDEX_NAME,
    WEIGHTS_NAME,
    ContextManagers,
    ModelOutput,
    PushToHubMixin,
    cached_file,
    copy_func,
    download_url,
    has_file,
    is_accelerate_available,
    is_bitsandbytes_available,
    is_offline_mode,
    is_optimum_available,
    is_remote_url,
    is_safetensors_available,
    is_torch_tpu_available,
    logging,
    replace_return_docstrings,
)
from .utils.hub import convert_file_size_to_int, get_checkpoint_shard_files
from .utils.import_utils import ENV_VARS_TRUE_VALUES, importlib_metadata, is_sagemaker_mp_enabled
from .utils.quantization_config import BitsAndBytesConfig
from .utils.versions import require_version_core


XLA_USE_BF16 = os.environ.get("XLA_USE_BF16", "0").upper()
XLA_DOWNCAST_BF16 = os.environ.get("XLA_DOWNCAST_BF16", "0").upper()

if is_accelerate_available():
    from accelerate import __version__ as accelerate_version
    from accelerate import dispatch_model, infer_auto_device_map, init_empty_weights
    from accelerate.utils import (
        find_tied_parameters,
        load_offloaded_weights,
        offload_weight,
        save_offload_index,
        set_module_tensor_to_device,
    )

    if version.parse(accelerate_version) > version.parse("0.11.0"):
        from accelerate.utils import get_balanced_memory
    else:
        get_balanced_memory = None
else:
    find_tied_parameters = None

if is_safetensors_available():
    from safetensors import safe_open
    from safetensors.torch import load_file as safe_load_file
    from safetensors.torch import save_file as safe_save_file

logger = logging.get_logger(__name__)


_init_weights = True


if is_sagemaker_mp_enabled():
    import smdistributed.modelparallel.torch as smp
    from smdistributed.modelparallel import __version__ as SMP_VERSION

    IS_SAGEMAKER_MP_POST_1_10 = version.parse(SMP_VERSION) >= version.parse("1.10")
else:
    IS_SAGEMAKER_MP_POST_1_10 = False


@contextmanager
def no_init_weights(_enable=True):
    """
    Context manager to globally disable weight initialization to speed up loading large models.

    TODO(Patrick): Delete safety argument `_enable=True` at next major version. .
    """
    global _init_weights
    old_init_weights = _init_weights
    if _enable:
        _init_weights = False
    try:
        yield
    finally:
        _init_weights = old_init_weights


try:
    from torch.nn import Identity
except ImportError:
    # Older PyTorch compatibility
    class Identity(nn.Module):
        r"""A placeholder identity operator that is argument-insensitive."""

        def __init__(self, *args, **kwargs):
            super().__init__()

        def forward(self, input):
            return input


def get_parameter_device(parameter: Union[nn.Module, GenerationMixin, "ModuleUtilsMixin"]):
    try:
        return next(parameter.parameters()).device
    except StopIteration:
        # For nn.DataParallel compatibility in PyTorch 1.5

        def find_tensor_attributes(module: nn.Module) -> List[Tuple[str, Tensor]]:
            tuples = [(k, v) for k, v in module.__dict__.items() if torch.is_tensor(v)]
            return tuples

        gen = parameter._named_members(get_members_fn=find_tensor_attributes)
        first_tuple = next(gen)
        return first_tuple[1].device


def get_first_parameter_dtype(parameter: Union[nn.Module, GenerationMixin, "ModuleUtilsMixin"]):
    """
    Returns the first parameter dtype (can be non-floating) or asserts if none were found.
    """
    try:
        return next(parameter.parameters()).dtype
    except StopIteration:
        # For nn.DataParallel compatibility in PyTorch > 1.5

        def find_tensor_attributes(module: nn.Module) -> List[Tuple[str, Tensor]]:
            tuples = [(k, v) for k, v in module.__dict__.items() if torch.is_tensor(v)]
            return tuples

        gen = parameter._named_members(get_members_fn=find_tensor_attributes)
        first_tuple = next(gen)
        return first_tuple[1].dtype


def get_parameter_dtype(parameter: Union[nn.Module, GenerationMixin, "ModuleUtilsMixin"]):
    """
    Returns the first found floating dtype in parameters if there is one, otherwise returns the last dtype it found.
    """
    last_dtype = None
    for t in parameter.parameters():
        last_dtype = t.dtype
        if t.is_floating_point():
            # Adding fix for https://github.com/pytorch/xla/issues/4152
            # Fixes issue where the model code passes a value that is out of range for XLA_USE_BF16=1
            # and XLA_DOWNCAST_BF16=1 so the conversion would cast it to -inf
            # NOTE: `is_torch_tpu_available()` is checked last as it induces a graph break in torch dynamo
            if XLA_USE_BF16 in ENV_VARS_TRUE_VALUES and is_torch_tpu_available():
                return torch.bfloat16
            if XLA_DOWNCAST_BF16 in ENV_VARS_TRUE_VALUES and is_torch_tpu_available():
                if t.dtype == torch.float:
                    return torch.bfloat16
                if t.dtype == torch.double:
                    return torch.float32
            return t.dtype

    if last_dtype is not None:
        # if no floating dtype was found return whatever the first dtype is
        return last_dtype

    # For nn.DataParallel compatibility in PyTorch > 1.5
    def find_tensor_attributes(module: nn.Module) -> List[Tuple[str, Tensor]]:
        tuples = [(k, v) for k, v in module.__dict__.items() if torch.is_tensor(v)]
        return tuples

    gen = parameter._named_members(get_members_fn=find_tensor_attributes)
    last_tuple = None
    for tuple in gen:
        last_tuple = tuple
        if tuple[1].is_floating_point():
            return tuple[1].dtype

    if last_tuple is not None:
        # fallback to the last dtype
        return last_tuple[1].dtype

    # fallback to buffer dtype
    for t in parameter.buffers():
        last_dtype = t.dtype
        if t.is_floating_point():
            return t.dtype
    return last_dtype


def get_state_dict_float_dtype(state_dict):
    """
    Returns the first found floating dtype in `state_dict` or asserts if none were found.
    """
    for t in state_dict.values():
        if t.is_floating_point():
            return t.dtype

    raise ValueError("couldn't find any floating point dtypes in state_dict")


def get_state_dict_dtype(state_dict):
    """
    Returns the first found floating dtype in `state_dict` if there is one, otherwise returns the first dtype.
    """
    for t in state_dict.values():
        if t.is_floating_point():
            return t.dtype

    # if no floating dtype was found return whatever the first dtype is
    else:
        return next(state_dict.values()).dtype


def dtype_byte_size(dtype):
    """
    Returns the size (in bytes) occupied by one parameter of type `dtype`.

    Example:

    ```py
    >>> dtype_byte_size(torch.float32)
    4
    ```
    """
    if dtype == torch.bool:
        return 1 / 8
    bit_search = re.search(r"[^\d](\d+)$", str(dtype))
    if bit_search is None:
        raise ValueError(f"`dtype` is not a valid dtype: {dtype}.")
    bit_size = int(bit_search.groups()[0])
    return bit_size // 8


def shard_checkpoint(
    state_dict: Dict[str, torch.Tensor], max_shard_size: Union[int, str] = "10GB", weights_name: str = WEIGHTS_NAME
):
    """
    Splits a model state dictionary in sub-checkpoints so that the final size of each sub-checkpoint does not exceed a
    given size.

    The sub-checkpoints are determined by iterating through the `state_dict` in the order of its keys, so there is no
    optimization made to make each sub-checkpoint as close as possible to the maximum size passed. For example, if the
    limit is 10GB and we have weights of sizes [6GB, 6GB, 2GB, 6GB, 2GB, 2GB] they will get sharded as [6GB], [6+2GB],
    [6+2+2GB] and not [6+2+2GB], [6+2GB], [6GB].

    <Tip warning={true}>

    If one of the model's weight is bigger that `max_sahrd_size`, it will end up in its own sub-checkpoint which will
    have a size greater than `max_shard_size`.

    </Tip>

    Args:
        state_dict (`Dict[str, torch.Tensor]`): The state dictionary of a model to save.
        max_shard_size (`int` or `str`, *optional*, defaults to `"10GB"`):
            The maximum size of each sub-checkpoint. If expressed as a string, needs to be digits followed by a unit
            (like `"5MB"`).
        weights_name (`str`, *optional*, defaults to `"pytorch_model.bin"`):
            The name of the model save file.
    """
    max_shard_size = convert_file_size_to_int(max_shard_size)

    sharded_state_dicts = []
    current_block = {}
    current_block_size = 0
    total_size = 0

    for key, weight in state_dict.items():
        weight_size = weight.numel() * dtype_byte_size(weight.dtype)

        # If this weight is going to tip up over the maximal size, we split.
        if current_block_size + weight_size > max_shard_size:
            sharded_state_dicts.append(current_block)
            current_block = {}
            current_block_size = 0

        current_block[key] = weight
        current_block_size += weight_size
        total_size += weight_size

    # Add the last block
    sharded_state_dicts.append(current_block)

    # If we only have one shard, we return it
    if len(sharded_state_dicts) == 1:
        return {weights_name: sharded_state_dicts[0]}, None

    # Otherwise, let's build the index
    weight_map = {}
    shards = {}
    for idx, shard in enumerate(sharded_state_dicts):
        shard_file = weights_name.replace(".bin", f"-{idx+1:05d}-of-{len(sharded_state_dicts):05d}.bin")
        shard_file = shard_file.replace(
            ".safetensors", f"-{idx + 1:05d}-of-{len(sharded_state_dicts):05d}.safetensors"
        )
        shards[shard_file] = shard
        for key in shard.keys():
            weight_map[key] = shard_file

    # Add the metadata
    metadata = {"total_size": total_size}
    index = {"metadata": metadata, "weight_map": weight_map}
    return shards, index


def load_sharded_checkpoint(model, folder, strict=True, prefer_safe=True):
    """
    This is the same as
    [`torch.nn.Module.load_state_dict`](https://pytorch.org/docs/stable/generated/torch.nn.Module.html?highlight=load_state_dict#torch.nn.Module.load_state_dict)
    but for a sharded checkpoint.

    This load is performed efficiently: each checkpoint shard is loaded one by one in RAM and deleted after being
    loaded in the model.

    Args:
        model (`torch.nn.Module`): The model in which to load the checkpoint.
        folder (`str` or `os.PathLike`): A path to a folder containing the sharded checkpoint.
        strict (`bool`, *optional`, defaults to `True`):
            Whether to strictly enforce that the keys in the model state dict match the keys in the sharded checkpoint.
        prefer_safe (`bool`, *optional*, defaults to `False`)
            If both safetensors and PyTorch save files are present in checkpoint and `prefer_safe` is True, the
            safetensors files will be loaded. Otherwise, PyTorch files are always loaded when possible.

    Returns:
        `NamedTuple`: A named tuple with `missing_keys` and `unexpected_keys` fields
            - `missing_keys` is a list of str containing the missing keys
            - `unexpected_keys` is a list of str containing the unexpected keys
    """
    # Load the index
    index_file = os.path.join(folder, WEIGHTS_INDEX_NAME)
    safe_index_file = os.path.join(folder, SAFE_WEIGHTS_INDEX_NAME)

    index_present = os.path.isfile(index_file)
    safe_index_present = os.path.isfile(safe_index_file)

    if not index_present and not (safe_index_present and is_safetensors_available()):
        filenames = (
            (WEIGHTS_INDEX_NAME, SAFE_WEIGHTS_INDEX_NAME) if is_safetensors_available() else (WEIGHTS_INDEX_NAME,)
        )
        raise ValueError(f"Can't find a checkpoint index ({' or '.join(filenames)}) in {folder}.")

    load_safe = False
    if safe_index_present:
        if prefer_safe:
            if is_safetensors_available():
                load_safe = True  # load safe due to preference
            else:
                logger.warning(
                    f"Cannot load sharded checkpoint at {folder} safely since safetensors is not installed!"
                )
        elif not index_present:
            load_safe = True  # load safe since we have no other choice

    load_index = safe_index_file if load_safe else index_file

    with open(load_index, "r", encoding="utf-8") as f:
        index = json.load(f)

    shard_files = list(set(index["weight_map"].values()))

    # If strict=True, error before loading any of the state dicts.
    loaded_keys = index["weight_map"].keys()
    model_keys = model.state_dict().keys()
    missing_keys = [key for key in model_keys if key not in loaded_keys]
    unexpected_keys = [key for key in loaded_keys if key not in model_keys]
    if strict and (len(missing_keys) > 0 or len(unexpected_keys) > 0):
        error_message = f"Error(s) in loading state_dict for {model.__class__.__name__}"
        if len(missing_keys) > 0:
            str_missing_keys = ",".join([f'"{k}"' for k in missing_keys])
            error_message += f"\nMissing key(s): {str_missing_keys}."
        if len(unexpected_keys) > 0:
            str_unexpected_keys = ",".join([f'"{k}"' for k in unexpected_keys])
            error_message += f"\nMissing key(s): {str_unexpected_keys}."
        raise RuntimeError(error_message)

    loader = safe_load_file if load_safe else partial(torch.load, map_location="cpu")

    for shard_file in shard_files:
        state_dict = loader(os.path.join(folder, shard_file))
        model.load_state_dict(state_dict, strict=False)

        # Make sure memory is freed before we load the next state dict.
        del state_dict
        gc.collect()

    # Return the same thing as PyTorch load_state_dict function.
    return torch.nn.modules.module._IncompatibleKeys(missing_keys, unexpected_keys)


def load_state_dict(checkpoint_file: Union[str, os.PathLike]):
    """
    Reads a PyTorch checkpoint file, returning properly formatted errors if they arise.
    """
    if checkpoint_file.endswith(".safetensors") and is_safetensors_available():
        # Check format of the archive
        with safe_open(checkpoint_file, framework="pt") as f:
            metadata = f.metadata()
        if metadata.get("format") not in ["pt", "tf", "flax"]:
            raise OSError(
                f"The safetensors archive passed at {checkpoint_file} does not contain the valid metadata. Make sure "
                "you save your model with the `save_pretrained` method."
            )
        elif metadata["format"] != "pt":
            raise NotImplementedError(
                f"Conversion from a {metadata['format']} safetensors archive to PyTorch is not implemented yet."
            )
        return safe_load_file(checkpoint_file)
    try:
        return torch.load(checkpoint_file, map_location="cpu")
    except Exception as e:
        try:
            with open(checkpoint_file) as f:
                if f.read(7) == "version":
                    raise OSError(
                        "You seem to have cloned a repository without having git-lfs installed. Please install "
                        "git-lfs and run `git lfs install` followed by `git lfs pull` in the folder "
                        "you cloned."
                    )
                else:
                    raise ValueError(
                        f"Unable to locate the file {checkpoint_file} which is necessary to load this pretrained "
                        "model. Make sure you have saved the model properly."
                    ) from e
        except (UnicodeDecodeError, ValueError):
            raise OSError(
                f"Unable to load weights from pytorch checkpoint file for '{checkpoint_file}' "
                f"at '{checkpoint_file}'. "
                "If you tried to load a PyTorch model from a TF 2.0 checkpoint, please set from_tf=True."
            )


def set_initialized_submodules(model, state_dict_keys):
    """
    Sets the `_is_hf_initialized` flag in all submodules of a given model when all its weights are in the loaded state
    dict.
    """
    for module_name, module in model.named_modules():
        loaded_keys = [k.replace(f"{module_name}.", "") for k in state_dict_keys if k.startswith(f"{module_name}.")]
        if len(set(module.state_dict().keys()) - set(loaded_keys)) == 0:
            module._is_hf_initialized = True


def _load_state_dict_into_model(model_to_load, state_dict, start_prefix):
    # Convert old format to new format if needed from a PyTorch state_dict
    old_keys = []
    new_keys = []
    for key in state_dict.keys():
        new_key = None
        if "gamma" in key:
            new_key = key.replace("gamma", "weight")
        if "beta" in key:
            new_key = key.replace("beta", "bias")
        if new_key:
            old_keys.append(key)
            new_keys.append(new_key)
    for old_key, new_key in zip(old_keys, new_keys):
        state_dict[new_key] = state_dict.pop(old_key)

    # copy state_dict so _load_from_state_dict can modify it
    metadata = getattr(state_dict, "_metadata", None)
    state_dict = state_dict.copy()
    if metadata is not None:
        state_dict._metadata = metadata

    error_msgs = []

    # PyTorch's `_load_from_state_dict` does not copy parameters in a module's descendants
    # so we need to apply the function recursively.
    def load(module: nn.Module, state_dict, prefix=""):
        local_metadata = {} if metadata is None else metadata.get(prefix[:-1], {})
        args = (state_dict, prefix, local_metadata, True, [], [], error_msgs)
        # Parameters of module and children will start with prefix. We can exit early if there are none in this
        # state_dict
        if len([key for key in state_dict if key.startswith(prefix)]) > 0:
            if is_deepspeed_zero3_enabled():
                import deepspeed

                # In sharded models, each shard has only part of the full state_dict, so only gather
                # parameters that are in the current state_dict.
                named_parameters = dict(module.named_parameters(prefix=prefix[:-1], recurse=False))
                params_to_gather = [named_parameters[k] for k in state_dict.keys() if k in named_parameters]
                if len(params_to_gather) > 0:
                    # because zero3 puts placeholders in model params, this context
                    # manager gathers (unpartitions) the params of the current layer, then loads from
                    # the state dict and then re-partitions them again
                    with deepspeed.zero.GatheredParameters(params_to_gather, modifier_rank=0):
                        if torch.distributed.get_rank() == 0:
                            module._load_from_state_dict(*args)
            else:
                module._load_from_state_dict(*args)

        for name, child in module._modules.items():
            if child is not None:
                load(child, state_dict, prefix + name + ".")

    load(model_to_load, state_dict, prefix=start_prefix)
    # Delete `state_dict` so it could be collected by GC earlier. Note that `state_dict` is a copy of the argument, so
    # it's safe to delete it.
    del state_dict

    return error_msgs


def find_submodule_and_param_name(model, long_key, start_prefix):
    """
    A helper util to find the last sub-module and the param/buffer name. If `start_prefix` is supplied it'll be removed
    from the start of the key
    """

    if len(start_prefix) > 0 and long_key.startswith(start_prefix):
        long_key = ".".join(long_key.split(".")[1:])

    split_key = long_key.split(".")
    submodule = model
    while len(split_key) > 1:
        if hasattr(submodule, split_key[0]):
            submodule = getattr(submodule, split_key[0])
            del split_key[0]
        else:
            submodule = None
            break
    if submodule == model:
        submodule = None
    return submodule, split_key[0]


def _move_model_to_meta(model, loaded_state_dict_keys, start_prefix):
    """
    Moves `loaded_state_dict_keys` in model to meta device which frees up the memory taken by those params.

    `start_prefix` is used for models which insert their name into model keys, e.g. `bert` in
    `bert.pooler.dense.weight`

    """

    # dematerialize param storage for keys that are going to be replaced by state_dict, by
    # putting those on the meta device
    for k in loaded_state_dict_keys:
        submodule, param_name = find_submodule_and_param_name(model, k, start_prefix)
        if submodule is not None:
            # selectively switch to the meta device only those params/buffers that will
            # be next replaced from state_dict. This a complex way to do p.to_("meta")
            # since we have no in-place to_ for tensors.
            new_val = getattr(submodule, param_name)
            if isinstance(new_val, torch.nn.Parameter):
                # isinstance returns False for Params on meta device, so switch after the check
                new_val = torch.nn.Parameter(new_val.to("meta"))
            else:
                new_val = new_val.to("meta")
            setattr(submodule, param_name, new_val)


def _load_state_dict_into_meta_model(
    model,
    state_dict,
    loaded_state_dict_keys,  # left for now but could be removed, see below
    start_prefix,
    expected_keys,
    device_map=None,
    offload_folder=None,
    offload_index=None,
    state_dict_folder=None,
    state_dict_index=None,
    dtype=None,
    load_in_8bit=False,
    load_in_4bit=False,
    is_safetensors=False,
    keep_in_fp32_modules=None,
):
    """
    This is somewhat similar to `_load_state_dict_into_model`, but deals with a model that has some or all of its
    params on a `meta` device. It replaces the model params with the data from the `state_dict`, while moving the
    params back to the normal device, but only for `loaded_state_dict_keys`.

    `start_prefix` is used for models which insert their name into model keys, e.g. `bert` in
    `bert.pooler.dense.weight`

    """

    # XXX: remaining features to implement to be fully compatible with _load_state_dict_into_model
    # - deepspeed zero 3 support
    # - need to copy metadata if any - see _load_state_dict_into_model
    # - handling error_msgs - mimicking the error handling in module._load_from_state_dict()
    # - Is there a situation where some keys aren't in `loaded_state_dict_keys` and in which case
    #   they won't get loaded.

    if (load_in_4bit == True and load_in_8bit == True):
        raise ValueError('You cannot set load_in_4bit=True and load_in_8bit=True at the same time! Choose one option.')
    if load_in_8bit or load_in_4bit:
        from .utils.bitsandbytes import set_module_kbit_tensor_to_device

    error_msgs = []

    old_keys = []
    new_keys = []
    for key in state_dict.keys():
        new_key = None
        if "gamma" in key:
            new_key = key.replace("gamma", "weight")
        if "beta" in key:
            new_key = key.replace("beta", "bias")
        if new_key:
            old_keys.append(key)
            new_keys.append(new_key)
    for old_key, new_key in zip(old_keys, new_keys):
        state_dict[new_key] = state_dict.pop(old_key)

    for param_name, param in state_dict.items():
        # First part of the test is always true as load_state_dict_keys always contains state_dict keys.
        if param_name not in loaded_state_dict_keys or param_name not in expected_keys:
            continue

        if param_name.startswith(start_prefix):
            param_name = param_name[len(start_prefix) :]

        module_name = param_name
        set_module_kwargs = {}

        # We convert floating dtypes to the `dtype` passed. We want to keep the buffers/params
        # in int/uint/bool and not cast them.
        if dtype is not None and torch.is_floating_point(param):
            if (
                keep_in_fp32_modules is not None
                and any(module_to_keep_in_fp32 in param_name for module_to_keep_in_fp32 in keep_in_fp32_modules)
                and dtype == torch.float16
            ):
                param = param.to(torch.float32)

                # For backward compatibility with older versions of `accelerate`
                # TODO: @sgugger replace this check with version check at the next `accelerate` release
                if "dtype" in list(inspect.signature(set_module_tensor_to_device).parameters):
                    set_module_kwargs["dtype"] = torch.float32
            else:
                param = param.to(dtype)

        # For compatibility with PyTorch load_state_dict which converts state dict dtype to existing dtype in model
        if dtype is None:
            old_param = model
            splits = param_name.split(".")
            for split in splits:
                old_param = getattr(old_param, split)
                if old_param is None:
                    break

            if old_param is not None:
                param = param.to(old_param.dtype)

        set_module_kwargs["value"] = param

        if device_map is None:
            param_device = "cpu"
        else:
            # find next higher level module that is defined in device_map:
            # bert.lm_head.weight -> bert.lm_head -> bert -> ''
            while len(module_name) > 0 and module_name not in device_map:
                module_name = ".".join(module_name.split(".")[:-1])
            if module_name == "" and "" not in device_map:
                # TODO: group all errors and raise at the end.
                raise ValueError(f"{param_name} doesn't have any device set.")
            param_device = device_map[module_name]


        if param_device == "disk":
            if not is_safetensors:
                offload_index = offload_weight(param, param_name, offload_folder, offload_index)
        elif param_device == "cpu" and state_dict_index is not None:
            state_dict_index = offload_weight(param, param_name, state_dict_folder, state_dict_index)
        elif not (load_in_8bit or load_in_4bit):
            # For backward compatibility with older versions of `accelerate`
            set_module_tensor_to_device(model, param_name, param_device, **set_module_kwargs)
        else:
            if param.dtype == torch.int8 and param_name.replace("weight", "SCB") in state_dict.keys():
                fp16_statistics = state_dict[param_name.replace("weight", "SCB")]
            else:
                fp16_statistics = None

            if "SCB" not in param_name:
                set_module_kbit_tensor_to_device(
                    model, param_name, param_device, value=param, fp16_statistics=fp16_statistics
                )

    return error_msgs, offload_index, state_dict_index


def _add_variant(weights_name: str, variant: Optional[str] = None) -> str:
    if variant is not None:
        splits = weights_name.split(".")
        splits = splits[:-1] + [variant] + splits[-1:]
        weights_name = ".".join(splits)

    return weights_name


class ModuleUtilsMixin:
    """
    A few utilities for `torch.nn.Modules`, to be used as a mixin.
    """

    @staticmethod
    def _hook_rss_memory_pre_forward(module, *args, **kwargs):
        try:
            import psutil
        except ImportError:
            raise ImportError("You need to install psutil (pip install psutil) to use memory tracing.")

        process = psutil.Process(os.getpid())
        mem = process.memory_info()
        module.mem_rss_pre_forward = mem.rss
        return None

    @staticmethod
    def _hook_rss_memory_post_forward(module, *args, **kwargs):
        try:
            import psutil
        except ImportError:
            raise ImportError("You need to install psutil (pip install psutil) to use memory tracing.")

        process = psutil.Process(os.getpid())
        mem = process.memory_info()
        module.mem_rss_post_forward = mem.rss
        mem_rss_diff = module.mem_rss_post_forward - module.mem_rss_pre_forward
        module.mem_rss_diff = mem_rss_diff + (module.mem_rss_diff if hasattr(module, "mem_rss_diff") else 0)
        return None

    def add_memory_hooks(self):
        """
        Add a memory hook before and after each sub-module forward pass to record increase in memory consumption.

        Increase in memory consumption is stored in a `mem_rss_diff` attribute for each module and can be reset to zero
        with `model.reset_memory_hooks_state()`.
        """
        for module in self.modules():
            module.register_forward_pre_hook(self._hook_rss_memory_pre_forward)
            module.register_forward_hook(self._hook_rss_memory_post_forward)
        self.reset_memory_hooks_state()

    def reset_memory_hooks_state(self):
        """
        Reset the `mem_rss_diff` attribute of each module (see [`~modeling_utils.ModuleUtilsMixin.add_memory_hooks`]).
        """
        for module in self.modules():
            module.mem_rss_diff = 0
            module.mem_rss_post_forward = 0
            module.mem_rss_pre_forward = 0

    @property
    def device(self) -> torch.device:
        """
        `torch.device`: The device on which the module is (assuming that all the module parameters are on the same
        device).
        """
        return get_parameter_device(self)

    @property
    def dtype(self) -> torch.dtype:
        """
        `torch.dtype`: The dtype of the module (assuming that all the module parameters have the same dtype).
        """
        return get_parameter_dtype(self)

    def invert_attention_mask(self, encoder_attention_mask: Tensor) -> Tensor:
        """
        Invert an attention mask (e.g., switches 0. and 1.).

        Args:
            encoder_attention_mask (`torch.Tensor`): An attention mask.

        Returns:
            `torch.Tensor`: The inverted attention mask.
        """
        if encoder_attention_mask.dim() == 3:
            encoder_extended_attention_mask = encoder_attention_mask[:, None, :, :]
        if encoder_attention_mask.dim() == 2:
            encoder_extended_attention_mask = encoder_attention_mask[:, None, None, :]
        # T5 has a mask that can compare sequence ids, we can simulate this here with this transposition
        # Cf. https://github.com/tensorflow/mesh/blob/8d2465e9bc93129b913b5ccc6a59aa97abd96ec6/mesh_tensorflow
        # /transformer/transformer_layers.py#L270
        # encoder_extended_attention_mask = (encoder_extended_attention_mask ==
        # encoder_extended_attention_mask.transpose(-1, -2))
        encoder_extended_attention_mask = encoder_extended_attention_mask.to(dtype=self.dtype)  # fp16 compatibility
        encoder_extended_attention_mask = (1.0 - encoder_extended_attention_mask) * torch.finfo(self.dtype).min

        return encoder_extended_attention_mask

    @staticmethod
    def create_extended_attention_mask_for_decoder(input_shape, attention_mask, device=None):
        if device is not None:
            warnings.warn(
                "The `device` argument is deprecated and will be removed in v5 of Transformers.", FutureWarning
            )
        else:
            device = attention_mask.device
        batch_size, seq_length = input_shape
        seq_ids = torch.arange(seq_length, device=device)
        causal_mask = seq_ids[None, None, :].repeat(batch_size, seq_length, 1) <= seq_ids[None, :, None]
        # in case past_key_values are used we need to add a prefix ones mask to the causal mask
        # causal and attention masks must have same type with pytorch version < 1.3
        causal_mask = causal_mask.to(attention_mask.dtype)

        if causal_mask.shape[1] < attention_mask.shape[1]:
            prefix_seq_len = attention_mask.shape[1] - causal_mask.shape[1]
            causal_mask = torch.cat(
                [
                    torch.ones((batch_size, seq_length, prefix_seq_len), device=device, dtype=causal_mask.dtype),
                    causal_mask,
                ],
                axis=-1,
            )

        extended_attention_mask = causal_mask[:, None, :, :] * attention_mask[:, None, None, :]
        return extended_attention_mask

    def get_extended_attention_mask(
        self, attention_mask: Tensor, input_shape: Tuple[int], device: torch.device = None, dtype: torch.float = None
    ) -> Tensor:
        """
        Makes broadcastable attention and causal masks so that future and masked tokens are ignored.

        Arguments:
            attention_mask (`torch.Tensor`):
                Mask with ones indicating tokens to attend to, zeros for tokens to ignore.
            input_shape (`Tuple[int]`):
                The shape of the input to the model.

        Returns:
            `torch.Tensor` The extended attention mask, with a the same dtype as `attention_mask.dtype`.
        """
        if dtype is None:
            dtype = self.dtype

        if not (attention_mask.dim() == 2 and self.config.is_decoder):
            # show warning only if it won't be shown in `create_extended_attention_mask_for_decoder`
            if device is not None:
                warnings.warn(
                    "The `device` argument is deprecated and will be removed in v5 of Transformers.", FutureWarning
                )
        # We can provide a self-attention mask of dimensions [batch_size, from_seq_length, to_seq_length]
        # ourselves in which case we just need to make it broadcastable to all heads.
        if attention_mask.dim() == 3:
            extended_attention_mask = attention_mask[:, None, :, :]
        elif attention_mask.dim() == 2:
            # Provided a padding mask of dimensions [batch_size, seq_length]
            # - if the model is a decoder, apply a causal mask in addition to the padding mask
            # - if the model is an encoder, make the mask broadcastable to [batch_size, num_heads, seq_length, seq_length]
            if self.config.is_decoder:
                extended_attention_mask = ModuleUtilsMixin.create_extended_attention_mask_for_decoder(
                    input_shape, attention_mask, device
                )
            else:
                extended_attention_mask = attention_mask[:, None, None, :]
        else:
            raise ValueError(
                f"Wrong shape for input_ids (shape {input_shape}) or attention_mask (shape {attention_mask.shape})"
            )

        # Since attention_mask is 1.0 for positions we want to attend and 0.0 for
        # masked positions, this operation will create a tensor which is 0.0 for
        # positions we want to attend and the dtype's smallest value for masked positions.
        # Since we are adding it to the raw scores before the softmax, this is
        # effectively the same as removing these entirely.
        extended_attention_mask = extended_attention_mask.to(dtype=dtype)  # fp16 compatibility
        extended_attention_mask = (1.0 - extended_attention_mask) * torch.finfo(dtype).min
        return extended_attention_mask

    def get_head_mask(
        self, head_mask: Optional[Tensor], num_hidden_layers: int, is_attention_chunked: bool = False
    ) -> Tensor:
        """
        Prepare the head mask if needed.

        Args:
            head_mask (`torch.Tensor` with shape `[num_heads]` or `[num_hidden_layers x num_heads]`, *optional*):
                The mask indicating if we should keep the heads or not (1.0 for keep, 0.0 for discard).
            num_hidden_layers (`int`):
                The number of hidden layers in the model.
            is_attention_chunked: (`bool`, *optional*, defaults to `False`):
                Whether or not the attentions scores are computed by chunks or not.

        Returns:
            `torch.Tensor` with shape `[num_hidden_layers x batch x num_heads x seq_length x seq_length]` or list with
            `[None]` for each layer.
        """
        if head_mask is not None:
            head_mask = self._convert_head_mask_to_5d(head_mask, num_hidden_layers)
            if is_attention_chunked is True:
                head_mask = head_mask.unsqueeze(-1)
        else:
            head_mask = [None] * num_hidden_layers

        return head_mask

    def _convert_head_mask_to_5d(self, head_mask, num_hidden_layers):
        """-> [num_hidden_layers x batch x num_heads x seq_length x seq_length]"""
        if head_mask.dim() == 1:
            head_mask = head_mask.unsqueeze(0).unsqueeze(0).unsqueeze(-1).unsqueeze(-1)
            head_mask = head_mask.expand(num_hidden_layers, -1, -1, -1, -1)
        elif head_mask.dim() == 2:
            head_mask = head_mask.unsqueeze(1).unsqueeze(-1).unsqueeze(-1)  # We can specify head_mask for each layer
        assert head_mask.dim() == 5, f"head_mask.dim != 5, instead {head_mask.dim()}"
        head_mask = head_mask.to(dtype=self.dtype)  # switch to float if need + fp16 compatibility
        return head_mask

    def num_parameters(self, only_trainable: bool = False, exclude_embeddings: bool = False) -> int:
        """
        Get number of (optionally, trainable or non-embeddings) parameters in the module.

        Args:
            only_trainable (`bool`, *optional*, defaults to `False`):
                Whether or not to return only the number of trainable parameters

            exclude_embeddings (`bool`, *optional*, defaults to `False`):
                Whether or not to return only the number of non-embeddings parameters

        Returns:
            `int`: The number of parameters.
        """

        if exclude_embeddings:
            embedding_param_names = [
                f"{name}.weight" for name, module_type in self.named_modules() if isinstance(module_type, nn.Embedding)
            ]
            non_embedding_parameters = [
                parameter for name, parameter in self.named_parameters() if name not in embedding_param_names
            ]
            return sum(p.numel() for p in non_embedding_parameters if p.requires_grad or not only_trainable)
        else:
            return sum(p.numel() for p in self.parameters() if p.requires_grad or not only_trainable)

    def estimate_tokens(self, input_dict: Dict[str, Union[torch.Tensor, Any]]) -> int:
        """
        Helper function to estimate the total number of tokens from the model inputs.

        Args:
            inputs (`dict`): The model inputs.

        Returns:
            `int`: The total number of tokens.
        """
        if not hasattr(self, "warnings_issued"):
            self.warnings_issued = {}
        if self.main_input_name in input_dict:
            return input_dict[self.main_input_name].numel()
        elif "estimate_tokens" not in self.warnings_issued:
            logger.warning(
                "Could not estimate the number of tokens of the input, floating-point operations will not be computed"
            )
            self.warnings_issued["estimate_tokens"] = True
        return 0

    def floating_point_ops(
        self, input_dict: Dict[str, Union[torch.Tensor, Any]], exclude_embeddings: bool = True
    ) -> int:
        """
        Get number of (optionally, non-embeddings) floating-point operations for the forward and backward passes of a
        batch with this transformer model. Default approximation neglects the quadratic dependency on the number of
        tokens (valid if `12 * d_model << sequence_length`) as laid out in [this
        paper](https://arxiv.org/pdf/2001.08361.pdf) section 2.1. Should be overridden for transformers with parameter
        re-use e.g. Albert or Universal Transformers, or if doing long-range modeling with very high sequence lengths.

        Args:
            batch_size (`int`):
                The batch size for the forward pass.

            sequence_length (`int`):
                The number of tokens in each line of the batch.

            exclude_embeddings (`bool`, *optional*, defaults to `True`):
                Whether or not to count embedding and softmax operations.

        Returns:
            `int`: The number of floating-point operations.
        """

        return 6 * self.estimate_tokens(input_dict) * self.num_parameters(exclude_embeddings=exclude_embeddings)


class PreTrainedModel(nn.Module, ModuleUtilsMixin, GenerationMixin, PushToHubMixin):
    r"""
    Base class for all models.

    [`PreTrainedModel`] takes care of storing the configuration of the models and handles methods for loading,
    downloading and saving models as well as a few methods common to all models to:

        - resize the input embeddings,
        - prune heads in the self-attention heads.

    Class attributes (overridden by derived classes):

        - **config_class** ([`PretrainedConfig`]) -- A subclass of [`PretrainedConfig`] to use as configuration class
          for this model architecture.
        - **load_tf_weights** (`Callable`) -- A python *method* for loading a TensorFlow checkpoint in a PyTorch model,
          taking as arguments:

            - **model** ([`PreTrainedModel`]) -- An instance of the model on which to load the TensorFlow checkpoint.
            - **config** ([`PreTrainedConfig`]) -- An instance of the configuration associated to the model.
            - **path** (`str`) -- A path to the TensorFlow checkpoint.

        - **base_model_prefix** (`str`) -- A string indicating the attribute associated to the base model in derived
          classes of the same architecture adding modules on top of the base model.
        - **is_parallelizable** (`bool`) -- A flag indicating whether this model supports model parallelization.
        - **main_input_name** (`str`) -- The name of the principal input to the model (often `input_ids` for NLP
          models, `pixel_values` for vision models and `input_values` for speech models).
    """
    config_class = None
    base_model_prefix = ""
    main_input_name = "input_ids"
    _auto_class = None
    _no_split_modules = None
    _keep_in_fp32_modules = None

    # a list of `re` patterns of `state_dict` keys that should be removed from the list of missing
    # keys we find (keys inside the model but not in the checkpoint) and avoid unnecessary warnings.
    _keys_to_ignore_on_load_missing = None
    # a list of `re` patterns of `state_dict` keys that should be removed from the list of
    # unexpected keys we find (keys inside the checkpoint but not the model) and avoid unnecessary
    # warnings.
    _keys_to_ignore_on_load_unexpected = None
    # a list of `state_dict` keys to ignore when saving the model (useful for keys that aren't
    # trained, but which are either deterministic or tied variables)
    _keys_to_ignore_on_save = None

    is_parallelizable = False
    supports_gradient_checkpointing = False

    @property
    def dummy_inputs(self) -> Dict[str, torch.Tensor]:
        """
        `Dict[str, torch.Tensor]`: Dummy inputs to do a forward pass in the network.
        """
        return {"input_ids": torch.tensor(DUMMY_INPUTS)}

    @property
    def framework(self) -> str:
        """
        :str: Identifies that this is a PyTorch model.
        """
        return "pt"

    def __init__(self, config: PretrainedConfig, *inputs, **kwargs):
        super().__init__()
        if not isinstance(config, PretrainedConfig):
            raise ValueError(
                f"Parameter config in `{self.__class__.__name__}(config)` should be an instance of class "
                "`PretrainedConfig`. To create a model from a pretrained model use "
                f"`model = {self.__class__.__name__}.from_pretrained(PRETRAINED_MODEL_NAME)`"
            )
        # Save config and origin of the pretrained weights if given in model
        self.config = config
        self.name_or_path = config.name_or_path
        self.warnings_issued = {}
        self.generation_config = GenerationConfig.from_model_config(config) if self.can_generate() else None

    def post_init(self):
        """
        A method executed at the end of each Transformer model initialization, to execute code that needs the model's
        modules properly initialized (such as weight initialization).
        """
        self.init_weights()
        self._backward_compatibility_gradient_checkpointing()

    def _backward_compatibility_gradient_checkpointing(self):
        if self.supports_gradient_checkpointing and getattr(self.config, "gradient_checkpointing", False):
            self.gradient_checkpointing_enable()
            # Remove the attribute now that is has been consumed, so it's no saved in the config.
            delattr(self.config, "gradient_checkpointing")

    @classmethod
    def _from_config(cls, config, **kwargs):
        """
        All context managers that the model should be initialized under go here.

        Args:
            torch_dtype (`torch.dtype`, *optional*):
                Override the default `torch.dtype` and load the model under this dtype.
        """
        torch_dtype = kwargs.pop("torch_dtype", None)

        # override default dtype if needed
        dtype_orig = None
        if torch_dtype is not None:
            dtype_orig = cls._set_default_torch_dtype(torch_dtype)

        if is_deepspeed_zero3_enabled():
            import deepspeed

            logger.info("Detected DeepSpeed ZeRO-3: activating zero.init() for this model")
            # this immediately partitions the model across all gpus, to avoid the overhead in time
            # and memory copying it on CPU or each GPU first
            with deepspeed.zero.Init(config_dict_or_path=deepspeed_config()):
                model = cls(config, **kwargs)
        else:
            model = cls(config, **kwargs)

        # restore default dtype if it was modified
        if dtype_orig is not None:
            torch.set_default_dtype(dtype_orig)

        return model

    @classmethod
    def _set_default_torch_dtype(cls, dtype: torch.dtype) -> torch.dtype:
        """
        Change the default dtype and return the previous one. This is needed when wanting to instantiate the model
        under specific dtype.

        Args:
            dtype (`torch.dtype`):
                a floating dtype to set to.

        Returns:
            `torch.dtype`: the original `dtype` that can be used to restore `torch.set_default_dtype(dtype)` if it was
            modified. If it wasn't, returns `None`.

        Note `set_default_dtype` currently only works with floating-point types and asserts if for example,
        `torch.int64` is passed. So if a non-float `dtype` is passed this functions will throw an exception.
        """
        if not dtype.is_floating_point:
            raise ValueError(
                f"Can't instantiate {cls.__name__} model under dtype={dtype} since it is not a floating point dtype"
            )

        logger.info(f"Instantiating {cls.__name__} model under default dtype {dtype}.")
        dtype_orig = torch.get_default_dtype()
        torch.set_default_dtype(dtype)
        return dtype_orig

    @property
    def base_model(self) -> nn.Module:
        """
        `torch.nn.Module`: The main body of the model.
        """
        return getattr(self, self.base_model_prefix, self)

    def can_generate(self) -> bool:
        """
        Returns whether this model can generate sequences with `.generate()`.

        Returns:
            `bool`: Whether this model can generate sequences with `.generate()`.
        """
        # Detects whether `prepare_inputs_for_generation` has been overwritten, which is a requirement for generation
        if "GenerationMixin" in str(self.prepare_inputs_for_generation.__func__):
            return False
        return True

    def enable_input_require_grads(self):
        """
        Enables the gradients for the input embeddings. This is useful for fine-tuning adapter weights while keeping
        the model weights fixed.
        """

        def make_inputs_require_grads(module, input, output):
            output.requires_grad_(True)

        self._require_grads_hook = self.get_input_embeddings().register_forward_hook(make_inputs_require_grads)

    def disable_input_require_grads(self):
        """
        Removes the `_require_grads_hook`.
        """
        self._require_grads_hook.remove()

    def get_input_embeddings(self) -> nn.Module:
        """
        Returns the model's input embeddings.

        Returns:
            `nn.Module`: A torch module mapping vocabulary to hidden states.
        """
        base_model = getattr(self, self.base_model_prefix, self)
        if base_model is not self:
            return base_model.get_input_embeddings()
        else:
            raise NotImplementedError

    def set_input_embeddings(self, value: nn.Module):
        """
        Set model's input embeddings.

        Args:
            value (`nn.Module`): A module mapping vocabulary to hidden states.
        """
        base_model = getattr(self, self.base_model_prefix, self)
        if base_model is not self:
            base_model.set_input_embeddings(value)
        else:
            raise NotImplementedError

    def get_output_embeddings(self) -> nn.Module:
        """
        Returns the model's output embeddings.

        Returns:
            `nn.Module`: A torch module mapping hidden states to vocabulary.
        """
        return None  # Overwrite for models with output embeddings

    def _init_weights(self, module):
        """
        Initialize the weights. This method should be overridden by derived class.
        """
        pass

    def _initialize_weights(self, module):
        """
        Initialize the weights if they are not already initialized.
        """
        if getattr(module, "_is_hf_initialized", False):
            return
        self._init_weights(module)
        module._is_hf_initialized = True

    def tie_weights(self):
        """
        Tie the weights between the input embeddings and the output embeddings.

        If the `torchscript` flag is set in the configuration, can't handle parameter sharing so we are cloning the
        weights instead.
        """
        if getattr(self.config, "tie_word_embeddings", True):
            output_embeddings = self.get_output_embeddings()
            if output_embeddings is not None:
                self._tie_or_clone_weights(output_embeddings, self.get_input_embeddings())

        if getattr(self.config, "is_encoder_decoder", False) and getattr(self.config, "tie_encoder_decoder", False):
            if hasattr(self, self.base_model_prefix):
                self = getattr(self, self.base_model_prefix)
            self._tie_encoder_decoder_weights(self.encoder, self.decoder, self.base_model_prefix)

        for module in self.modules():
            if hasattr(module, "_tie_weights"):
                module._tie_weights()

    @staticmethod
    def _tie_encoder_decoder_weights(encoder: nn.Module, decoder: nn.Module, base_model_prefix: str):
        uninitialized_encoder_weights: List[str] = []
        if decoder.__class__ != encoder.__class__:
            logger.info(
                f"{decoder.__class__} and {encoder.__class__} are not equal. In this case make sure that all encoder"
                " weights are correctly initialized."
            )

        def tie_encoder_to_decoder_recursively(
            decoder_pointer: nn.Module,
            encoder_pointer: nn.Module,
            module_name: str,
            uninitialized_encoder_weights: List[str],
            depth=0,
        ):
            assert isinstance(decoder_pointer, nn.Module) and isinstance(
                encoder_pointer, nn.Module
            ), f"{decoder_pointer} and {encoder_pointer} have to be of type nn.Module"
            if hasattr(decoder_pointer, "weight"):
                assert hasattr(encoder_pointer, "weight")
                encoder_pointer.weight = decoder_pointer.weight
                if hasattr(decoder_pointer, "bias"):
                    assert hasattr(encoder_pointer, "bias")
                    encoder_pointer.bias = decoder_pointer.bias
                return

            encoder_modules = encoder_pointer._modules
            decoder_modules = decoder_pointer._modules
            if len(decoder_modules) > 0:
                assert (
                    len(encoder_modules) > 0
                ), f"Encoder module {encoder_pointer} does not match decoder module {decoder_pointer}"

                all_encoder_weights = {module_name + "/" + sub_name for sub_name in encoder_modules.keys()}
                encoder_layer_pos = 0
                for name, module in decoder_modules.items():
                    if name.isdigit():
                        encoder_name = str(int(name) + encoder_layer_pos)
                        decoder_name = name
                        if not isinstance(decoder_modules[decoder_name], type(encoder_modules[encoder_name])) and len(
                            encoder_modules
                        ) != len(decoder_modules):
                            # this can happen if the name corresponds to the position in a list module list of layers
                            # in this case the decoder has added a cross-attention that the encoder does not have
                            # thus skip this step and subtract one layer pos from encoder
                            encoder_layer_pos -= 1
                            continue
                    elif name not in encoder_modules:
                        continue
                    elif depth > 500:
                        raise ValueError(
                            "Max depth of recursive function `tie_encoder_to_decoder` reached. It seems that there is"
                            " a circular dependency between two or more `nn.Modules` of your model."
                        )
                    else:
                        decoder_name = encoder_name = name
                    tie_encoder_to_decoder_recursively(
                        decoder_modules[decoder_name],
                        encoder_modules[encoder_name],
                        module_name + "/" + name,
                        uninitialized_encoder_weights,
                        depth=depth + 1,
                    )
                    all_encoder_weights.remove(module_name + "/" + encoder_name)

                uninitialized_encoder_weights += list(all_encoder_weights)

        # tie weights recursively
        tie_encoder_to_decoder_recursively(decoder, encoder, base_model_prefix, uninitialized_encoder_weights)
        if len(uninitialized_encoder_weights) > 0:
            logger.warning(
                f"The following encoder weights were not tied to the decoder {uninitialized_encoder_weights}"
            )

    def _tie_or_clone_weights(self, output_embeddings, input_embeddings):
        """Tie or clone module weights depending of whether we are using TorchScript or not"""
        if self.config.torchscript:
            output_embeddings.weight = nn.Parameter(input_embeddings.weight.clone())
        else:
            output_embeddings.weight = input_embeddings.weight

        if getattr(output_embeddings, "bias", None) is not None:
            output_embeddings.bias.data = nn.functional.pad(
                output_embeddings.bias.data,
                (
                    0,
                    output_embeddings.weight.shape[0] - output_embeddings.bias.shape[0],
                ),
                "constant",
                0,
            )
        if hasattr(output_embeddings, "out_features") and hasattr(input_embeddings, "num_embeddings"):
            output_embeddings.out_features = input_embeddings.num_embeddings

    def resize_token_embeddings(self, new_num_tokens: Optional[int] = None) -> nn.Embedding:
        """
        Resizes input token embeddings matrix of the model if `new_num_tokens != config.vocab_size`.

        Takes care of tying weights embeddings afterwards if the model class has a `tie_weights()` method.

        Arguments:
            new_num_tokens (`int`, *optional*):
                The number of new tokens in the embedding matrix. Increasing the size will add newly initialized
                vectors at the end. Reducing the size will remove vectors from the end. If not provided or `None`, just
                returns a pointer to the input tokens `torch.nn.Embedding` module of the model without doing anything.

        Return:
            `torch.nn.Embedding`: Pointer to the input tokens Embeddings Module of the model.
        """
        model_embeds = self._resize_token_embeddings(new_num_tokens)
        if new_num_tokens is None:
            return model_embeds

        # Update base model and current model config
        self.config.vocab_size = new_num_tokens
        self.vocab_size = new_num_tokens

        # Tie weights again if needed
        self.tie_weights()

        return model_embeds

    def _resize_token_embeddings(self, new_num_tokens):
        old_embeddings = self.get_input_embeddings()
        new_embeddings = self._get_resized_embeddings(old_embeddings, new_num_tokens)
        self.set_input_embeddings(new_embeddings)

        # if word embeddings are not tied, make sure that lm head is resized as well
        if self.get_output_embeddings() is not None and not self.config.tie_word_embeddings:
            old_lm_head = self.get_output_embeddings()
            new_lm_head = self._get_resized_lm_head(old_lm_head, new_num_tokens)
            self.set_output_embeddings(new_lm_head)

        return self.get_input_embeddings()

    def _get_resized_embeddings(
        self, old_embeddings: nn.Embedding, new_num_tokens: Optional[int] = None
    ) -> nn.Embedding:
        """
        Build a resized Embedding Module from a provided token Embedding Module. Increasing the size will add newly
        initialized vectors at the end. Reducing the size will remove vectors from the end

        Args:
            old_embeddings (`torch.nn.Embedding`):
                Old embeddings to be resized.
            new_num_tokens (`int`, *optional*):
                New number of tokens in the embedding matrix.

                Increasing the size will add newly initialized vectors at the end. Reducing the size will remove
                vectors from the end. If not provided or `None`, just returns a pointer to the input tokens
                `torch.nn.Embedding` module of the model without doing anything.

        Return:
            `torch.nn.Embedding`: Pointer to the resized Embedding Module or the old Embedding Module if
            `new_num_tokens` is `None`
        """
        if new_num_tokens is None:
            return old_embeddings

        if is_deepspeed_zero3_enabled():
            import deepspeed

            with deepspeed.zero.GatheredParameters(old_embeddings.weight, modifier_rank=None):
                old_num_tokens, old_embedding_dim = old_embeddings.weight.size()
        else:
            old_num_tokens, old_embedding_dim = old_embeddings.weight.size()

        if old_num_tokens == new_num_tokens:
            return old_embeddings

        if not isinstance(old_embeddings, nn.Embedding):
            raise TypeError(
                f"Old embeddings are of type {type(old_embeddings)}, which is not an instance of {nn.Embedding}. You"
                " should either use a different resize function or make sure that `old_embeddings` are an instance of"
                f" {nn.Embedding}."
            )

        # Build new embeddings
        new_embeddings = nn.Embedding(new_num_tokens, old_embedding_dim)
        new_embeddings.to(old_embeddings.weight.device, dtype=old_embeddings.weight.dtype)

        # initialize all new embeddings (in particular added tokens)
        self._init_weights(new_embeddings)

        # Copy token embeddings from the previous weights

        # numbers of tokens to copy
        n = min(old_num_tokens, new_num_tokens)
        if is_deepspeed_zero3_enabled():
            import deepspeed

            with deepspeed.zero.GatheredParameters(old_embeddings.weight, modifier_rank=0):
                if torch.distributed.get_rank() == 0:
                    new_embeddings.weight.data[:n, :] = old_embeddings.weight.data[:n, :]
        else:
            new_embeddings.weight.data[:n, :] = old_embeddings.weight.data[:n, :]

        return new_embeddings

    def _get_resized_lm_head(
        self, old_lm_head: nn.Linear, new_num_tokens: Optional[int] = None, transposed: Optional[bool] = False
    ) -> nn.Linear:
        """
        Build a resized Linear Module from a provided old Linear Module. Increasing the size will add newly initialized
        vectors at the end. Reducing the size will remove vectors from the end

        Args:
            old_lm_head (`torch.nn.Linear`):
                Old lm head liner layer to be resized.
            new_num_tokens (`int`, *optional*):
                New number of tokens in the linear matrix.

                Increasing the size will add newly initialized vectors at the end. Reducing the size will remove
                vectors from the end. If not provided or `None`, just returns a pointer to the input tokens
                `torch.nn.Linear` module of the model without doing anything. transposed (`bool`, *optional*, defaults
                to `False`): Whether `old_lm_head` is transposed or not. If True `old_lm_head.size()` is `lm_head_dim,
                vocab_size` else `vocab_size, lm_head_dim`.

        Return:
            `torch.nn.Linear`: Pointer to the resized Linear Module or the old Linear Module if `new_num_tokens` is
            `None`
        """
        if new_num_tokens is None:
            return old_lm_head

        if is_deepspeed_zero3_enabled():
            import deepspeed

            with deepspeed.zero.GatheredParameters(old_lm_head.weight, modifier_rank=None):
                old_num_tokens, old_lm_head_dim = (
                    old_lm_head.weight.size() if not transposed else old_lm_head.weight.t().size()
                )
        else:
            old_num_tokens, old_lm_head_dim = (
                old_lm_head.weight.size() if not transposed else old_lm_head.weight.t().size()
            )

        if old_num_tokens == new_num_tokens:
            return old_lm_head

        if not isinstance(old_lm_head, nn.Linear):
            raise TypeError(
                f"Old language model head is of type {type(old_lm_head)}, which is not an instance of {nn.Linear}. You"
                " should either use a different resize function or make sure that `old_lm_head` are an instance of"
                f" {nn.Linear}."
            )

        # Build new lm head
        new_lm_head_shape = (old_lm_head_dim, new_num_tokens) if not transposed else (new_num_tokens, old_lm_head_dim)
        has_new_lm_head_bias = old_lm_head.bias is not None
        new_lm_head = nn.Linear(*new_lm_head_shape, bias=has_new_lm_head_bias)
        new_lm_head = new_lm_head.to(old_lm_head.weight.device, dtype=old_lm_head.weight.dtype)

        # initialize new lm head (in particular added tokens)
        self._init_weights(new_lm_head)

        num_tokens_to_copy = min(old_num_tokens, new_num_tokens)

        # XXX: put the long block of code in a wrapper
        if is_deepspeed_zero3_enabled():
            import deepspeed

            params = [old_lm_head.weight, old_lm_head.bias, new_lm_head.weight, new_lm_head.bias]
            with deepspeed.zero.GatheredParameters(params, modifier_rank=0):
                if torch.distributed.get_rank() == 0:
                    # Copy old lm head weights to new lm head
                    if not transposed:
                        new_lm_head.weight.data[:num_tokens_to_copy, :] = old_lm_head.weight.data[
                            :num_tokens_to_copy, :
                        ]
                    else:
                        new_lm_head.weight.data[:, :num_tokens_to_copy] = old_lm_head.weight.data[
                            :, :num_tokens_to_copy
                        ]

                    # Copy bias weights to new lm head
                    if has_new_lm_head_bias:
                        new_lm_head.bias.data[:num_tokens_to_copy] = old_lm_head.bias.data[:num_tokens_to_copy]
        else:
            # Copy old lm head weights to new lm head
            if not transposed:
                new_lm_head.weight.data[:num_tokens_to_copy, :] = old_lm_head.weight.data[:num_tokens_to_copy, :]
            else:
                new_lm_head.weight.data[:, :num_tokens_to_copy] = old_lm_head.weight.data[:, :num_tokens_to_copy]

            # Copy bias weights to new lm head
            if has_new_lm_head_bias:
                new_lm_head.bias.data[:num_tokens_to_copy] = old_lm_head.bias.data[:num_tokens_to_copy]

        return new_lm_head

    def resize_position_embeddings(self, new_num_position_embeddings: int):
        raise NotImplementedError(
            f"`resize_position_embeddings` is not implemented for {self.__class__}`. To implement it, you should "
            f"overwrite this method in the class {self.__class__} in `modeling_{self.__class__.__module__}.py`"
        )

    def get_position_embeddings(self) -> Union[nn.Embedding, Tuple[nn.Embedding]]:
        raise NotImplementedError(
            f"`get_position_embeddings` is not implemented for {self.__class__}`. To implement it, you should "
            f"overwrite this method in the class {self.__class__} in `modeling_{self.__class__.__module__}.py`"
        )

    def init_weights(self):
        """
        If needed prunes and maybe initializes weights. If using a custom `PreTrainedModel`, you need to implement any
        initialization logic in `_init_weights`.
        """
        # Prune heads if needed
        if self.config.pruned_heads:
            self.prune_heads(self.config.pruned_heads)

        if _init_weights:
            # Initialize weights
            self.apply(self._initialize_weights)

            # Tie weights should be skipped when not initializing all weights
            # since from_pretrained(...) calls tie weights anyways
            self.tie_weights()

    def prune_heads(self, heads_to_prune: Dict[int, List[int]]):
        """
        Prunes heads of the base model.

        Arguments:
            heads_to_prune (`Dict[int, List[int]]`):
                Dictionary with keys being selected layer indices (`int`) and associated values being the list of heads
                to prune in said layer (list of `int`). For instance {1: [0, 2], 2: [2, 3]} will prune heads 0 and 2 on
                layer 1 and heads 2 and 3 on layer 2.
        """
        # save new sets of pruned heads as union of previously stored pruned heads and newly pruned heads
        for layer, heads in heads_to_prune.items():
            union_heads = set(self.config.pruned_heads.get(layer, [])) | set(heads)
            self.config.pruned_heads[layer] = list(union_heads)  # Unfortunately we have to store it as list for JSON

        self.base_model._prune_heads(heads_to_prune)

    def gradient_checkpointing_enable(self):
        """
        Activates gradient checkpointing for the current model.

        Note that in other frameworks this feature can be referred to as "activation checkpointing" or "checkpoint
        activations".
        """
        if not self.supports_gradient_checkpointing:
            raise ValueError(f"{self.__class__.__name__} does not support gradient checkpointing.")
        self.apply(partial(self._set_gradient_checkpointing, value=True))

    def gradient_checkpointing_disable(self):
        """
        Deactivates gradient checkpointing for the current model.

        Note that in other frameworks this feature can be referred to as "activation checkpointing" or "checkpoint
        activations".
        """
        if self.supports_gradient_checkpointing:
            self.apply(partial(self._set_gradient_checkpointing, value=False))

    @property
    def is_gradient_checkpointing(self) -> bool:
        """
        Whether gradient checkpointing is activated for this model or not.

        Note that in other frameworks this feature can be referred to as "activation checkpointing" or "checkpoint
        activations".
        """
        return any(hasattr(m, "gradient_checkpointing") and m.gradient_checkpointing for m in self.modules())

    def save_pretrained(
        self,
        save_directory: Union[str, os.PathLike],
        is_main_process: bool = True,
        state_dict: Optional[dict] = None,
        save_function: Callable = torch.save,
        push_to_hub: bool = False,
        max_shard_size: Union[int, str] = "10GB",
        safe_serialization: bool = False,
        variant: Optional[str] = None,
        **kwargs,
    ):
        """
        Save a model and its configuration file to a directory, so that it can be re-loaded using the
        [`~PreTrainedModel.from_pretrained`] class method.

        Arguments:
            save_directory (`str` or `os.PathLike`):
                Directory to which to save. Will be created if it doesn't exist.
            is_main_process (`bool`, *optional*, defaults to `True`):
                Whether the process calling this is the main process or not. Useful when in distributed training like
                TPUs and need to call this function on all processes. In this case, set `is_main_process=True` only on
                the main process to avoid race conditions.
            state_dict (nested dictionary of `torch.Tensor`):
                The state dictionary of the model to save. Will default to `self.state_dict()`, but can be used to only
                save parts of the model or if special precautions need to be taken when recovering the state dictionary
                of a model (like when using model parallelism).
            save_function (`Callable`):
                The function to use to save the state dictionary. Useful on distributed training like TPUs when one
                need to replace `torch.save` by another method.
            push_to_hub (`bool`, *optional*, defaults to `False`):
                Whether or not to push your model to the Hugging Face model hub after saving it. You can specify the
                repository you want to push to with `repo_id` (will default to the name of `save_directory` in your
                namespace).
            max_shard_size (`int` or `str`, *optional*, defaults to `"10GB"`):
                The maximum size for a checkpoint before being sharded. Checkpoints shard will then be each of size
                lower than this size. If expressed as a string, needs to be digits followed by a unit (like `"5MB"`).

                <Tip warning={true}>

                If a single weight of the model is bigger than `max_shard_size`, it will be in its own checkpoint shard
                which will be bigger than `max_shard_size`.

                </Tip>

            safe_serialization (`bool`, *optional*, defaults to `False`):
                Whether to save the model using `safetensors` or the traditional PyTorch way (that uses `pickle`).
            variant (`str`, *optional*):
                If specified, weights are saved in the format pytorch_model.<variant>.bin.

            kwargs:
                Additional key word arguments passed along to the [`~utils.PushToHubMixin.push_to_hub`] method.
        """
        # Checks if the model has been loaded in 8-bit
        if getattr(self, "is_loaded_in_8bit", False) and getattr(self, "is_8bit_serializable", False):
            warnings.warn(
                "You are calling `save_pretrained` to a 8-bit converted model you may likely encounter unexepected"
                " behaviors. If you want to save 8-bit models, make sure to have `bitsandbytes>0.37.2` installed.",
                UserWarning,
            )

        if getattr(self, "is_loaded_in_4bit", False):
<<<<<<< HEAD
            warnings.warn(
                "You are calling `save_pretrained` to a 8-bit converted model you may likely encounter unexepected"
                " behaviors. If you want to save 8-bit models, make sure to have `bitsandbytes>0.37.2` installed.",
                UserWarning,
            )
=======
>>>>>>> 62637522
            raise NotImplementedError("You are calling `save_pretrained` on a 4-bit converted model. \
                                      This is currently not supported")

        if "save_config" in kwargs:
            warnings.warn(
                "`save_config` is deprecated and will be removed in v5 of Transformers. Use `is_main_process` instead."
            )
            is_main_process = kwargs.pop("save_config")
        if safe_serialization and not is_safetensors_available():
            raise ImportError("`safe_serialization` requires the `safetensors library: `pip install safetensors`.")

        if os.path.isfile(save_directory):
            logger.error(f"Provided path ({save_directory}) should be a directory, not a file")
            return

        os.makedirs(save_directory, exist_ok=True)

        if push_to_hub:
            commit_message = kwargs.pop("commit_message", None)
            repo_id = kwargs.pop("repo_id", save_directory.split(os.path.sep)[-1])
            repo_id = self._create_repo(repo_id, **kwargs)
            files_timestamps = self._get_files_timestamps(save_directory)

        # Only save the model itself if we are using distributed training
        model_to_save = unwrap_model(self)

        # save the string version of dtype to the config, e.g. convert torch.float32 => "float32"
        # we currently don't use this setting automatically, but may start to use with v5
        dtype = get_parameter_dtype(model_to_save)
        model_to_save.config.torch_dtype = str(dtype).split(".")[1]

        # Attach architecture to the config
        model_to_save.config.architectures = [model_to_save.__class__.__name__]

        # If we have a custom model, we copy the file defining it in the folder and set the attributes so it can be
        # loaded from the Hub.
        if self._auto_class is not None:
            custom_object_save(self, save_directory, config=self.config)

        # Save the config
        if is_main_process:
            model_to_save.config.save_pretrained(save_directory)
            if self.can_generate():
                model_to_save.generation_config.save_pretrained(save_directory)

        # Save the model
        if state_dict is None:
            state_dict = model_to_save.state_dict()

        # Translate state_dict from smp to hf if saving with smp >= 1.10
        if IS_SAGEMAKER_MP_POST_1_10:
            for smp_to_hf, _ in smp.state.module_manager.translate_functions:
                state_dict = smp_to_hf(state_dict)

        # Handle the case where some state_dict keys shouldn't be saved
        if self._keys_to_ignore_on_save is not None:
            for ignore_key in self._keys_to_ignore_on_save:
                if ignore_key in state_dict.keys():
                    del state_dict[ignore_key]
        if safe_serialization:
            # Safetensors does not allow tensor aliasing.
            # We're going to remove aliases before saving
            ptrs = collections.defaultdict(list)
            for name, tensor in state_dict.items():
                ident = (tensor.data_ptr(), tensor.device, tensor.shape, tensor.stride())
                ptrs[ident].append(name)

            # These are all the pointers of shared tensors.
            shared_ptrs = {ptr: names for ptr, names in ptrs.items() if len(names) > 1}
            warn_names = set()
            for names in shared_ptrs.values():
                # Removing the keys which are declared as known duplicates on
                # load. This allows to make sure the name which is kept is consistent.
                if self._keys_to_ignore_on_load_missing is not None:
                    found = 0
                    for name in sorted(names):
                        matches_pattern = any(re.search(pat, name) for pat in self._keys_to_ignore_on_load_missing)
                        if matches_pattern and name in state_dict:
                            found += 1
                            if found < len(names):
                                del state_dict[name]

                # When not all duplicates have been cleaned, still remove those keys, but put a clear warning.
                # If the link between tensors was done at runtime then `from_pretrained` will not get
                # the key back leading to random tensor. A proper warning will be shown
                # during reload (if applicable), but since the file is not necessarily compatible with
                # the config, better show a proper warning.
                found = 0
                for name in names:
                    if name in state_dict:
                        found += 1
                        if found > 1:
                            del state_dict[name]
                            warn_names.add(name)
            if len(warn_names) > 0:
                logger.warning_once(
                    f"Removed shared tensor {warn_names} while saving. This should be OK, but check by verifying that you don't receive any warning while reloading",
                )

        # Shard the model if it is too big.
        weights_name = SAFE_WEIGHTS_NAME if safe_serialization else WEIGHTS_NAME
        weights_name = _add_variant(weights_name, variant)

        shards, index = shard_checkpoint(state_dict, max_shard_size=max_shard_size, weights_name=weights_name)

        # Clean the folder from a previous save
        for filename in os.listdir(save_directory):
            full_filename = os.path.join(save_directory, filename)
            # If we have a shard file that is not going to be replaced, we delete it, but only from the main process
            # in distributed settings to avoid race conditions.
            weights_no_suffix = weights_name.replace(".bin", "").replace(".safetensors", "")

            # make sure that file to be deleted matches format of sharded file, e.g. pytorch_model-00001-of-00005
            filename_no_suffix = filename.replace(".bin", "").replace(".safetensors", "")
            reg = re.compile(r"(.*?)-\d{5}-of-\d{5}")

            if (
                filename.startswith(weights_no_suffix)
                and os.path.isfile(full_filename)
                and filename not in shards.keys()
                and is_main_process
                and reg.fullmatch(filename_no_suffix) is not None
            ):
                os.remove(full_filename)

        # Save the model
        for shard_file, shard in shards.items():
            if safe_serialization:
                # At some point we will need to deal better with save_function (used for TPU and other distributed
                # joyfulness), but for now this enough.
                safe_save_file(shard, os.path.join(save_directory, shard_file), metadata={"format": "pt"})
            else:
                save_function(shard, os.path.join(save_directory, shard_file))

        if index is None:
            path_to_weights = os.path.join(save_directory, _add_variant(WEIGHTS_NAME, variant))
            logger.info(f"Model weights saved in {path_to_weights}")
        else:
            save_index_file = SAFE_WEIGHTS_INDEX_NAME if safe_serialization else WEIGHTS_INDEX_NAME
            save_index_file = os.path.join(save_directory, _add_variant(save_index_file, variant))
            # Save the index as well
            with open(save_index_file, "w", encoding="utf-8") as f:
                content = json.dumps(index, indent=2, sort_keys=True) + "\n"
                f.write(content)
            logger.info(
                f"The model is bigger than the maximum size per checkpoint ({max_shard_size}) and is going to be "
                f"split in {len(shards)} checkpoint shards. You can find where each parameters has been saved in the "
                f"index located at {save_index_file}."
            )

        if push_to_hub:
            self._upload_modified_files(
                save_directory,
                repo_id,
                files_timestamps,
                commit_message=commit_message,
                token=kwargs.get("use_auth_token"),
            )

    def get_memory_footprint(self, return_buffers=True):
        r"""
        Get the memory footprint of a model. This will return the memory footprint of the current model in bytes.
        Useful to benchmark the memory footprint of the current model and design some tests. Solution inspired from the
        PyTorch discussions: https://discuss.pytorch.org/t/gpu-memory-that-model-uses/56822/2

        Arguments:
            return_buffers (`bool`, *optional*, defaults to `True`):
                Whether to return the size of the buffer tensors in the computation of the memory footprint. Buffers
                are tensors that do not require gradients and not registered as parameters. E.g. mean and std in batch
                norm layers. Please see: https://discuss.pytorch.org/t/what-pytorch-means-by-buffers/120266/2
        """
        mem = sum([param.nelement() * param.element_size() for param in self.parameters()])
        if return_buffers:
            mem_bufs = sum([buf.nelement() * buf.element_size() for buf in self.buffers()])
            mem = mem + mem_bufs
        return mem

    def to(self, *args, **kwargs):
        # Checks if the model has been loaded in 8-bit
        if getattr(self, "is_loaded_in_kbit", False):
            raise ValueError(
                "`.to` is not supported for `k-bit` models. Please use the model as it is, since the"
                " model has already been set to the correct devices and casted to the correct `dtype`."
            )
        else:
            return super().to(*args, **kwargs)

    def half(self, *args):
        # Checks if the model has been loaded in 8-bit
        if getattr(self, "is_loaded_in_kbit", False):
            raise ValueError(
                "`.half()` is not supported for `k-bit` models. Please use the model as it is, since the"
                " model has already been casted to the correct `dtype`."
            )
        else:
            return super().half(*args)

    def float(self, *args):
        # Checks if the model has been loaded in 8-bit
        if getattr(self, "is_loaded_in_kbit", False):
            raise ValueError(
                "`.float()` is not supported for `k-bit` models. Please use the model as it is, since the"
                " model has already been casted to the correct `dtype`."
            )
        else:
            return super().float(*args)

    @classmethod
    def from_pretrained(cls, pretrained_model_name_or_path: Optional[Union[str, os.PathLike]], *model_args, **kwargs):
        r"""
        Instantiate a pretrained pytorch model from a pre-trained model configuration.

        The model is set in evaluation mode by default using `model.eval()` (Dropout modules are deactivated). To train
        the model, you should first set it back in training mode with `model.train()`.

        The warning *Weights from XXX not initialized from pretrained model* means that the weights of XXX do not come
        pretrained with the rest of the model. It is up to you to train those weights with a downstream fine-tuning
        task.

        The warning *Weights from XXX not used in YYY* means that the layer XXX is not used by YYY, therefore those
        weights are discarded.

        Parameters:
            pretrained_model_name_or_path (`str` or `os.PathLike`, *optional*):
                Can be either:

                    - A string, the *model id* of a pretrained model hosted inside a model repo on huggingface.co.
                      Valid model ids can be located at the root-level, like `bert-base-uncased`, or namespaced under a
                      user or organization name, like `dbmdz/bert-base-german-cased`.
                    - A path to a *directory* containing model weights saved using
                      [`~PreTrainedModel.save_pretrained`], e.g., `./my_model_directory/`.
                    - A path or url to a *tensorflow index checkpoint file* (e.g, `./tf_model/model.ckpt.index`). In
                      this case, `from_tf` should be set to `True` and a configuration object should be provided as
                      `config` argument. This loading path is slower than converting the TensorFlow checkpoint in a
                      PyTorch model using the provided conversion scripts and loading the PyTorch model afterwards.
                    - A path or url to a model folder containing a *flax checkpoint file* in *.msgpack* format (e.g,
                      `./flax_model/` containing `flax_model.msgpack`). In this case, `from_flax` should be set to
                      `True`.
                    - `None` if you are both providing the configuration and state dictionary (resp. with keyword
                      arguments `config` and `state_dict`).
            model_args (sequence of positional arguments, *optional*):
                All remaining positional arguments will be passed to the underlying model's `__init__` method.
            config (`Union[PretrainedConfig, str, os.PathLike]`, *optional*):
                Can be either:

                    - an instance of a class derived from [`PretrainedConfig`],
                    - a string or path valid as input to [`~PretrainedConfig.from_pretrained`].

                Configuration for the model to use instead of an automatically loaded configuration. Configuration can
                be automatically loaded when:

                    - The model is a model provided by the library (loaded with the *model id* string of a pretrained
                      model).
                    - The model was saved using [`~PreTrainedModel.save_pretrained`] and is reloaded by supplying the
                      save directory.
                    - The model is loaded by supplying a local directory as `pretrained_model_name_or_path` and a
                      configuration JSON file named *config.json* is found in the directory.
            state_dict (`Dict[str, torch.Tensor]`, *optional*):
                A state dictionary to use instead of a state dictionary loaded from saved weights file.

                This option can be used if you want to create a model from a pretrained configuration but load your own
                weights. In this case though, you should check if using [`~PreTrainedModel.save_pretrained`] and
                [`~PreTrainedModel.from_pretrained`] is not a simpler option.
            cache_dir (`Union[str, os.PathLike]`, *optional*):
                Path to a directory in which a downloaded pretrained model configuration should be cached if the
                standard cache should not be used.
            from_tf (`bool`, *optional*, defaults to `False`):
                Load the model weights from a TensorFlow checkpoint save file (see docstring of
                `pretrained_model_name_or_path` argument).
            from_flax (`bool`, *optional*, defaults to `False`):
                Load the model weights from a Flax checkpoint save file (see docstring of
                `pretrained_model_name_or_path` argument).
            ignore_mismatched_sizes (`bool`, *optional*, defaults to `False`):
                Whether or not to raise an error if some of the weights from the checkpoint do not have the same size
                as the weights of the model (if for instance, you are instantiating a model with 10 labels from a
                checkpoint with 3 labels).
            force_download (`bool`, *optional*, defaults to `False`):
                Whether or not to force the (re-)download of the model weights and configuration files, overriding the
                cached versions if they exist.
            resume_download (`bool`, *optional*, defaults to `False`):
                Whether or not to delete incompletely received files. Will attempt to resume the download if such a
                file exists.
            proxies (`Dict[str, str]`, *optional*):
                A dictionary of proxy servers to use by protocol or endpoint, e.g., `{'http': 'foo.bar:3128',
                'http://hostname': 'foo.bar:4012'}`. The proxies are used on each request.
            output_loading_info(`bool`, *optional*, defaults to `False`):
                Whether ot not to also return a dictionary containing missing keys, unexpected keys and error messages.
            local_files_only(`bool`, *optional*, defaults to `False`):
                Whether or not to only look at local files (i.e., do not try to download the model).
            use_auth_token (`str` or `bool`, *optional*):
                The token to use as HTTP bearer authorization for remote files. If `True`, or not specified, will use
                the token generated when running `huggingface-cli login` (stored in `~/.huggingface`).
            revision (`str`, *optional*, defaults to `"main"`):
                The specific model version to use. It can be a branch name, a tag name, or a commit id, since we use a
                git-based system for storing models and other artifacts on huggingface.co, so `revision` can be any
                identifier allowed by git.

                <Tip>

                To test a pull request you made on the Hub, you can pass `revision="refs/pr/<pr_number>".

                </Tip>

            mirror (`str`, *optional*):
                Mirror source to accelerate downloads in China. If you are from China and have an accessibility
                problem, you can set this option to resolve it. Note that we do not guarantee the timeliness or safety.
                Please refer to the mirror site for more information.
            _fast_init(`bool`, *optional*, defaults to `True`):
                Whether or not to disable fast initialization.

                <Tip warning={true}>

                One should only disable *_fast_init* to ensure backwards compatibility with `transformers.__version__ <
                4.6.0` for seeded model initialization. This argument will be removed at the next major version. See
                [pull request 11471](https://github.com/huggingface/transformers/pull/11471) for more information.

                </Tip>

            > Parameters for big model inference

            low_cpu_mem_usage(`bool`, *optional*):
                Tries to not use more than 1x model size in CPU memory (including peak memory) while loading the model.
                This is an experimental feature and a subject to change at any moment.
            torch_dtype (`str` or `torch.dtype`, *optional*):
                Override the default `torch.dtype` and load the model under a specific `dtype`. The different options
                are:

                1. `torch.float16` or `torch.bfloat16` or `torch.float`: load in a specified
                  `dtype`, ignoring the model's `config.torch_dtype` if one exists. If not specified
                  - the model will get loaded in `torch.float` (fp32).

                2. `"auto"` - A `torch_dtype` entry in the `config.json` file of the model will be
                  attempted to be used. If this entry isn't found then next check the `dtype` of the first weight in
                  the checkpoint that's of a floating point type and use that as `dtype`. This will load the model
                  using the `dtype` it was saved in at the end of the training. It can't be used as an indicator of how
                  the model was trained. Since it could be trained in one of half precision dtypes, but saved in fp32.

                <Tip>

                For some models the `dtype` they were trained in is unknown - you may try to check the model's paper or
                reach out to the authors and ask them to add this information to the model's card and to insert the
                `torch_dtype` entry in `config.json` on the hub.

                </Tip>

            device_map (`str` or `Dict[str, Union[int, str, torch.device]]`, *optional*):
                A map that specifies where each submodule should go. It doesn't need to be refined to each
                parameter/buffer name, once a given module name is inside, every submodule of it will be sent to the
                same device.

                To have Accelerate compute the most optimized `device_map` automatically, set `device_map="auto"`. For
                more information about each option see [designing a device
                map](https://hf.co/docs/accelerate/main/en/usage_guides/big_modeling#designing-a-device-map).
            max_memory (`Dict`, *optional*):
                A dictionary device identifier to maximum memory. Will default to the maximum memory available for each
                GPU and the available CPU RAM if unset.
            offload_folder (`str` or `os.PathLike`, *optional*):
                If the `device_map` contains any value `"disk"`, the folder where we will offload weights.
            offload_state_dict (`bool`, *optional*):
                If `True`, will temporarily offload the CPU state dict to the hard drive to avoid getting out of CPU
                RAM if the weight of the CPU state dict + the biggest shard of the checkpoint does not fit. Defaults to
                `True` when there is some disk offload.
            load_in_8bit (`bool`, *optional*, defaults to `False`):
                If `True`, will convert the loaded model into mixed-8bit quantized model. To use this feature please
                install `bitsandbytes` compiled with your CUDA version by running `pip install -i
                https://test.pypi.org/simple/ bitsandbytes-cudaXXX` where XXX is your CUDA version (e.g. 11.6 = 116).
                Make also sure that you have enough GPU RAM to store half of the model size since the 8bit modules are
                not compiled and adapted for CPUs.
            quantization_config (`Dict`, *optional*):
                A dictionary of configuration parameters for the `bitsandbytes` library and loading the model using
                advanced features such as offloading in fp32 on CPU or on disk.
            subfolder (`str`, *optional*, defaults to `""`):
                In case the relevant files are located inside a subfolder of the model repo on huggingface.co, you can
                specify the folder name here.
            variant (`str`, *optional*):
                If specified load weights from `variant` filename, *e.g.* pytorch_model.<variant>.bin. `variant` is
                ignored when using `from_tf` or `from_flax`.

            kwargs (remaining dictionary of keyword arguments, *optional*):
                Can be used to update the configuration object (after it being loaded) and initiate the model (e.g.,
                `output_attentions=True`). Behaves differently depending on whether a `config` is provided or
                automatically loaded:

                    - If a configuration is provided with `config`, `**kwargs` will be directly passed to the
                      underlying model's `__init__` method (we assume all relevant updates to the configuration have
                      already been done)
                    - If a configuration is not provided, `kwargs` will be first passed to the configuration class
                      initialization function ([`~PretrainedConfig.from_pretrained`]). Each key of `kwargs` that
                      corresponds to a configuration attribute will be used to override said attribute with the
                      supplied `kwargs` value. Remaining keys that do not correspond to any configuration attribute
                      will be passed to the underlying model's `__init__` function.

        <Tip>

        Activate the special ["offline-mode"](https://huggingface.co/transformers/installation.html#offline-mode) to
        use this method in a firewalled environment.

        </Tip>

        Examples:

        ```python
        >>> from transformers import BertConfig, BertModel

        >>> # Download model and configuration from huggingface.co and cache.
        >>> model = BertModel.from_pretrained("bert-base-uncased")
        >>> # Model was saved using *save_pretrained('./test/saved_model/')* (for example purposes, not runnable).
        >>> model = BertModel.from_pretrained("./test/saved_model/")
        >>> # Update configuration during loading.
        >>> model = BertModel.from_pretrained("bert-base-uncased", output_attentions=True)
        >>> assert model.config.output_attentions == True
        >>> # Loading from a TF checkpoint file instead of a PyTorch model (slower, for example purposes, not runnable).
        >>> config = BertConfig.from_json_file("./tf_model/my_tf_model_config.json")
        >>> model = BertModel.from_pretrained("./tf_model/my_tf_checkpoint.ckpt.index", from_tf=True, config=config)
        >>> # Loading from a Flax checkpoint file instead of a PyTorch model (slower)
        >>> model = BertModel.from_pretrained("bert-base-uncased", from_flax=True)
        ```

        * `low_cpu_mem_usage` algorithm:

        This is an experimental function that loads the model using ~1x model size CPU memory

        Here is how it works:

        1. save which state_dict keys we have
        2. drop state_dict before the model is created, since the latter takes 1x model size CPU memory
        3. after the model has been instantiated switch to the meta device all params/buffers that
        are going to be replaced from the loaded state_dict
        4. load state_dict 2nd time
        5. replace the params/buffers from the state_dict

        Currently, it can't handle deepspeed ZeRO stage 3 and ignores loading errors

        """
        config = kwargs.pop("config", None)
        state_dict = kwargs.pop("state_dict", None)
        cache_dir = kwargs.pop("cache_dir", None)
        from_tf = kwargs.pop("from_tf", False)
        from_flax = kwargs.pop("from_flax", False)
        ignore_mismatched_sizes = kwargs.pop("ignore_mismatched_sizes", False)
        force_download = kwargs.pop("force_download", False)
        resume_download = kwargs.pop("resume_download", False)
        proxies = kwargs.pop("proxies", None)
        output_loading_info = kwargs.pop("output_loading_info", False)
        local_files_only = kwargs.pop("local_files_only", False)
        use_auth_token = kwargs.pop("use_auth_token", None)
        revision = kwargs.pop("revision", None)
        trust_remote_code = kwargs.pop("trust_remote_code", None)
        _ = kwargs.pop("mirror", None)
        from_pipeline = kwargs.pop("_from_pipeline", None)
        from_auto_class = kwargs.pop("_from_auto", False)
        _fast_init = kwargs.pop("_fast_init", True)
        torch_dtype = kwargs.pop("torch_dtype", None)
        low_cpu_mem_usage = kwargs.pop("low_cpu_mem_usage", None)
        device_map = kwargs.pop("device_map", None)
        max_memory = kwargs.pop("max_memory", None)
        offload_folder = kwargs.pop("offload_folder", None)
        offload_state_dict = kwargs.pop("offload_state_dict", False)
        load_in_8bit = kwargs.pop("load_in_8bit", False)
        load_in_4bit = kwargs.pop("load_in_4bit", False)
        quantization_config = kwargs.pop("quantization_config", None)
        subfolder = kwargs.pop("subfolder", "")
        commit_hash = kwargs.pop("_commit_hash", None)
        variant = kwargs.pop("variant", None)
        use_safetensors = kwargs.pop("use_safetensors", None if is_safetensors_available() else False)

        if is_bitsandbytes_available():
            is_8bit_serializable = version.parse(importlib_metadata.version("bitsandbytes")) > version.parse("0.37.2")
        else:
            is_8bit_serializable = False

        if trust_remote_code is True:
            logger.warning(
                "The argument `trust_remote_code` is to be used with Auto classes. It has no effect here and is"
                " ignored."
            )
        if device_map is not None:
            if low_cpu_mem_usage is None:
                low_cpu_mem_usage = True
            elif not low_cpu_mem_usage:
                raise ValueError("Passing along a `device_map` requires `low_cpu_mem_usage=True`")

        if low_cpu_mem_usage:
            if device_map is not None:
                # The max memory utils require PyTorch >= 1.10 to have torch.cuda.mem_get_info.
                require_version_core("torch>=1.10")

            if is_deepspeed_zero3_enabled():
                raise ValueError(
                    "DeepSpeed Zero-3 is not compatible with `low_cpu_mem_usage=True` or with passing a `device_map`."
                )
            elif not is_accelerate_available():
                raise ImportError(
                    "Using `low_cpu_mem_usage=True` or a `device_map` requires Accelerate: `pip install accelerate`"
                )

        if quantization_config is None:
            quantization_config, kwargs = BitsAndBytesConfig.from_dict(
                    config_dict={"load_in_8bit": load_in_8bit, "load_in_4bit" : load_in_4bit}, return_unused_kwargs=True, **kwargs
            )
        elif quantization_config is not None:
            load_in_8bit = quantization_config.load_in_8bit
            load_in_4bit = quantization_config.load_in_4bit

            quantization_config_kwargs = {
                k: v for k, v in kwargs.items() if k in inspect.signature(BitsAndBytesConfig).parameters
            }

            if len(quantization_config_kwargs) > 0:
                raise ValueError(
                    "You can't pass `load_in_8bit` or any other `BitsAndBytesConfig` argument as a kwarg when passing "
                    "`quantization_config` argument at the same time."
                )

            # in the case a user loads an 8bit model from the Hub and assigns a new quantization_config
            if device_map is None:
                device_map = "auto"
                if low_cpu_mem_usage is None:
                    low_cpu_mem_usage = True

        if load_in_8bit or load_in_4bit:
            if not (is_accelerate_available() and is_bitsandbytes_available()):
                raise ImportError(
                    "Using `load_in_8bit=True` requires Accelerate: `pip install accelerate` and the latest version of"
                    " bitsandbytes `pip install -i https://test.pypi.org/simple/ bitsandbytes` or"
                    " pip install bitsandbytes` "
                )

            if torch_dtype is None:
                torch_dtype = torch.float32

            if device_map is None:
                raise ValueError(
                    "A device map needs to be passed to run convert models into 8-bit and 4-bit formats. Please run"
                    "`.from_pretrained` with `device_map='auto'`"
                )
            if from_tf or from_flax:
                raise ValueError(
                    "Converting into 4-bit or 8-bit weights from tf/flax weights is currently not supported, please make"
                    " sure the weights are in PyTorch format."
                )

        from_pt = not (from_tf | from_flax)

        user_agent = {"file_type": "model", "framework": "pytorch", "from_auto_class": from_auto_class}
        if from_pipeline is not None:
            user_agent["using_pipeline"] = from_pipeline

        if is_offline_mode() and not local_files_only:
            logger.info("Offline mode: forcing local_files_only=True")
            local_files_only = True

        # Load config if we don't provide a configuration
        if not isinstance(config, PretrainedConfig):
            config_path = config if config is not None else pretrained_model_name_or_path
            config, model_kwargs = cls.config_class.from_pretrained(
                config_path,
                cache_dir=cache_dir,
                return_unused_kwargs=True,
                force_download=force_download,
                resume_download=resume_download,
                proxies=proxies,
                local_files_only=local_files_only,
                use_auth_token=use_auth_token,
                revision=revision,
                subfolder=subfolder,
                _from_auto=from_auto_class,
                _from_pipeline=from_pipeline,
                **kwargs,
            )
        else:
            model_kwargs = kwargs

        if is_8bit_serializable and quantization_config is not None and load_in_8bit:
            if hasattr(config, "quantization_config"):
                logger.warning(
                    "You passed `quantization_config` to `from_pretrained` but the model you're loading already has a"
                    " `quantization_config` attribute. The `quantization_config` attribute will be overwritten with the"
                    " one you passed to `from_pretrained`."
                )
            config.quantization_config = quantization_config
        elif is_8bit_serializable and not load_in_8bit and hasattr(config, "quantization_config"):
            quantization_config = config.quantization_config
            if isinstance(quantization_config, dict):
                quantization_config = BitsAndBytesConfig.from_dict(quantization_config, return_unused_kwargs=False)
            elif isinstance(quantization_config, BitsAndBytesConfig):
                pass
            else:
                raise ValueError(
                    f"Invalid type for `quantization_config`: {type(quantization_config)}. Should be a `dict` or a"
                    " `BitsAndBytesConfig` instance."
                )

            load_in_8bit = quantization_config.load_in_8bit

            if load_in_8bit:
                if torch_dtype is None:
                    torch_dtype = torch.float32

                if device_map is None:
                    device_map = "auto"

                if low_cpu_mem_usage is None:
                    low_cpu_mem_usage = True
        elif not is_8bit_serializable and not load_in_8bit and hasattr(config, "quantization_config"):
            logger.warning(
                "Detected the presence of a `quantization_config` attribute in the model's configuration but you don't have the correct"
                " `bitsandbytes` version to support int8 serialization. Please install the latest version of `bitsandbytes` with "
                " `pip install --upgrade bitsandbytes`."
            )

        if commit_hash is None:
            commit_hash = getattr(config, "_commit_hash", None)

        # This variable will flag if we're loading a sharded checkpoint. In this case the archive file is just the
        # index of the files.
        is_sharded = False
        sharded_metadata = None
        # Load model
        loading_info = None

        # Keep in fp32 modules
        keep_in_fp32_modules = None
        use_keep_in_fp32_modules = False

        if pretrained_model_name_or_path is not None:
            pretrained_model_name_or_path = str(pretrained_model_name_or_path)
            is_local = os.path.isdir(pretrained_model_name_or_path)
            if is_local:
                if from_tf and os.path.isfile(
                    os.path.join(pretrained_model_name_or_path, subfolder, TF_WEIGHTS_NAME + ".index")
                ):
                    # Load from a TF 1.0 checkpoint in priority if from_tf
                    archive_file = os.path.join(pretrained_model_name_or_path, subfolder, TF_WEIGHTS_NAME + ".index")
                elif from_tf and os.path.isfile(
                    os.path.join(pretrained_model_name_or_path, subfolder, TF2_WEIGHTS_NAME)
                ):
                    # Load from a TF 2.0 checkpoint in priority if from_tf
                    archive_file = os.path.join(pretrained_model_name_or_path, subfolder, TF2_WEIGHTS_NAME)
                elif from_flax and os.path.isfile(
                    os.path.join(pretrained_model_name_or_path, subfolder, FLAX_WEIGHTS_NAME)
                ):
                    # Load from a Flax checkpoint in priority if from_flax
                    archive_file = os.path.join(pretrained_model_name_or_path, subfolder, FLAX_WEIGHTS_NAME)
                elif use_safetensors is not False and os.path.isfile(
                    os.path.join(pretrained_model_name_or_path, subfolder, _add_variant(SAFE_WEIGHTS_NAME, variant))
                ):
                    # Load from a safetensors checkpoint
                    archive_file = os.path.join(
                        pretrained_model_name_or_path, subfolder, _add_variant(SAFE_WEIGHTS_NAME, variant)
                    )
                elif use_safetensors is not False and os.path.isfile(
                    os.path.join(
                        pretrained_model_name_or_path, subfolder, _add_variant(SAFE_WEIGHTS_INDEX_NAME, variant)
                    )
                ):
                    # Load from a sharded safetensors checkpoint
                    archive_file = os.path.join(
                        pretrained_model_name_or_path, subfolder, _add_variant(SAFE_WEIGHTS_INDEX_NAME, variant)
                    )
                    is_sharded = True
                elif os.path.isfile(
                    os.path.join(pretrained_model_name_or_path, subfolder, _add_variant(WEIGHTS_NAME, variant))
                ):
                    # Load from a PyTorch checkpoint
                    archive_file = os.path.join(
                        pretrained_model_name_or_path, subfolder, _add_variant(WEIGHTS_NAME, variant)
                    )
                elif os.path.isfile(
                    os.path.join(pretrained_model_name_or_path, subfolder, _add_variant(WEIGHTS_INDEX_NAME, variant))
                ):
                    # Load from a sharded PyTorch checkpoint
                    archive_file = os.path.join(
                        pretrained_model_name_or_path, subfolder, _add_variant(WEIGHTS_INDEX_NAME, variant)
                    )
                    is_sharded = True
                # At this stage we don't have a weight file so we will raise an error.
                elif os.path.isfile(
                    os.path.join(pretrained_model_name_or_path, subfolder, TF_WEIGHTS_NAME + ".index")
                ) or os.path.isfile(os.path.join(pretrained_model_name_or_path, subfolder, TF2_WEIGHTS_NAME)):
                    raise EnvironmentError(
                        f"Error no file named {_add_variant(WEIGHTS_NAME, variant)} found in directory"
                        f" {pretrained_model_name_or_path} but there is a file for TensorFlow weights. Use"
                        " `from_tf=True` to load this model from those weights."
                    )
                elif os.path.isfile(os.path.join(pretrained_model_name_or_path, subfolder, FLAX_WEIGHTS_NAME)):
                    raise EnvironmentError(
                        f"Error no file named {_add_variant(WEIGHTS_NAME, variant)} found in directory"
                        f" {pretrained_model_name_or_path} but there is a file for Flax weights. Use `from_flax=True`"
                        " to load this model from those weights."
                    )
                else:
                    raise EnvironmentError(
                        f"Error no file named {_add_variant(WEIGHTS_NAME, variant)}, {TF2_WEIGHTS_NAME},"
                        f" {TF_WEIGHTS_NAME + '.index'} or {FLAX_WEIGHTS_NAME} found in directory"
                        f" {pretrained_model_name_or_path}."
                    )
            elif os.path.isfile(os.path.join(subfolder, pretrained_model_name_or_path)):
                archive_file = pretrained_model_name_or_path
                is_local = True
            elif os.path.isfile(os.path.join(subfolder, pretrained_model_name_or_path + ".index")):
                if not from_tf:
                    raise ValueError(
                        f"We found a TensorFlow checkpoint at {pretrained_model_name_or_path + '.index'}, please set "
                        "from_tf to True to load from this checkpoint."
                    )
                archive_file = os.path.join(subfolder, pretrained_model_name_or_path + ".index")
                is_local = True
            elif is_remote_url(pretrained_model_name_or_path):
                filename = pretrained_model_name_or_path
                resolved_archive_file = download_url(pretrained_model_name_or_path)
            else:
                # set correct filename
                if from_tf:
                    filename = TF2_WEIGHTS_NAME
                elif from_flax:
                    filename = FLAX_WEIGHTS_NAME
                elif use_safetensors is not False:
                    filename = _add_variant(SAFE_WEIGHTS_NAME, variant)
                else:
                    filename = _add_variant(WEIGHTS_NAME, variant)

                try:
                    # Load from URL or cache if already cached
                    cached_file_kwargs = {
                        "cache_dir": cache_dir,
                        "force_download": force_download,
                        "proxies": proxies,
                        "resume_download": resume_download,
                        "local_files_only": local_files_only,
                        "use_auth_token": use_auth_token,
                        "user_agent": user_agent,
                        "revision": revision,
                        "subfolder": subfolder,
                        "_raise_exceptions_for_missing_entries": False,
                        "_commit_hash": commit_hash,
                    }
                    resolved_archive_file = cached_file(pretrained_model_name_or_path, filename, **cached_file_kwargs)

                    # Since we set _raise_exceptions_for_missing_entries=False, we don't get an exception but a None
                    # result when internet is up, the repo and revision exist, but the file does not.
                    if resolved_archive_file is None and filename == _add_variant(SAFE_WEIGHTS_NAME, variant):
                        # Maybe the checkpoint is sharded, we try to grab the index name in this case.
                        resolved_archive_file = cached_file(
                            pretrained_model_name_or_path,
                            _add_variant(SAFE_WEIGHTS_INDEX_NAME, variant),
                            **cached_file_kwargs,
                        )
                        if resolved_archive_file is not None:
                            is_sharded = True
                        elif use_safetensors:
                            raise EnvironmentError(
                                f" {_add_variant(SAFE_WEIGHTS_NAME, variant)} or {_add_variant(SAFE_WEIGHTS_INDEX_NAME, variant)} and thus cannot be loaded with `safetensors`. Please make sure that the model has been saved with `safe_serialization=True` or do not set `use_safetensors=True`."
                            )
                        else:
                            # This repo has no safetensors file of any kind, we switch to PyTorch.
                            filename = _add_variant(WEIGHTS_NAME, variant)
                            resolved_archive_file = cached_file(
                                pretrained_model_name_or_path, filename, **cached_file_kwargs
                            )
                    if resolved_archive_file is None and filename == _add_variant(WEIGHTS_NAME, variant):
                        # Maybe the checkpoint is sharded, we try to grab the index name in this case.
                        resolved_archive_file = cached_file(
                            pretrained_model_name_or_path,
                            _add_variant(WEIGHTS_INDEX_NAME, variant),
                            **cached_file_kwargs,
                        )
                        if resolved_archive_file is not None:
                            is_sharded = True
                    if resolved_archive_file is None:
                        # Otherwise, maybe there is a TF or Flax model file.  We try those to give a helpful error
                        # message.
                        has_file_kwargs = {
                            "revision": revision,
                            "proxies": proxies,
                            "use_auth_token": use_auth_token,
                        }
                        if has_file(pretrained_model_name_or_path, TF2_WEIGHTS_NAME, **has_file_kwargs):
                            raise EnvironmentError(
                                f"{pretrained_model_name_or_path} does not appear to have a file named"
                                f" {_add_variant(WEIGHTS_NAME, variant)} but there is a file for TensorFlow weights."
                                " Use `from_tf=True` to load this model from those weights."
                            )
                        elif has_file(pretrained_model_name_or_path, FLAX_WEIGHTS_NAME, **has_file_kwargs):
                            raise EnvironmentError(
                                f"{pretrained_model_name_or_path} does not appear to have a file named"
                                f" {_add_variant(WEIGHTS_NAME, variant)} but there is a file for Flax weights. Use"
                                " `from_flax=True` to load this model from those weights."
                            )
                        elif variant is not None and has_file(
                            pretrained_model_name_or_path, WEIGHTS_NAME, **has_file_kwargs
                        ):
                            raise EnvironmentError(
                                f"{pretrained_model_name_or_path} does not appear to have a file named"
                                f" {_add_variant(WEIGHTS_NAME, variant)} but there is a file without the variant"
                                f" {variant}. Use `variant=None` to load this model from those weights."
                            )
                        else:
                            raise EnvironmentError(
                                f"{pretrained_model_name_or_path} does not appear to have a file named"
                                f" {_add_variant(WEIGHTS_NAME, variant)}, {TF2_WEIGHTS_NAME}, {TF_WEIGHTS_NAME} or"
                                f" {FLAX_WEIGHTS_NAME}."
                            )
                except EnvironmentError:
                    # Raise any environment error raise by `cached_file`. It will have a helpful error message adapted
                    # to the original exception.
                    raise
                except Exception:
                    # For any other exception, we throw a generic error.
                    raise EnvironmentError(
                        f"Can't load the model for '{pretrained_model_name_or_path}'. If you were trying to load it"
                        " from 'https://huggingface.co/models', make sure you don't have a local directory with the"
                        f" same name. Otherwise, make sure '{pretrained_model_name_or_path}' is the correct path to a"
                        f" directory containing a file named {_add_variant(WEIGHTS_NAME, variant)},"
                        f" {TF2_WEIGHTS_NAME}, {TF_WEIGHTS_NAME} or {FLAX_WEIGHTS_NAME}."
                    )

            if is_local:
                logger.info(f"loading weights file {archive_file}")
                resolved_archive_file = archive_file
            else:
                logger.info(f"loading weights file {filename} from cache at {resolved_archive_file}")
        else:
            resolved_archive_file = None

        # We'll need to download and cache each checkpoint shard if the checkpoint is sharded.
        if is_sharded:
            # rsolved_archive_file becomes a list of files that point to the different checkpoint shards in this case.
            resolved_archive_file, sharded_metadata = get_checkpoint_shard_files(
                pretrained_model_name_or_path,
                resolved_archive_file,
                cache_dir=cache_dir,
                force_download=force_download,
                proxies=proxies,
                resume_download=resume_download,
                local_files_only=local_files_only,
                use_auth_token=use_auth_token,
                user_agent=user_agent,
                revision=revision,
                subfolder=subfolder,
                _commit_hash=commit_hash,
            )

        # load pt weights early so that we know which dtype to init the model under
        if from_pt:
            if not is_sharded and state_dict is None:
                # Time to load the checkpoint
                state_dict = load_state_dict(resolved_archive_file)

            # set dtype to instantiate the model under:
            # 1. If torch_dtype is not None, we use that dtype
            # 2. If torch_dtype is "auto", we auto-detect dtype from the loaded state_dict, by checking its first
            #    weights entry that is of a floating type - we assume all floating dtype weights are of the same dtype
            # we also may have config.torch_dtype available, but we won't rely on it till v5
            dtype_orig = None

            if torch_dtype is not None:
                if isinstance(torch_dtype, str):
                    if torch_dtype == "auto":
                        if hasattr(config, "torch_dtype") and config.torch_dtype is not None:
                            torch_dtype = config.torch_dtype
                            logger.info(f"Will use torch_dtype={torch_dtype} as defined in model's config object")
                        else:
                            if is_sharded and "dtype" in sharded_metadata:
                                torch_dtype = sharded_metadata["dtype"]
                            elif not is_sharded:
                                torch_dtype = get_state_dict_dtype(state_dict)
                            else:
                                one_state_dict = load_state_dict(resolved_archive_file[0])
                                torch_dtype = get_state_dict_dtype(one_state_dict)
                                del one_state_dict  # free CPU memory
                            logger.info(
                                "Since the `torch_dtype` attribute can't be found in model's config object, "
                                "will use torch_dtype={torch_dtype} as derived from model's weights"
                            )
                    else:
                        raise ValueError(
                            f'`torch_dtype` can be either `torch.dtype` or `"auto"`, but received {torch_dtype}'
                        )
                dtype_orig = cls._set_default_torch_dtype(torch_dtype)

            # Check if `_keep_in_fp32_modules` is not None
            use_keep_in_fp32_modules = (
                (cls._keep_in_fp32_modules is not None) and is_accelerate_available() and
                (torch_dtype == torch.float16 or load_in_4bit or load_in_8bit)
            )
            if (
                (cls._keep_in_fp32_modules is not None)
                and not is_accelerate_available()
                and torch_dtype == torch.float16
            ):
                logger.warning(
                    "For stability purposes, it is recommended to have accelerate installed when using this model in"
                    " torch.float16, please install it with `pip install accelerate`"
                )

            if is_sharded:
                loaded_state_dict_keys = sharded_metadata["all_checkpoint_keys"]
            else:
                loaded_state_dict_keys = list(state_dict.keys())
            if low_cpu_mem_usage or use_keep_in_fp32_modules:
                state_dict = None

        config.name_or_path = pretrained_model_name_or_path

        # Instantiate model.
        init_contexts = [no_init_weights(_enable=_fast_init)]

        if is_deepspeed_zero3_enabled():
            import deepspeed

            logger.info("Detected DeepSpeed ZeRO-3: activating zero.init() for this model")
            init_contexts = [deepspeed.zero.Init(config_dict_or_path=deepspeed_config())] + init_contexts
        elif load_in_8bit or load_in_4bit  or low_cpu_mem_usage:
            init_contexts.append(init_empty_weights())

        with ContextManagers(init_contexts):
            model = cls(config, *model_args, **model_kwargs)

        # Check first if we are `from_pt`
        if use_keep_in_fp32_modules:
            low_cpu_mem_usage = True
            keep_in_fp32_modules = model._keep_in_fp32_modules
        else:
            keep_in_fp32_modules = []

        if load_in_8bit or load_in_4bit:
            from .utils.bitsandbytes import get_keys_to_not_convert, replace_with_bnb_linear

<<<<<<< HEAD
            bnb_kbit_skip_modules = quantization_config.bnb_kbit_skip_modules
=======
            llm_int8_skip_modules = quantization_config.llm_int8_skip_modules
>>>>>>> 62637522
            load_in_8bit_threshold = quantization_config.llm_int8_threshold
            load_in_8bit_fp32_cpu_offload = quantization_config.llm_int8_enable_fp32_cpu_offload

            logger.info("Detected 8-bit loading: activating 8-bit loading for this model")

            # We keep some modules such as the lm_head in their original dtype for numerical stability reasons
<<<<<<< HEAD
            if bnb_kbit_skip_modules is None:
                modules_to_not_convert = get_keys_to_not_convert(model)
            else:
                modules_to_not_convert = bnb_kbit_skip_modules
=======
            if llm_int8_skip_modules is None:
                modules_to_not_convert = get_keys_to_not_convert(model)
            else:
                modules_to_not_convert = llm_int8_skip_modules
>>>>>>> 62637522

            if not isinstance(modules_to_not_convert, list):
                modules_to_not_convert = [modules_to_not_convert]

            modules_to_not_convert.extend(keep_in_fp32_modules)

            # Extend the modules to not convert to keys that are supposed to be offloaded to `cpu` or `disk`
            if isinstance(device_map, dict) and len(device_map.keys()) > 1:
                keys_on_cpu = [key for key, value in device_map.items() if value in ["disk", "cpu"]]

                if len(keys_on_cpu) > 0 and not load_in_8bit_fp32_cpu_offload:
                    raise ValueError(
                        "If you want to offload some keys to `cpu` or `disk`, you need to set "
                        "`llm_int8_enable_fp32_cpu_offload=True`. Note that these modules will not be "
                        " converted to 8-bit but kept in 32-bit."
                    )

                modules_to_not_convert.extend(keys_on_cpu)

            model = replace_with_bnb_linear(
                model, modules_to_not_convert=modules_to_not_convert, quantization_config=quantization_config
            )

            # training in 8-bit is only available in 0.37.0+
            model._is_kbit_training_enabled = version.parse(
                importlib_metadata.version("bitsandbytes")
            ) >= version.parse("0.37.0")

            model.config.quantization_config = quantization_config
            model.is_8bit_serializable = is_8bit_serializable

        if isinstance(device_map, str):
            special_dtypes = {}
            special_dtypes.update(
                {
                    name: torch.float32
                    for name, _ in model.named_parameters()
                    if any(m in name for m in keep_in_fp32_modules)
                }
            )

            if model._no_split_modules is None:
                raise ValueError(f"{model.__class__.__name__} does not support `device_map='{device_map}'` yet.")
            no_split_modules = model._no_split_modules
            if device_map not in ["auto", "balanced", "balanced_low_0", "sequential"]:
                raise ValueError(
                    "If passing a string for `device_map`, please choose 'auto', 'balanced', 'balanced_low_0' or "
                    "'sequential'."
                )
            elif device_map in ["balanced", "balanced_low_0"] and get_balanced_memory is None:
                raise ValueError(f"`device_map={device_map}` requires a source install of Accelerate.")

            kwargs = {"no_split_module_classes": no_split_modules}
            if "special_dtypes" in inspect.signature(infer_auto_device_map).parameters:
                kwargs["special_dtypes"] = special_dtypes
            elif len(special_dtypes) > 0:
                logger.warn(
                    "This model has some weights that should be kept in higher precision, you need to upgrade "
                    "`accelerate` to properly deal with them (`pip install --upgrade accelerate`)."
                )
            if device_map != "sequential" and get_balanced_memory is not None:
                max_memory = get_balanced_memory(
                    model,
                    dtype=torch_dtype if not load_in_8bit else torch.int8,
                    low_zero=(device_map == "balanced_low_0"),
                    max_memory=max_memory,
                    **kwargs,
                )
            kwargs["max_memory"] = max_memory
            # Make sure tied weights are tied before creating the device map.
            model.tie_weights()
            device_map = infer_auto_device_map(model, dtype=torch_dtype if not load_in_8bit else torch.int8, **kwargs)

            if load_in_8bit or load_in_4bit:
                # The LM head / tied weights or any last module can stay on disk / CPU
                device_map_without_lm_head = {
                    key: device_map[key] for key in device_map.keys() if key not in modules_to_not_convert
                }
                if "cpu" in device_map_without_lm_head.values() or "disk" in device_map_without_lm_head.values():
                    raise ValueError(
                        """
                        Some modules are dispatched on the CPU or the disk. Make sure you have enough GPU RAM to fit
                        the quantized model. If you want to dispatch the model on the CPU or the disk while keeping
                        these modules in 32-bit, you need to set `load_in_8bit_fp32_cpu_offload=True` and pass a custom
                        `device_map` to `from_pretrained`. Check
                        https://huggingface.co/docs/transformers/main/en/main_classes/quantization#offload-between-cpu-and-gpu
                        for more details.
                        """
                    )
                del device_map_without_lm_head

        if from_tf:
            if resolved_archive_file.endswith(".index"):
                # Load from a TensorFlow 1.X checkpoint - provided by original authors
                model = cls.load_tf_weights(model, config, resolved_archive_file[:-6])  # Remove the '.index'
            else:
                # Load from our TensorFlow 2.0 checkpoints
                try:
                    from .modeling_tf_pytorch_utils import load_tf2_checkpoint_in_pytorch_model

                    model, loading_info = load_tf2_checkpoint_in_pytorch_model(
                        model, resolved_archive_file, allow_missing_keys=True, output_loading_info=True
                    )
                except ImportError:
                    logger.error(
                        "Loading a TensorFlow model in PyTorch, requires both PyTorch and TensorFlow to be installed."
                        " Please see https://pytorch.org/ and https://www.tensorflow.org/install/ for installation"
                        " instructions."
                    )
                    raise
        elif from_flax:
            try:
                from .modeling_flax_pytorch_utils import load_flax_checkpoint_in_pytorch_model

                model = load_flax_checkpoint_in_pytorch_model(model, resolved_archive_file)
            except ImportError:
                logger.error(
                    "Loading a Flax model in PyTorch, requires both PyTorch and Flax to be installed. Please see"
                    " https://pytorch.org/ and https://flax.readthedocs.io/en/latest/installation.html for"
                    " installation instructions."
                )
                raise
        elif from_pt:
            # restore default dtype
            if dtype_orig is not None:
                torch.set_default_dtype(dtype_orig)

            (
                model,
                missing_keys,
                unexpected_keys,
                mismatched_keys,
                offload_index,
                error_msgs,
            ) = cls._load_pretrained_model(
                model,
                state_dict,
                loaded_state_dict_keys,  # XXX: rename?
                resolved_archive_file,
                pretrained_model_name_or_path,
                ignore_mismatched_sizes=ignore_mismatched_sizes,
                sharded_metadata=sharded_metadata,
                _fast_init=_fast_init,
                low_cpu_mem_usage=low_cpu_mem_usage,
                device_map=device_map,
                offload_folder=offload_folder,
                offload_state_dict=offload_state_dict,
                dtype=torch_dtype,
                load_in_8bit=load_in_8bit,
                load_in_4bit=load_in_4bit,
                keep_in_fp32_modules=keep_in_fp32_modules,
            )

        model.is_loaded_in_4bit = load_in_4bit
        model.is_loaded_in_8bit = load_in_8bit
        model.is_loaded_in_kbit = load_in_8bit or load_in_4bit

        # make sure token embedding weights are still tied if needed
        model.tie_weights()

        # Set model in evaluation mode to deactivate DropOut modules by default
        model.eval()

        # If it is a model with generation capabilities, attempt to load the generation config
        if model.can_generate():
            try:
                model.generation_config = GenerationConfig.from_pretrained(
                    pretrained_model_name_or_path,
                    cache_dir=cache_dir,
                    force_download=force_download,
                    resume_download=resume_download,
                    proxies=proxies,
                    local_files_only=local_files_only,
                    use_auth_token=use_auth_token,
                    revision=revision,
                    subfolder=subfolder,
                    _from_auto=from_auto_class,
                    _from_pipeline=from_pipeline,
                    **kwargs,
                )
            except (OSError, TypeError):
                logger.info(
                    "Generation config file not found, using a generation config created from the model config."
                )
                pass

        # Dispatch model with hooks on all devices if necessary
        if device_map is not None:
            dispatch_model(model, device_map=device_map, offload_dir=offload_folder, offload_index=offload_index)

        if output_loading_info:
            if loading_info is None:
                loading_info = {
                    "missing_keys": missing_keys,
                    "unexpected_keys": unexpected_keys,
                    "mismatched_keys": mismatched_keys,
                    "error_msgs": error_msgs,
                }
            return model, loading_info

        return model

    @classmethod
    def _load_pretrained_model(
        cls,
        model,
        state_dict,
        loaded_keys,
        resolved_archive_file,
        pretrained_model_name_or_path,
        ignore_mismatched_sizes=False,
        sharded_metadata=None,
        _fast_init=True,
        low_cpu_mem_usage=False,
        device_map=None,
        offload_folder=None,
        offload_state_dict=None,
        dtype=None,
        load_in_8bit=False,
        load_in_4bit=False,
        keep_in_fp32_modules=None,
    ):
        is_safetensors = False
        if load_in_8bit or load_in_4bit:
            from .utils.bitsandbytes import set_module_kbit_tensor_to_device

        if device_map is not None and "disk" in device_map.values():
            archive_file = (
                resolved_archive_file[0] if isinstance(resolved_archive_file, (list, tuple)) else resolved_archive_file
            )
            is_safetensors = archive_file.endswith(".safetensors")
            if offload_folder is None and not is_safetensors:
                raise ValueError(
                    "The current `device_map` had weights offloaded to the disk. Please provide an `offload_folder`"
                    " for them. Alternatively, make sure you have `safetensors` installed if the model you are using"
                    " offers the weights in this format."
                )
            if offload_folder is not None:
                os.makedirs(offload_folder, exist_ok=True)
            if offload_state_dict is None:
                offload_state_dict = True

        is_sharded_safetensors = is_safetensors and sharded_metadata is not None
        # Retrieve missing & unexpected_keys
        model_state_dict = model.state_dict()
        expected_keys = list(model_state_dict.keys())
        prefix = model.base_model_prefix

        def _fix_key(key):
            if "beta" in key:
                return key.replace("beta", "bias")
            if "gamma" in key:
                return key.replace("gamma", "weight")
            return key

        original_loaded_keys = loaded_keys
        loaded_keys = [_fix_key(key) for key in loaded_keys]

        if len(prefix) > 0:
            has_prefix_module = any(s.startswith(prefix) for s in loaded_keys)
            expects_prefix_module = any(s.startswith(prefix) for s in expected_keys)
        else:
            has_prefix_module = False
            expects_prefix_module = False

        # key re-naming operations are never done on the keys
        # that are loaded, but always on the keys of the newly initialized model
        remove_prefix_from_model = not has_prefix_module and expects_prefix_module
        add_prefix_to_model = has_prefix_module and not expects_prefix_module

        if remove_prefix_from_model:
            _prefix = f"{prefix}."
            expected_keys_not_prefixed = [s for s in expected_keys if not s.startswith(_prefix)]
            expected_keys = [s[len(_prefix) :] if s.startswith(_prefix) else s for s in expected_keys]
        elif add_prefix_to_model:
            expected_keys = [".".join([prefix, s]) for s in expected_keys]

        missing_keys = list(set(expected_keys) - set(loaded_keys))
        unexpected_keys = list(set(loaded_keys) - set(expected_keys))

        if find_tied_parameters is not None:
            tied_params = find_tied_parameters(model)
        else:
            tied_params = []
        _missing = []
        for k in missing_keys:
            found = False
            for group in tied_params:
                if k in group:
                    found = True
                    if len(group) > 2:
                        group.remove(k)
                    else:
                        _missing.append(k)
            if not found:
                _missing.append(k)
        missing_keys = _missing

        # Some models may have keys that are not in the state by design, removing them before needlessly warning
        # the user.
        if cls._keys_to_ignore_on_load_missing is not None:
            for pat in cls._keys_to_ignore_on_load_missing:
                missing_keys = [k for k in missing_keys if re.search(pat, k) is None]

        if cls._keys_to_ignore_on_load_unexpected is not None:
            for pat in cls._keys_to_ignore_on_load_unexpected:
                unexpected_keys = [k for k in unexpected_keys if re.search(pat, k) is None]

        # retrieve weights on meta device and put them back on CPU.
        # This is not ideal in terms of memory, but if we don't do that not, we can't initialize them in the next step
        if low_cpu_mem_usage:
            for key in missing_keys:
                if key in list(model_state_dict.keys()):
                    key = key
                elif f"{prefix}.{key}" in list(model_state_dict.keys()):
                    key = f"{prefix}.{key}"
                elif key.startswith(prefix) and ".".join(key.split(".")[1:]) in list(model_state_dict.keys()):
                    key = ".".join(key.split(".")[1:])
                param = model_state_dict[key]

                # upcast in fp32 if any
                target_dtype = dtype
                if (
                    keep_in_fp32_modules is not None
                    and dtype == torch.float16
                    and any(module_to_keep_in_fp32 in key for module_to_keep_in_fp32 in keep_in_fp32_modules)
                ):
                    target_dtype = torch.float32

                if param.device == torch.device("meta"):
                    if not (load_in_8bit or load_in_4bit):
                        set_module_tensor_to_device(model, key, "cpu", torch.empty(*param.size(), dtype=target_dtype))
                    else:
                        set_module_kbit_tensor_to_device(
                            model, key, "cpu", torch.empty(*param.size(), dtype=target_dtype)
                        )

        # retrieve unintialized modules and initialize before maybe overriding that with the pretrained weights.
        if _fast_init:
            if remove_prefix_from_model:
                _loaded_keys = [f"{prefix}.{k}" for k in loaded_keys]
            elif add_prefix_to_model:
                _loaded_keys = [k[len(prefix) + 1 :] for k in loaded_keys]
            else:
                _loaded_keys = loaded_keys
            set_initialized_submodules(model, _loaded_keys)
            # This will only initialize submodules that are not marked as initialized by the line above.
            model.apply(model._initialize_weights)

        # Set some modules to fp32 if any
        if keep_in_fp32_modules is not None:
            for name, param in model.named_parameters():
                if any(module_to_keep_in_fp32 in name for module_to_keep_in_fp32 in keep_in_fp32_modules):
                    param = param.to(torch.float32)

        # Make sure we are able to load base models as well as derived models (with heads)
        start_prefix = ""
        model_to_load = model
        if len(cls.base_model_prefix) > 0 and not hasattr(model, cls.base_model_prefix) and has_prefix_module:
            start_prefix = cls.base_model_prefix + "."
        if len(cls.base_model_prefix) > 0 and hasattr(model, cls.base_model_prefix) and not has_prefix_module:
            model_to_load = getattr(model, cls.base_model_prefix)
            base_model_expected_keys = list(model_to_load.state_dict().keys())
            if any(key in expected_keys_not_prefixed and key not in base_model_expected_keys for key in loaded_keys):
                raise ValueError(
                    "The state dictionary of the model you are trying to load is corrupted. Are you sure it was "
                    "properly saved?"
                )
            if device_map is not None:
                device_map = {k.replace(f"{cls.base_model_prefix}.", ""): v for k, v in device_map.items()}

        def _find_mismatched_keys(
            state_dict,
            model_state_dict,
            loaded_keys,
            add_prefix_to_model,
            remove_prefix_from_model,
            ignore_mismatched_sizes,
        ):
            mismatched_keys = []
            if ignore_mismatched_sizes:
                for checkpoint_key in loaded_keys:
                    model_key = checkpoint_key
                    if remove_prefix_from_model:
                        # The model key starts with `prefix` but `checkpoint_key` doesn't so we add it.
                        model_key = f"{prefix}.{checkpoint_key}"
                    elif add_prefix_to_model:
                        # The model key doesn't start with `prefix` but `checkpoint_key` does so we remove it.
                        model_key = ".".join(checkpoint_key.split(".")[1:])

                    if (
                        model_key in model_state_dict
                        and state_dict[checkpoint_key].shape != model_state_dict[model_key].shape
                    ):
                        mismatched_keys.append(
                            (checkpoint_key, state_dict[checkpoint_key].shape, model_state_dict[model_key].shape)
                        )
                        del state_dict[checkpoint_key]
            return mismatched_keys

        if resolved_archive_file is not None:
            folder = os.path.sep.join(resolved_archive_file[0].split(os.path.sep)[:-1])
        else:
            folder = None
        if device_map is not None and is_safetensors:
            param_device_map = expand_device_map(device_map, original_loaded_keys)

            str_dtype = str(dtype).replace("torch.", "") if dtype is not None else "float32"
            if sharded_metadata is None:
                archive_file = (
                    resolved_archive_file[0]
                    if isinstance(resolved_archive_file, (list, tuple))
                    else resolved_archive_file
                )
                weight_map = {p: archive_file for p in original_loaded_keys}
            else:
                weight_map = {p: os.path.join(folder, f) for p, f in sharded_metadata["weight_map"].items()}
            offload_index = {
                p: {"safetensors_file": f, "weight_name": p, "dtype": str_dtype}
                for p, f in weight_map.items()
                if param_device_map[p] == "disk"
            }

        if state_dict is not None:
            # Whole checkpoint
            mismatched_keys = _find_mismatched_keys(
                state_dict,
                model_state_dict,
                original_loaded_keys,
                add_prefix_to_model,
                remove_prefix_from_model,
                ignore_mismatched_sizes,
            )
            error_msgs = _load_state_dict_into_model(model_to_load, state_dict, start_prefix)
            offload_index = None
        else:
            # Sharded checkpoint or whole but low_cpu_mem_usage==True

            # This should always be a list but, just to be sure.
            if not isinstance(resolved_archive_file, list):
                resolved_archive_file = [resolved_archive_file]

            error_msgs = []
            mismatched_keys = []
            if not is_safetensors:
                offload_index = {} if device_map is not None and "disk" in device_map.values() else None
            if offload_state_dict:
                state_dict_folder = tempfile.mkdtemp()
                state_dict_index = {}
            else:
                state_dict_folder = None
                state_dict_index = None

            if is_sharded_safetensors:
                disk_only_shard_files = get_disk_only_shard_files(device_map, sharded_metadata=sharded_metadata)
                disk_only_shard_files = [os.path.join(folder, f) for f in disk_only_shard_files]
            else:
                disk_only_shard_files = []

            if len(resolved_archive_file) > 1:
                resolved_archive_file = logging.tqdm(resolved_archive_file, desc="Loading checkpoint shards")
            for shard_file in resolved_archive_file:
                # Skip the load for shards that only contain disk-offloaded weights when using safetensors for the offload.
                if shard_file in disk_only_shard_files:
                    continue
                state_dict = load_state_dict(shard_file)

                # Mistmatched keys contains tuples key/shape1/shape2 of weights in the checkpoint that have a shape not
                # matching the weights in the model.
                mismatched_keys += _find_mismatched_keys(
                    state_dict,
                    model_state_dict,
                    original_loaded_keys,
                    add_prefix_to_model,
                    remove_prefix_from_model,
                    ignore_mismatched_sizes,
                )

                if low_cpu_mem_usage:
                    new_error_msgs, offload_index, state_dict_index = _load_state_dict_into_meta_model(
                        model_to_load,
                        state_dict,
                        loaded_keys,
                        start_prefix,
                        expected_keys,
                        device_map=device_map,
                        offload_folder=offload_folder,
                        offload_index=offload_index,
                        state_dict_folder=state_dict_folder,
                        state_dict_index=state_dict_index,
                        dtype=dtype,
                        load_in_8bit=load_in_8bit,
                        load_in_4bit=load_in_4bit,
                        is_safetensors=is_safetensors,
                        keep_in_fp32_modules=keep_in_fp32_modules,
                    )
                    error_msgs += new_error_msgs
                else:
                    error_msgs += _load_state_dict_into_model(model_to_load, state_dict, start_prefix)

                # force memory release
                del state_dict
                gc.collect()

            if offload_index is not None and len(offload_index) > 0:
                if model != model_to_load:
                    # We need to add the prefix of the base model
                    prefix = cls.base_model_prefix
                    if not is_safetensors:
                        for weight_name in offload_index:
                            shutil.move(
                                os.path.join(offload_folder, f"{weight_name}.dat"),
                                os.path.join(offload_folder, f"{prefix}.{weight_name}.dat"),
                            )
                    offload_index = {f"{prefix}.{key}": value for key, value in offload_index.items()}
                if not is_safetensors:
                    save_offload_index(offload_index, offload_folder)
                    offload_index = None

            if offload_state_dict:
                # Load back temporarily offloaded state dict
                load_offloaded_weights(model_to_load, state_dict_index, state_dict_folder)
                shutil.rmtree(state_dict_folder)

        if len(error_msgs) > 0:
            error_msg = "\n\t".join(error_msgs)
            if "size mismatch" in error_msg:
                error_msg += (
                    "\n\tYou may consider adding `ignore_mismatched_sizes=True` in the model `from_pretrained` method."
                )
            raise RuntimeError(f"Error(s) in loading state_dict for {model.__class__.__name__}:\n\t{error_msg}")

        if load_in_8bit:
            unexpected_keys = [elem for elem in unexpected_keys if "SCB" not in elem]
            missing_keys = [elem for elem in missing_keys if "SCB" not in elem]

        if len(unexpected_keys) > 0:
            logger.warning(
                f"Some weights of the model checkpoint at {pretrained_model_name_or_path} were not used when"
                f" initializing {model.__class__.__name__}: {unexpected_keys}\n- This IS expected if you are"
                f" initializing {model.__class__.__name__} from the checkpoint of a model trained on another task or"
                " with another architecture (e.g. initializing a BertForSequenceClassification model from a"
                " BertForPreTraining model).\n- This IS NOT expected if you are initializing"
                f" {model.__class__.__name__} from the checkpoint of a model that you expect to be exactly identical"
                " (initializing a BertForSequenceClassification model from a BertForSequenceClassification model)."
            )
        else:
            logger.info(f"All model checkpoint weights were used when initializing {model.__class__.__name__}.\n")
        if len(missing_keys) > 0:
            logger.warning(
                f"Some weights of {model.__class__.__name__} were not initialized from the model checkpoint at"
                f" {pretrained_model_name_or_path} and are newly initialized: {missing_keys}\nYou should probably"
                " TRAIN this model on a down-stream task to be able to use it for predictions and inference."
            )
        elif len(mismatched_keys) == 0:
            logger.info(
                f"All the weights of {model.__class__.__name__} were initialized from the model checkpoint at"
                f" {pretrained_model_name_or_path}.\nIf your task is similar to the task the model of the checkpoint"
                f" was trained on, you can already use {model.__class__.__name__} for predictions without further"
                " training."
            )
        if len(mismatched_keys) > 0:
            mismatched_warning = "\n".join(
                [
                    f"- {key}: found shape {shape1} in the checkpoint and {shape2} in the model instantiated"
                    for key, shape1, shape2 in mismatched_keys
                ]
            )
            logger.warning(
                f"Some weights of {model.__class__.__name__} were not initialized from the model checkpoint at"
                f" {pretrained_model_name_or_path} and are newly initialized because the shapes did not"
                f" match:\n{mismatched_warning}\nYou should probably TRAIN this model on a down-stream task to be able"
                " to use it for predictions and inference."
            )

        return model, missing_keys, unexpected_keys, mismatched_keys, offload_index, error_msgs

    def retrieve_modules_from_names(self, names, add_prefix=False, remove_prefix=False):
        module_keys = {".".join(key.split(".")[:-1]) for key in names}

        # torch.nn.ParameterList is a special case where two parameter keywords
        # are appended to the module name, *e.g.* bert.special_embeddings.0
        module_keys = module_keys.union(
            {".".join(key.split(".")[:-2]) for key in names if len(key) > 0 and key[-1].isdigit()}
        )

        retrieved_modules = []
        # retrieve all modules that has at least one missing weight name
        for name, module in self.named_modules():
            if remove_prefix:
                _prefix = f"{self.base_model_prefix}."
                name = name[len(_prefix) :] if name.startswith(_prefix) else name
            elif add_prefix:
                name = ".".join([self.base_model_prefix, name]) if len(name) > 0 else self.base_model_prefix

            if name in module_keys:
                retrieved_modules.append(module)

        return retrieved_modules

    @staticmethod
    def _load_pretrained_model_low_mem(model, loaded_state_dict_keys, resolved_archive_file, start_prefix=""):
        """
        This is an experimental function that loads the model using ~1.x model size CPU memory

        Before you call it do:

        1. save which state_dict keys are available
        2. drop state_dict before model is created, since the latter takes 1x model size memory

        Here then we continue:

        3. switch to the meta device all params/buffers that are going to be replaced from the loaded state_dict
        4. load state_dict 2nd time
        5. replace the params/buffers from the state_dict

        Currently, it doesn't handle missing_keys, unexpected_keys, mismatched_keys. It can't handle deepspeed.
        """

        _move_model_to_meta(model, loaded_state_dict_keys, start_prefix)
        state_dict = load_state_dict(resolved_archive_file)
        error_msgs = _load_state_dict_into_meta_model(model, state_dict, loaded_state_dict_keys, start_prefix)
        return error_msgs

    @classmethod
    def register_for_auto_class(cls, auto_class="AutoModel"):
        """
        Register this class with a given auto class. This should only be used for custom models as the ones in the
        library are already mapped with an auto class.

        <Tip warning={true}>

        This API is experimental and may have some slight breaking changes in the next releases.

        </Tip>

        Args:
            auto_class (`str` or `type`, *optional*, defaults to `"AutoModel"`):
                The auto class to register this new model with.
        """
        if not isinstance(auto_class, str):
            auto_class = auto_class.__name__

        import transformers.models.auto as auto_module

        if not hasattr(auto_module, auto_class):
            raise ValueError(f"{auto_class} is not a valid auto class.")

        cls._auto_class = auto_class

    def to_bettertransformer(self) -> "PreTrainedModel":
        """
        Converts the model to use [PyTorch's native attention
        implementation](https://pytorch.org/docs/stable/generated/torch.nn.MultiheadAttention.html), integrated to
        Transformers through [Optimum library](https://huggingface.co/docs/optimum/bettertransformer/overview). Only a
        subset of all Transformers models are supported.

        PyTorch's attention fastpath allows to speed up inference through kernel fusions and the use of [nested
        tensors](https://pytorch.org/docs/stable/nested.html). Detailed benchmarks can be found in [this blog
        post](https://medium.com/pytorch/bettertransformer-out-of-the-box-performance-for-huggingface-transformers-3fbe27d50ab2).

        Returns:
            [`PreTrainedModel`]: The model converted to BetterTransformer.
        """
        if not is_optimum_available():
            raise ImportError("The package `optimum` is required to use Better Transformer.")

        from optimum.version import __version__ as optimum_version

        if version.parse(optimum_version) < version.parse("1.7.0"):
            raise ImportError(
                f"Please install optimum>=1.7.0 to use Better Transformer. The version {optimum_version} was found."
            )

        from optimum.bettertransformer import BetterTransformer

        return BetterTransformer.transform(self)

    def reverse_bettertransformer(self):
        """
        Reverts the transformation from [`~PreTrainedModel.to_bettertransformer`] so that the original modeling is
        used, for example in order to save the model.

        Returns:
            [`PreTrainedModel`]: The model converted back to the original modeling.
        """
        if not is_optimum_available():
            raise ImportError("The package `optimum` is required to use Better Transformer.")

        from optimum.version import __version__ as optimum_version

        if version.parse(optimum_version) < version.parse("1.7.0"):
            raise ImportError(
                f"Please install optimum>=1.7.0 to use Better Transformer. The version {optimum_version} was found."
            )

        from optimum.bettertransformer import BetterTransformer

        return BetterTransformer.reverse(self)


PreTrainedModel.push_to_hub = copy_func(PreTrainedModel.push_to_hub)
if PreTrainedModel.push_to_hub.__doc__ is not None:
    PreTrainedModel.push_to_hub.__doc__ = PreTrainedModel.push_to_hub.__doc__.format(
        object="model", object_class="AutoModel", object_files="model file"
    )


class PoolerStartLogits(nn.Module):
    """
    Compute SQuAD start logits from sequence hidden states.

    Args:
        config ([`PretrainedConfig`]):
            The config used by the model, will be used to grab the `hidden_size` of the model.
    """

    def __init__(self, config: PretrainedConfig):
        super().__init__()
        self.dense = nn.Linear(config.hidden_size, 1)

    def forward(
        self, hidden_states: torch.FloatTensor, p_mask: Optional[torch.FloatTensor] = None
    ) -> torch.FloatTensor:
        """
        Args:
            hidden_states (`torch.FloatTensor` of shape `(batch_size, seq_len, hidden_size)`):
                The final hidden states of the model.
            p_mask (`torch.FloatTensor` of shape `(batch_size, seq_len)`, *optional*):
                Mask for tokens at invalid position, such as query and special symbols (PAD, SEP, CLS). 1.0 means token
                should be masked.

        Returns:
            `torch.FloatTensor`: The start logits for SQuAD.
        """
        x = self.dense(hidden_states).squeeze(-1)

        if p_mask is not None:
            if get_parameter_dtype(self) == torch.float16:
                x = x * (1 - p_mask) - 65500 * p_mask
            else:
                x = x * (1 - p_mask) - 1e30 * p_mask

        return x


class PoolerEndLogits(nn.Module):
    """
    Compute SQuAD end logits from sequence hidden states.

    Args:
        config ([`PretrainedConfig`]):
            The config used by the model, will be used to grab the `hidden_size` of the model and the `layer_norm_eps`
            to use.
    """

    def __init__(self, config: PretrainedConfig):
        super().__init__()
        self.dense_0 = nn.Linear(config.hidden_size * 2, config.hidden_size)
        self.activation = nn.Tanh()
        self.LayerNorm = nn.LayerNorm(config.hidden_size, eps=config.layer_norm_eps)
        self.dense_1 = nn.Linear(config.hidden_size, 1)

    def forward(
        self,
        hidden_states: torch.FloatTensor,
        start_states: Optional[torch.FloatTensor] = None,
        start_positions: Optional[torch.LongTensor] = None,
        p_mask: Optional[torch.FloatTensor] = None,
    ) -> torch.FloatTensor:
        """
        Args:
            hidden_states (`torch.FloatTensor` of shape `(batch_size, seq_len, hidden_size)`):
                The final hidden states of the model.
            start_states (`torch.FloatTensor` of shape `(batch_size, seq_len, hidden_size)`, *optional*):
                The hidden states of the first tokens for the labeled span.
            start_positions (`torch.LongTensor` of shape `(batch_size,)`, *optional*):
                The position of the first token for the labeled span.
            p_mask (`torch.FloatTensor` of shape `(batch_size, seq_len)`, *optional*):
                Mask for tokens at invalid position, such as query and special symbols (PAD, SEP, CLS). 1.0 means token
                should be masked.

        <Tip>

        One of `start_states` or `start_positions` should be not `None`. If both are set, `start_positions` overrides
        `start_states`.

        </Tip>

        Returns:
            `torch.FloatTensor`: The end logits for SQuAD.
        """
        assert (
            start_states is not None or start_positions is not None
        ), "One of start_states, start_positions should be not None"
        if start_positions is not None:
            slen, hsz = hidden_states.shape[-2:]
            start_positions = start_positions[:, None, None].expand(-1, -1, hsz)  # shape (bsz, 1, hsz)
            start_states = hidden_states.gather(-2, start_positions)  # shape (bsz, 1, hsz)
            start_states = start_states.expand(-1, slen, -1)  # shape (bsz, slen, hsz)

        x = self.dense_0(torch.cat([hidden_states, start_states], dim=-1))
        x = self.activation(x)
        x = self.LayerNorm(x)
        x = self.dense_1(x).squeeze(-1)

        if p_mask is not None:
            if get_parameter_dtype(self) == torch.float16:
                x = x * (1 - p_mask) - 65500 * p_mask
            else:
                x = x * (1 - p_mask) - 1e30 * p_mask

        return x


class PoolerAnswerClass(nn.Module):
    """
    Compute SQuAD 2.0 answer class from classification and start tokens hidden states.

    Args:
        config ([`PretrainedConfig`]):
            The config used by the model, will be used to grab the `hidden_size` of the model.
    """

    def __init__(self, config):
        super().__init__()
        self.dense_0 = nn.Linear(config.hidden_size * 2, config.hidden_size)
        self.activation = nn.Tanh()
        self.dense_1 = nn.Linear(config.hidden_size, 1, bias=False)

    def forward(
        self,
        hidden_states: torch.FloatTensor,
        start_states: Optional[torch.FloatTensor] = None,
        start_positions: Optional[torch.LongTensor] = None,
        cls_index: Optional[torch.LongTensor] = None,
    ) -> torch.FloatTensor:
        """
        Args:
            hidden_states (`torch.FloatTensor` of shape `(batch_size, seq_len, hidden_size)`):
                The final hidden states of the model.
            start_states (`torch.FloatTensor` of shape `(batch_size, seq_len, hidden_size)`, *optional*):
                The hidden states of the first tokens for the labeled span.
            start_positions (`torch.LongTensor` of shape `(batch_size,)`, *optional*):
                The position of the first token for the labeled span.
            cls_index (`torch.LongTensor` of shape `(batch_size,)`, *optional*):
                Position of the CLS token for each sentence in the batch. If `None`, takes the last token.

        <Tip>

        One of `start_states` or `start_positions` should be not `None`. If both are set, `start_positions` overrides
        `start_states`.

        </Tip>

        Returns:
            `torch.FloatTensor`: The SQuAD 2.0 answer class.
        """
        # No dependency on end_feature so that we can obtain one single `cls_logits` for each sample.
        hsz = hidden_states.shape[-1]
        assert (
            start_states is not None or start_positions is not None
        ), "One of start_states, start_positions should be not None"
        if start_positions is not None:
            start_positions = start_positions[:, None, None].expand(-1, -1, hsz)  # shape (bsz, 1, hsz)
            start_states = hidden_states.gather(-2, start_positions).squeeze(-2)  # shape (bsz, hsz)

        if cls_index is not None:
            cls_index = cls_index[:, None, None].expand(-1, -1, hsz)  # shape (bsz, 1, hsz)
            cls_token_state = hidden_states.gather(-2, cls_index).squeeze(-2)  # shape (bsz, hsz)
        else:
            cls_token_state = hidden_states[:, -1, :]  # shape (bsz, hsz)

        x = self.dense_0(torch.cat([start_states, cls_token_state], dim=-1))
        x = self.activation(x)
        x = self.dense_1(x).squeeze(-1)

        return x


@dataclass
class SquadHeadOutput(ModelOutput):
    """
    Base class for outputs of question answering models using a [`~modeling_utils.SQuADHead`].

    Args:
        loss (`torch.FloatTensor` of shape `(1,)`, *optional*, returned if both `start_positions` and `end_positions` are provided):
            Classification loss as the sum of start token, end token (and is_impossible if provided) classification
            losses.
        start_top_log_probs (`torch.FloatTensor` of shape `(batch_size, config.start_n_top)`, *optional*, returned if `start_positions` or `end_positions` is not provided):
            Log probabilities for the top config.start_n_top start token possibilities (beam-search).
        start_top_index (`torch.LongTensor` of shape `(batch_size, config.start_n_top)`, *optional*, returned if `start_positions` or `end_positions` is not provided):
            Indices for the top config.start_n_top start token possibilities (beam-search).
        end_top_log_probs (`torch.FloatTensor` of shape `(batch_size, config.start_n_top * config.end_n_top)`, *optional*, returned if `start_positions` or `end_positions` is not provided):
            Log probabilities for the top `config.start_n_top * config.end_n_top` end token possibilities
            (beam-search).
        end_top_index (`torch.LongTensor` of shape `(batch_size, config.start_n_top * config.end_n_top)`, *optional*, returned if `start_positions` or `end_positions` is not provided):
            Indices for the top `config.start_n_top * config.end_n_top` end token possibilities (beam-search).
        cls_logits (`torch.FloatTensor` of shape `(batch_size,)`, *optional*, returned if `start_positions` or `end_positions` is not provided):
            Log probabilities for the `is_impossible` label of the answers.

    """

    loss: Optional[torch.FloatTensor] = None
    start_top_log_probs: Optional[torch.FloatTensor] = None
    start_top_index: Optional[torch.LongTensor] = None
    end_top_log_probs: Optional[torch.FloatTensor] = None
    end_top_index: Optional[torch.LongTensor] = None
    cls_logits: Optional[torch.FloatTensor] = None


class SQuADHead(nn.Module):
    r"""
    A SQuAD head inspired by XLNet.

    Args:
        config ([`PretrainedConfig`]):
            The config used by the model, will be used to grab the `hidden_size` of the model and the `layer_norm_eps`
            to use.
    """

    def __init__(self, config):
        super().__init__()
        self.start_n_top = config.start_n_top
        self.end_n_top = config.end_n_top

        self.start_logits = PoolerStartLogits(config)
        self.end_logits = PoolerEndLogits(config)
        self.answer_class = PoolerAnswerClass(config)

    @replace_return_docstrings(output_type=SquadHeadOutput, config_class=PretrainedConfig)
    def forward(
        self,
        hidden_states: torch.FloatTensor,
        start_positions: Optional[torch.LongTensor] = None,
        end_positions: Optional[torch.LongTensor] = None,
        cls_index: Optional[torch.LongTensor] = None,
        is_impossible: Optional[torch.LongTensor] = None,
        p_mask: Optional[torch.FloatTensor] = None,
        return_dict: bool = False,
    ) -> Union[SquadHeadOutput, Tuple[torch.FloatTensor]]:
        """
        Args:
            hidden_states (`torch.FloatTensor` of shape `(batch_size, seq_len, hidden_size)`):
                Final hidden states of the model on the sequence tokens.
            start_positions (`torch.LongTensor` of shape `(batch_size,)`, *optional*):
                Positions of the first token for the labeled span.
            end_positions (`torch.LongTensor` of shape `(batch_size,)`, *optional*):
                Positions of the last token for the labeled span.
            cls_index (`torch.LongTensor` of shape `(batch_size,)`, *optional*):
                Position of the CLS token for each sentence in the batch. If `None`, takes the last token.
            is_impossible (`torch.LongTensor` of shape `(batch_size,)`, *optional*):
                Whether the question has a possible answer in the paragraph or not.
            p_mask (`torch.FloatTensor` of shape `(batch_size, seq_len)`, *optional*):
                Mask for tokens at invalid position, such as query and special symbols (PAD, SEP, CLS). 1.0 means token
                should be masked.
            return_dict (`bool`, *optional*, defaults to `False`):
                Whether or not to return a [`~utils.ModelOutput`] instead of a plain tuple.

        Returns:
        """
        start_logits = self.start_logits(hidden_states, p_mask=p_mask)

        if start_positions is not None and end_positions is not None:
            # If we are on multi-GPU, let's remove the dimension added by batch splitting
            for x in (start_positions, end_positions, cls_index, is_impossible):
                if x is not None and x.dim() > 1:
                    x.squeeze_(-1)

            # during training, compute the end logits based on the ground truth of the start position
            end_logits = self.end_logits(hidden_states, start_positions=start_positions, p_mask=p_mask)

            loss_fct = CrossEntropyLoss()
            start_loss = loss_fct(start_logits, start_positions)
            end_loss = loss_fct(end_logits, end_positions)
            total_loss = (start_loss + end_loss) / 2

            if cls_index is not None and is_impossible is not None:
                # Predict answerability from the representation of CLS and START
                cls_logits = self.answer_class(hidden_states, start_positions=start_positions, cls_index=cls_index)
                loss_fct_cls = nn.BCEWithLogitsLoss()
                cls_loss = loss_fct_cls(cls_logits, is_impossible)

                # note(zhiliny): by default multiply the loss by 0.5 so that the scale is comparable to start_loss and end_loss
                total_loss += cls_loss * 0.5

            return SquadHeadOutput(loss=total_loss) if return_dict else (total_loss,)

        else:
            # during inference, compute the end logits based on beam search
            bsz, slen, hsz = hidden_states.size()
            start_log_probs = nn.functional.softmax(start_logits, dim=-1)  # shape (bsz, slen)

            start_top_log_probs, start_top_index = torch.topk(
                start_log_probs, self.start_n_top, dim=-1
            )  # shape (bsz, start_n_top)
            start_top_index_exp = start_top_index.unsqueeze(-1).expand(-1, -1, hsz)  # shape (bsz, start_n_top, hsz)
            start_states = torch.gather(hidden_states, -2, start_top_index_exp)  # shape (bsz, start_n_top, hsz)
            start_states = start_states.unsqueeze(1).expand(-1, slen, -1, -1)  # shape (bsz, slen, start_n_top, hsz)

            hidden_states_expanded = hidden_states.unsqueeze(2).expand_as(
                start_states
            )  # shape (bsz, slen, start_n_top, hsz)
            p_mask = p_mask.unsqueeze(-1) if p_mask is not None else None
            end_logits = self.end_logits(hidden_states_expanded, start_states=start_states, p_mask=p_mask)
            end_log_probs = nn.functional.softmax(end_logits, dim=1)  # shape (bsz, slen, start_n_top)

            end_top_log_probs, end_top_index = torch.topk(
                end_log_probs, self.end_n_top, dim=1
            )  # shape (bsz, end_n_top, start_n_top)
            end_top_log_probs = end_top_log_probs.view(-1, self.start_n_top * self.end_n_top)
            end_top_index = end_top_index.view(-1, self.start_n_top * self.end_n_top)

            start_states = torch.einsum("blh,bl->bh", hidden_states, start_log_probs)
            cls_logits = self.answer_class(hidden_states, start_states=start_states, cls_index=cls_index)

            if not return_dict:
                return (start_top_log_probs, start_top_index, end_top_log_probs, end_top_index, cls_logits)
            else:
                return SquadHeadOutput(
                    start_top_log_probs=start_top_log_probs,
                    start_top_index=start_top_index,
                    end_top_log_probs=end_top_log_probs,
                    end_top_index=end_top_index,
                    cls_logits=cls_logits,
                )


class SequenceSummary(nn.Module):
    r"""
    Compute a single vector summary of a sequence hidden states.

    Args:
        config ([`PretrainedConfig`]):
            The config used by the model. Relevant arguments in the config class of the model are (refer to the actual
            config class of your model for the default values it uses):

            - **summary_type** (`str`) -- The method to use to make this summary. Accepted values are:

                - `"last"` -- Take the last token hidden state (like XLNet)
                - `"first"` -- Take the first token hidden state (like Bert)
                - `"mean"` -- Take the mean of all tokens hidden states
                - `"cls_index"` -- Supply a Tensor of classification token position (GPT/GPT-2)
                - `"attn"` -- Not implemented now, use multi-head attention

            - **summary_use_proj** (`bool`) -- Add a projection after the vector extraction.
            - **summary_proj_to_labels** (`bool`) -- If `True`, the projection outputs to `config.num_labels` classes
              (otherwise to `config.hidden_size`).
            - **summary_activation** (`Optional[str]`) -- Set to `"tanh"` to add a tanh activation to the output,
              another string or `None` will add no activation.
            - **summary_first_dropout** (`float`) -- Optional dropout probability before the projection and activation.
            - **summary_last_dropout** (`float`)-- Optional dropout probability after the projection and activation.
    """

    def __init__(self, config: PretrainedConfig):
        super().__init__()

        self.summary_type = getattr(config, "summary_type", "last")
        if self.summary_type == "attn":
            # We should use a standard multi-head attention module with absolute positional embedding for that.
            # Cf. https://github.com/zihangdai/xlnet/blob/master/modeling.py#L253-L276
            # We can probably just use the multi-head attention module of PyTorch >=1.1.0
            raise NotImplementedError

        self.summary = Identity()
        if hasattr(config, "summary_use_proj") and config.summary_use_proj:
            if hasattr(config, "summary_proj_to_labels") and config.summary_proj_to_labels and config.num_labels > 0:
                num_classes = config.num_labels
            else:
                num_classes = config.hidden_size
            self.summary = nn.Linear(config.hidden_size, num_classes)

        activation_string = getattr(config, "summary_activation", None)
        self.activation: Callable = get_activation(activation_string) if activation_string else Identity()

        self.first_dropout = Identity()
        if hasattr(config, "summary_first_dropout") and config.summary_first_dropout > 0:
            self.first_dropout = nn.Dropout(config.summary_first_dropout)

        self.last_dropout = Identity()
        if hasattr(config, "summary_last_dropout") and config.summary_last_dropout > 0:
            self.last_dropout = nn.Dropout(config.summary_last_dropout)

    def forward(
        self, hidden_states: torch.FloatTensor, cls_index: Optional[torch.LongTensor] = None
    ) -> torch.FloatTensor:
        """
        Compute a single vector summary of a sequence hidden states.

        Args:
            hidden_states (`torch.FloatTensor` of shape `[batch_size, seq_len, hidden_size]`):
                The hidden states of the last layer.
            cls_index (`torch.LongTensor` of shape `[batch_size]` or `[batch_size, ...]` where ... are optional leading dimensions of `hidden_states`, *optional*):
                Used if `summary_type == "cls_index"` and takes the last token of the sequence as classification token.

        Returns:
            `torch.FloatTensor`: The summary of the sequence hidden states.
        """
        if self.summary_type == "last":
            output = hidden_states[:, -1]
        elif self.summary_type == "first":
            output = hidden_states[:, 0]
        elif self.summary_type == "mean":
            output = hidden_states.mean(dim=1)
        elif self.summary_type == "cls_index":
            if cls_index is None:
                cls_index = torch.full_like(
                    hidden_states[..., :1, :],
                    hidden_states.shape[-2] - 1,
                    dtype=torch.long,
                )
            else:
                cls_index = cls_index.unsqueeze(-1).unsqueeze(-1)
                cls_index = cls_index.expand((-1,) * (cls_index.dim() - 1) + (hidden_states.size(-1),))
            # shape of cls_index: (bsz, XX, 1, hidden_size) where XX are optional leading dim of hidden_states
            output = hidden_states.gather(-2, cls_index).squeeze(-2)  # shape (bsz, XX, hidden_size)
        elif self.summary_type == "attn":
            raise NotImplementedError

        output = self.first_dropout(output)
        output = self.summary(output)
        output = self.activation(output)
        output = self.last_dropout(output)

        return output


def unwrap_model(model: nn.Module) -> nn.Module:
    """
    Recursively unwraps a model from potential containers (as used in distributed training).

    Args:
        model (`torch.nn.Module`): The model to unwrap.
    """
    # since there could be multiple levels of wrapping, unwrap recursively
    if hasattr(model, "module"):
        return unwrap_model(model.module)
    else:
        return model


def expand_device_map(device_map, param_names):
    """
    Expand a device map to return the correspondance parameter name to device.
    """
    new_device_map = {}
    for module, device in device_map.items():
        new_device_map.update({p: device for p in param_names if p == module or p.startswith(f"{module}.")})
    return new_device_map


def get_disk_only_shard_files(device_map, sharded_metadata):
    """
    Returns the list of shard files containing only weights offloaded to disk.
    """
    files_content = collections.defaultdict(list)
    for weight_name, filename in sharded_metadata["weight_map"].items():
        while len(weight_name) > 0 and weight_name not in device_map:
            weight_name = ".".join(weight_name.split(".")[:-1])
        files_content[filename].append(device_map[weight_name])

    return [fname for fname, devices in files_content.items() if set(devices) == {"disk"}]<|MERGE_RESOLUTION|>--- conflicted
+++ resolved
@@ -1706,14 +1706,6 @@
             )
 
         if getattr(self, "is_loaded_in_4bit", False):
-<<<<<<< HEAD
-            warnings.warn(
-                "You are calling `save_pretrained` to a 8-bit converted model you may likely encounter unexepected"
-                " behaviors. If you want to save 8-bit models, make sure to have `bitsandbytes>0.37.2` installed.",
-                UserWarning,
-            )
-=======
->>>>>>> 62637522
             raise NotImplementedError("You are calling `save_pretrained` on a 4-bit converted model. \
                                       This is currently not supported")
 
@@ -2643,28 +2635,17 @@
         if load_in_8bit or load_in_4bit:
             from .utils.bitsandbytes import get_keys_to_not_convert, replace_with_bnb_linear
 
-<<<<<<< HEAD
-            bnb_kbit_skip_modules = quantization_config.bnb_kbit_skip_modules
-=======
             llm_int8_skip_modules = quantization_config.llm_int8_skip_modules
->>>>>>> 62637522
             load_in_8bit_threshold = quantization_config.llm_int8_threshold
             load_in_8bit_fp32_cpu_offload = quantization_config.llm_int8_enable_fp32_cpu_offload
 
             logger.info("Detected 8-bit loading: activating 8-bit loading for this model")
 
             # We keep some modules such as the lm_head in their original dtype for numerical stability reasons
-<<<<<<< HEAD
-            if bnb_kbit_skip_modules is None:
-                modules_to_not_convert = get_keys_to_not_convert(model)
-            else:
-                modules_to_not_convert = bnb_kbit_skip_modules
-=======
             if llm_int8_skip_modules is None:
                 modules_to_not_convert = get_keys_to_not_convert(model)
             else:
                 modules_to_not_convert = llm_int8_skip_modules
->>>>>>> 62637522
 
             if not isinstance(modules_to_not_convert, list):
                 modules_to_not_convert = [modules_to_not_convert]
