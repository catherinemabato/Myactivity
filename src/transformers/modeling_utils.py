# coding=utf-8
# Copyright 2018 The Google AI Language Team Authors, Facebook AI Research authors and The HuggingFace Inc. team.
# Copyright (c) 2018, NVIDIA CORPORATION.  All rights reserved.
#
# Licensed under the Apache License, Version 2.0 (the "License");
# you may not use this file except in compliance with the License.
# You may obtain a copy of the License at
#
#     http://www.apache.org/licenses/LICENSE-2.0
#
# Unless required by applicable law or agreed to in writing, software
# distributed under the License is distributed on an "AS IS" BASIS,
# WITHOUT WARRANTIES OR CONDITIONS OF ANY KIND, either express or implied.
# See the License for the specific language governing permissions and
# limitations under the License.

import gc
import json
import os
import re
import shutil
import tempfile
import warnings
from contextlib import contextmanager
from dataclasses import dataclass
from functools import partial
from typing import Any, Callable, Dict, List, Optional, Tuple, Union

import torch
from packaging import version
from torch import Tensor, device, nn
from torch.nn import CrossEntropyLoss

from requests import HTTPError
from transformers.utils.hub import convert_file_size_to_int, get_checkpoint_shard_files
from transformers.utils.import_utils import is_sagemaker_mp_enabled

from .activations import get_activation
from .configuration_utils import PretrainedConfig
from .deepspeed import deepspeed_config, is_deepspeed_zero3_enabled
from .dynamic_module_utils import custom_object_save
from .generation_utils import GenerationMixin
from .pytorch_utils import (  # noqa: F401
    Conv1D,
    apply_chunking_to_forward,
    find_pruneable_heads_and_indices,
    prune_conv1d_layer,
    prune_layer,
    prune_linear_layer,
)
from .utils import (
    DUMMY_INPUTS,
    FLAX_WEIGHTS_NAME,
    HUGGINGFACE_CO_RESOLVE_ENDPOINT,
    TF2_WEIGHTS_NAME,
    TF_WEIGHTS_NAME,
    WEIGHTS_INDEX_NAME,
    WEIGHTS_NAME,
    ContextManagers,
    EntryNotFoundError,
    ModelOutput,
    PushToHubMixin,
    RepositoryNotFoundError,
    RevisionNotFoundError,
    cached_path,
    copy_func,
    has_file,
    hf_bucket_url,
    is_accelerate_available,
    is_bitsandbytes_available,
    is_offline_mode,
    is_remote_url,
    logging,
    replace_return_docstrings,
)
from .utils.versions import require_version_core


if is_accelerate_available():
    from accelerate import __version__ as accelerate_version
    from accelerate import dispatch_model, infer_auto_device_map, init_empty_weights
    from accelerate.utils import (
        load_offloaded_weights,
        offload_weight,
        save_offload_index,
        set_module_tensor_to_device,
    )

<<<<<<< HEAD
if is_bitsandbytes_available():
    from .utils.bitsandbytes import replace_8bit_linear, set_module_8bit_tensor_to_device
=======
    if version.parse(accelerate_version) > version.parse("0.11.0"):
        from accelerate.utils import get_balanced_memory
    else:
        get_balanced_memory = None
>>>>>>> 5096a654

logger = logging.get_logger(__name__)


_init_weights = True


if is_sagemaker_mp_enabled():
    import smdistributed.modelparallel.torch as smp
    from smdistributed.modelparallel import __version__ as SMP_VERSION

    IS_SAGEMAKER_MP_POST_1_10 = version.parse(SMP_VERSION) >= version.parse("1.10")
else:
    IS_SAGEMAKER_MP_POST_1_10 = False


@contextmanager
def no_init_weights(_enable=True):
    """
    Context manager to globally disable weight initialization to speed up loading large models.

    TODO(Patrick): Delete safety argument `_enable=True` at next major version. .
    """
    global _init_weights
    if _enable:
        _init_weights = False
    try:
        yield
    finally:
        _init_weights = True


try:
    from torch.nn import Identity
except ImportError:
    # Older PyTorch compatibility
    class Identity(nn.Module):
        r"""A placeholder identity operator that is argument-insensitive."""

        def __init__(self, *args, **kwargs):
            super().__init__()

        def forward(self, input):
            return input


def get_parameter_device(parameter: Union[nn.Module, GenerationMixin, "ModuleUtilsMixin"]):
    try:
        return next(parameter.parameters()).device
    except StopIteration:
        # For nn.DataParallel compatibility in PyTorch 1.5

        def find_tensor_attributes(module: nn.Module) -> List[Tuple[str, Tensor]]:
            tuples = [(k, v) for k, v in module.__dict__.items() if torch.is_tensor(v)]
            return tuples

        gen = parameter._named_members(get_members_fn=find_tensor_attributes)
        first_tuple = next(gen)
        return first_tuple[1].device


def get_first_parameter_dtype(parameter: Union[nn.Module, GenerationMixin, "ModuleUtilsMixin"]):
    """
    Returns the first parameter dtype (can be non-floating) or asserts if none were found.
    """
    try:
        return next(parameter.parameters()).dtype
    except StopIteration:
        # For nn.DataParallel compatibility in PyTorch > 1.5

        def find_tensor_attributes(module: nn.Module) -> List[Tuple[str, Tensor]]:
            tuples = [(k, v) for k, v in module.__dict__.items() if torch.is_tensor(v)]
            return tuples

        gen = parameter._named_members(get_members_fn=find_tensor_attributes)
        first_tuple = next(gen)
        return first_tuple[1].dtype


def get_parameter_dtype(parameter: Union[nn.Module, GenerationMixin, "ModuleUtilsMixin"]):
    """
    Returns the first found floating dtype in parameters if there is one, otherwise returns the last dtype it found.
    """
    last_dtype = None
    for t in parameter.parameters():
        last_dtype = t.dtype
        if t.is_floating_point():
            return t.dtype

    if last_dtype is not None:
        # if no floating dtype was found return whatever the first dtype is
        return last_dtype

    else:
        # For nn.DataParallel compatibility in PyTorch > 1.5
        def find_tensor_attributes(module: nn.Module) -> List[Tuple[str, Tensor]]:
            tuples = [(k, v) for k, v in module.__dict__.items() if torch.is_tensor(v)]
            return tuples

        gen = parameter._named_members(get_members_fn=find_tensor_attributes)
        last_tuple = None
        for tuple in gen:
            last_tuple = tuple
            if tuple[1].is_floating_point():
                return tuple[1].dtype

        # fallback to the last dtype
        return last_tuple[1].dtype


def get_state_dict_float_dtype(state_dict):
    """
    Returns the first found floating dtype in `state_dict` or asserts if none were found.
    """
    for t in state_dict.values():
        if t.is_floating_point():
            return t.dtype

    raise ValueError("couldn't find any floating point dtypes in state_dict")


def get_state_dict_dtype(state_dict):
    """
    Returns the first found floating dtype in `state_dict` if there is one, otherwise returns the first dtype.
    """
    for t in state_dict.values():
        if t.is_floating_point():
            return t.dtype

    # if no floating dtype was found return whatever the first dtype is
    else:
        return next(state_dict.values()).dtype


def dtype_byte_size(dtype):
    """
    Returns the size (in bytes) occupied by one parameter of type `dtype`.

    Example:

    ```py
    >>> dtype_byte_size(torch.float32)
    4
    ```
    """
    if dtype == torch.bool:
        return 1 / 8
    bit_search = re.search(r"[^\d](\d+)$", str(dtype))
    if bit_search is None:
        raise ValueError(f"`dtype` is not a valid dtype: {dtype}.")
    bit_size = int(bit_search.groups()[0])
    return bit_size // 8


def shard_checkpoint(state_dict: Dict[str, torch.Tensor], max_shard_size: Union[int, str] = "10GB"):
    """
    Splits a model state dictionary in sub-checkpoints so that the final size of each sub-checkpoint does not exceed a
    given size.

    The sub-checkpoints are determined by iterating through the `state_dict` in the order of its keys, so there is no
    optimization made to make each sub-checkpoint as close as possible to the maximum size passed. For example, if the
    limit is 10GB and we have weights of sizes [6GB, 6GB, 2GB, 6GB, 2GB, 2GB] they will get sharded as [6GB], [6+2GB],
    [6+2+2GB] and not [6+2+2GB], [6+2GB], [6GB].

    <Tip warning={true}>

    If one of the model's weight is bigger that `max_sahrd_size`, it will end up in its own sub-checkpoint which will
    have a size greater than `max_shard_size`.

    </Tip>

    Args:
        state_dict (`Dict[str, torch.Tensor]`): The state dictionary of a model to save.
        max_shard_size (`int` or `str`, *optional*, defaults to `"10GB"`):
            The maximum size of each sub-checkpoint. If expressed as a string, needs to be digits followed by a unit
            (like `"5MB"`).
    """
    max_shard_size = convert_file_size_to_int(max_shard_size)

    sharded_state_dicts = []
    current_block = {}
    current_block_size = 0
    total_size = 0

    for key, weight in state_dict.items():
        weight_size = weight.numel() * dtype_byte_size(weight.dtype)

        # If this weight is going to tip up over the maximal size, we split.
        if current_block_size + weight_size > max_shard_size:
            sharded_state_dicts.append(current_block)
            current_block = {}
            current_block_size = 0

        current_block[key] = weight
        current_block_size += weight_size
        total_size += weight_size

    # Add the last block
    sharded_state_dicts.append(current_block)

    # If we only have one shard, we return it
    if len(sharded_state_dicts) == 1:
        return {WEIGHTS_NAME: sharded_state_dicts[0]}, None

    # Otherwise, let's build the index
    weight_map = {}
    shards = {}
    for idx, shard in enumerate(sharded_state_dicts):
        shard_file = WEIGHTS_NAME.replace(".bin", f"-{idx+1:05d}-of-{len(sharded_state_dicts):05d}.bin")
        shards[shard_file] = shard
        for key in shard.keys():
            weight_map[key] = shard_file

    # Add the metadata
    metadata = {"total_size": total_size}
    index = {"metadata": metadata, "weight_map": weight_map}
    return shards, index


def load_sharded_checkpoint(model, folder, strict=True):
    """
    This is the same as
    [`torch.nn.Module.load_state_dict`](https://pytorch.org/docs/stable/generated/torch.nn.Module.html?highlight=load_state_dict#torch.nn.Module.load_state_dict)
    but for a sharded checkpoint.

    This load is performed efficiently: each checkpoint shard is loaded one by one in RAM and deleted after being
    loaded in the model.

    Args:
        model (`torch.nn.Module`): The model in which to load the checkpoint.
        folder (`str` or `os.PathLike`): A path to a folder containing the sharded checkpoint.
        strict (`bool`, *optional`, defaults to `True`):
            Whether to strictly enforce that the keys in the model state dict match the keys in the sharded checkpoint.

    Returns:
        `NamedTuple`: A named tuple with `missing_keys` and `unexpected_keys` fields
            - `missing_keys` is a list of str containing the missing keys
            - `unexpected_keys` is a list of str containing the unexpected keys
    """
    # Load the index
    index_file = os.path.join(folder, WEIGHTS_INDEX_NAME)
    if not os.path.isfile(index_file):
        raise ValueError(f"Can't find a checkpoint index ({WEIGHTS_INDEX_NAME}) in {folder}.")

    with open(index_file, "r", encoding="utf-8") as f:
        index = json.load(f)

    shard_files = list(set(index["weight_map"].values()))

    # If strict=True, error before loading any of the state dicts.
    loaded_keys = index["weight_map"].keys()
    model_keys = model.state_dict().keys()
    missing_keys = [key for key in model_keys if key not in loaded_keys]
    unexpected_keys = [key for key in loaded_keys if key not in model_keys]
    if strict and (len(missing_keys) > 0 or len(unexpected_keys) > 0):
        error_message = f"Error(s) in loading state_dict for {model.__class__.__name__}"
        if len(missing_keys) > 0:
            str_missing_keys = ",".join([f'"{k}"' for k in missing_keys])
            error_message += f"\nMissing key(s): {str_missing_keys}."
        if len(unexpected_keys) > 0:
            str_unexpected_keys = ",".join([f'"{k}"' for k in unexpected_keys])
            error_message += f"\nMissing key(s): {str_unexpected_keys}."
        raise RuntimeError(error_message)

    for shard_file in shard_files:
        state_dict = torch.load(os.path.join(folder, shard_file))
        model.load_state_dict(state_dict, strict=False)

        # Make sure memory is fred before we load the next state dict.
        del state_dict
        gc.collect()

    # Return the same thing as PyTorch load_state_dict function.
    return torch.nn.modules.module._IncompatibleKeys(missing_keys, unexpected_keys)


def load_state_dict(checkpoint_file: Union[str, os.PathLike]):
    """
    Reads a PyTorch checkpoint file, returning properly formatted errors if they arise.
    """
    try:
        return torch.load(checkpoint_file, map_location="cpu")
    except Exception as e:
        try:
            with open(checkpoint_file) as f:
                if f.read().startswith("version"):
                    raise OSError(
                        "You seem to have cloned a repository without having git-lfs installed. Please install "
                        "git-lfs and run `git lfs install` followed by `git lfs pull` in the folder "
                        "you cloned."
                    )
                else:
                    raise ValueError(
                        f"Unable to locate the file {checkpoint_file} which is necessary to load this pretrained "
                        "model. Make sure you have saved the model properly."
                    ) from e
        except (UnicodeDecodeError, ValueError):
            raise OSError(
                f"Unable to load weights from pytorch checkpoint file for '{checkpoint_file}' "
                f"at '{checkpoint_file}'. "
                "If you tried to load a PyTorch model from a TF 2.0 checkpoint, please set from_tf=True."
            )


def _load_state_dict_into_model(model_to_load, state_dict, start_prefix):
    # Convert old format to new format if needed from a PyTorch state_dict
    old_keys = []
    new_keys = []
    for key in state_dict.keys():
        new_key = None
        if "gamma" in key:
            new_key = key.replace("gamma", "weight")
        if "beta" in key:
            new_key = key.replace("beta", "bias")
        if new_key:
            old_keys.append(key)
            new_keys.append(new_key)
    for old_key, new_key in zip(old_keys, new_keys):
        state_dict[new_key] = state_dict.pop(old_key)

    # copy state_dict so _load_from_state_dict can modify it
    metadata = getattr(state_dict, "_metadata", None)
    state_dict = state_dict.copy()
    if metadata is not None:
        state_dict._metadata = metadata

    error_msgs = []

    # PyTorch's `_load_from_state_dict` does not copy parameters in a module's descendants
    # so we need to apply the function recursively.
    def load(module: nn.Module, prefix=""):
        local_metadata = {} if metadata is None else metadata.get(prefix[:-1], {})
        args = (state_dict, prefix, local_metadata, True, [], [], error_msgs)
        if is_deepspeed_zero3_enabled():
            import deepspeed

            # because zero3 puts placeholders in model params, this context
            # manager gathers (unpartitions) the params of the current layer, then loads from
            # the state dict and then re-partitions them again
            with deepspeed.zero.GatheredParameters(list(module.parameters(recurse=False)), modifier_rank=0):
                if torch.distributed.get_rank() == 0:
                    module._load_from_state_dict(*args)
        else:
            module._load_from_state_dict(*args)

        for name, child in module._modules.items():
            if child is not None:
                load(child, prefix + name + ".")

    load(model_to_load, prefix=start_prefix)

    return error_msgs


def find_submodule_and_param_name(model, long_key, start_prefix):
    """
    A helper util to find the last sub-module and the param/buffer name. If `start_prefix` is supplied it'll be removed
    from the start of the key
    """

    if len(start_prefix) > 0 and long_key.startswith(start_prefix):
        long_key = ".".join(long_key.split(".")[1:])

    split_key = long_key.split(".")
    submodule = model
    while len(split_key) > 1:
        if hasattr(submodule, split_key[0]):
            submodule = getattr(submodule, split_key[0])
            del split_key[0]
        else:
            submodule = None
            break
    if submodule == model:
        submodule = None
    return submodule, split_key[0]


def _move_model_to_meta(model, loaded_state_dict_keys, start_prefix):
    """
    Moves `loaded_state_dict_keys` in model to meta device which frees up the memory taken by those params.

    `start_prefix` is used for models which insert their name into model keys, e.g. `bert` in
    `bert.pooler.dense.weight`

    """

    # meta device was added in pt=1.9
    require_version_core("torch>=1.9")

    # dematerialize param storage for keys that are going to be replaced by state_dict, by
    # putting those on the meta device
    for k in loaded_state_dict_keys:
        submodule, param_name = find_submodule_and_param_name(model, k, start_prefix)
        if submodule is not None:
            # selectively switch to the meta device only those params/buffers that will
            # be next replaced from state_dict. This a complex way to do p.to_("meta")
            # since we have no in-place to_ for tensors.
            new_val = getattr(submodule, param_name)
            if isinstance(new_val, torch.nn.Parameter):
                # isinstance returns False for Params on meta device, so switch after the check
                new_val = torch.nn.Parameter(new_val.to("meta"))
            else:
                new_val = new_val.to("meta")
            setattr(submodule, param_name, new_val)


def _load_state_dict_into_meta_model(
    model,
    state_dict,
    loaded_state_dict_keys,  # left for now but could be removed, see below
    start_prefix,
    expected_keys,
    device_map=None,
    offload_folder=None,
    offload_index=None,
    state_dict_folder=None,
    state_dict_index=None,
    dtype=None,
    load_in_8bit=False,
):
    """
    This is somewhat similar to `_load_state_dict_into_model`, but deals with a model that has some or all of its
    params on a `meta` device. It replaces the model params with the data from the `state_dict`, while moving the
    params back to the normal device, but only for `loaded_state_dict_keys`.

    `start_prefix` is used for models which insert their name into model keys, e.g. `bert` in
    `bert.pooler.dense.weight`

    """

    # XXX: remaining features to implement to be fully compatible with _load_state_dict_into_model
    # - deepspeed zero 3 support
    # - need to copy metadata if any - see _load_state_dict_into_model
    # - handling error_msgs - mimicking the error handling in module._load_from_state_dict()
    # - Is there a situation where some keys aren't in `loaded_state_dict_keys` and in which case
    #   they won't get loaded.

    error_msgs = []

    old_keys = []
    new_keys = []
    for key in state_dict.keys():
        new_key = None
        if "gamma" in key:
            new_key = key.replace("gamma", "weight")
        if "beta" in key:
            new_key = key.replace("beta", "bias")
        if new_key:
            old_keys.append(key)
            new_keys.append(new_key)
    for old_key, new_key in zip(old_keys, new_keys):
        state_dict[new_key] = state_dict.pop(old_key)

    for param_name, param in state_dict.items():
        # First part of the test is always true as load_state_dict_keys always contains state_dict keys.
        if param_name not in loaded_state_dict_keys or param_name not in expected_keys:
            continue

        if param_name.startswith(start_prefix):
            param_name = param_name[len(start_prefix) :]

        module_name = param_name
        # We convert floating dtypes to the `dtype` passed.
        if dtype is not None and not str(param.dtype).startswith("torch.int"):
            param = param.to(dtype)

        if device_map is None:
            param_device = "cpu"
        else:
            # find next higher level module that is defined in device_map:
            # bert.lm_head.weight -> bert.lm_head -> bert -> ''
            while len(module_name) > 0 and module_name not in device_map:
                module_name = ".".join(module_name.split(".")[:-1])
            if module_name == "" and "" not in device_map:
                # TODO: group all errors and raise at the end.
                raise ValueError(f"{param_name} doesn't have any device set.")
            param_device = device_map[module_name]
        if param_device == "disk":
            offload_index = offload_weight(param, param_name, offload_folder, offload_index)
        elif param_device == "cpu" and state_dict_index is not None:
            state_dict_index = offload_weight(param, param_name, state_dict_folder, state_dict_index)
        elif not load_in_8bit:
            set_module_tensor_to_device(model, param_name, param_device, value=param)
        else:
            set_module_8bit_tensor_to_device(model, param_name, param_device, value=param)

    return error_msgs, offload_index, state_dict_index


class ModuleUtilsMixin:
    """
    A few utilities for `torch.nn.Modules`, to be used as a mixin.
    """

    @staticmethod
    def _hook_rss_memory_pre_forward(module, *args, **kwargs):
        try:
            import psutil
        except ImportError:
            raise ImportError("You need to install psutil (pip install psutil) to use memory tracing.")

        process = psutil.Process(os.getpid())
        mem = process.memory_info()
        module.mem_rss_pre_forward = mem.rss
        return None

    @staticmethod
    def _hook_rss_memory_post_forward(module, *args, **kwargs):
        try:
            import psutil
        except ImportError:
            raise ImportError("You need to install psutil (pip install psutil) to use memory tracing.")

        process = psutil.Process(os.getpid())
        mem = process.memory_info()
        module.mem_rss_post_forward = mem.rss
        mem_rss_diff = module.mem_rss_post_forward - module.mem_rss_pre_forward
        module.mem_rss_diff = mem_rss_diff + (module.mem_rss_diff if hasattr(module, "mem_rss_diff") else 0)
        return None

    def add_memory_hooks(self):
        """
        Add a memory hook before and after each sub-module forward pass to record increase in memory consumption.

        Increase in memory consumption is stored in a `mem_rss_diff` attribute for each module and can be reset to zero
        with `model.reset_memory_hooks_state()`.
        """
        for module in self.modules():
            module.register_forward_pre_hook(self._hook_rss_memory_pre_forward)
            module.register_forward_hook(self._hook_rss_memory_post_forward)
        self.reset_memory_hooks_state()

    def reset_memory_hooks_state(self):
        """
        Reset the `mem_rss_diff` attribute of each module (see [`~modeling_utils.ModuleUtilsMixin.add_memory_hooks`]).
        """
        for module in self.modules():
            module.mem_rss_diff = 0
            module.mem_rss_post_forward = 0
            module.mem_rss_pre_forward = 0

    @property
    def device(self) -> device:
        """
        `torch.device`: The device on which the module is (assuming that all the module parameters are on the same
        device).
        """
        return get_parameter_device(self)

    @property
    def dtype(self) -> torch.dtype:
        """
        `torch.dtype`: The dtype of the module (assuming that all the module parameters have the same dtype).
        """
        return get_parameter_dtype(self)

    def invert_attention_mask(self, encoder_attention_mask: Tensor) -> Tensor:
        """
        Invert an attention mask (e.g., switches 0. and 1.).

        Args:
            encoder_attention_mask (`torch.Tensor`): An attention mask.

        Returns:
            `torch.Tensor`: The inverted attention mask.
        """
        if encoder_attention_mask.dim() == 3:
            encoder_extended_attention_mask = encoder_attention_mask[:, None, :, :]
        if encoder_attention_mask.dim() == 2:
            encoder_extended_attention_mask = encoder_attention_mask[:, None, None, :]
        # T5 has a mask that can compare sequence ids, we can simulate this here with this transposition
        # Cf. https://github.com/tensorflow/mesh/blob/8d2465e9bc93129b913b5ccc6a59aa97abd96ec6/mesh_tensorflow
        # /transformer/transformer_layers.py#L270
        # encoder_extended_attention_mask = (encoder_extended_attention_mask ==
        # encoder_extended_attention_mask.transpose(-1, -2))
        encoder_extended_attention_mask = encoder_extended_attention_mask.to(dtype=self.dtype)  # fp16 compatibility
        encoder_extended_attention_mask = (1.0 - encoder_extended_attention_mask) * torch.finfo(self.dtype).min

        return encoder_extended_attention_mask

    @staticmethod
    def create_extended_attention_mask_for_decoder(input_shape, attention_mask, device=None):
        if device is not None:
            warnings.warn(
                "The `device` argument is deprecated and will be removed in v5 of Transformers.", FutureWarning
            )
        else:
            device = attention_mask.device
        batch_size, seq_length = input_shape
        seq_ids = torch.arange(seq_length, device=device)
        causal_mask = seq_ids[None, None, :].repeat(batch_size, seq_length, 1) <= seq_ids[None, :, None]
        # in case past_key_values are used we need to add a prefix ones mask to the causal mask
        # causal and attention masks must have same type with pytorch version < 1.3
        causal_mask = causal_mask.to(attention_mask.dtype)

        if causal_mask.shape[1] < attention_mask.shape[1]:
            prefix_seq_len = attention_mask.shape[1] - causal_mask.shape[1]
            causal_mask = torch.cat(
                [
                    torch.ones((batch_size, seq_length, prefix_seq_len), device=device, dtype=causal_mask.dtype),
                    causal_mask,
                ],
                axis=-1,
            )

        extended_attention_mask = causal_mask[:, None, :, :] * attention_mask[:, None, None, :]
        return extended_attention_mask

    def get_extended_attention_mask(
        self, attention_mask: Tensor, input_shape: Tuple[int], device: device = None, dtype: torch.float = None
    ) -> Tensor:
        """
        Makes broadcastable attention and causal masks so that future and masked tokens are ignored.

        Arguments:
            attention_mask (`torch.Tensor`):
                Mask with ones indicating tokens to attend to, zeros for tokens to ignore.
            input_shape (`Tuple[int]`):
                The shape of the input to the model.

        Returns:
            `torch.Tensor` The extended attention mask, with a the same dtype as `attention_mask.dtype`.
        """
        if dtype is None:
            dtype = self.dtype

        if not (attention_mask.dim() == 2 and self.config.is_decoder):
            # show warning only if it won't be shown in `create_extended_attention_mask_for_decoder`
            if device is not None:
                warnings.warn(
                    "The `device` argument is deprecated and will be removed in v5 of Transformers.", FutureWarning
                )
        # We can provide a self-attention mask of dimensions [batch_size, from_seq_length, to_seq_length]
        # ourselves in which case we just need to make it broadcastable to all heads.
        if attention_mask.dim() == 3:
            extended_attention_mask = attention_mask[:, None, :, :]
        elif attention_mask.dim() == 2:
            # Provided a padding mask of dimensions [batch_size, seq_length]
            # - if the model is a decoder, apply a causal mask in addition to the padding mask
            # - if the model is an encoder, make the mask broadcastable to [batch_size, num_heads, seq_length, seq_length]
            if self.config.is_decoder:
                extended_attention_mask = ModuleUtilsMixin.create_extended_attention_mask_for_decoder(
                    input_shape, attention_mask, device
                )
            else:
                extended_attention_mask = attention_mask[:, None, None, :]
        else:
            raise ValueError(
                f"Wrong shape for input_ids (shape {input_shape}) or attention_mask (shape {attention_mask.shape})"
            )

        # Since attention_mask is 1.0 for positions we want to attend and 0.0 for
        # masked positions, this operation will create a tensor which is 0.0 for
        # positions we want to attend and -10000.0 for masked positions.
        # Since we are adding it to the raw scores before the softmax, this is
        # effectively the same as removing these entirely.
        extended_attention_mask = extended_attention_mask.to(dtype=dtype)  # fp16 compatibility
        extended_attention_mask = (1.0 - extended_attention_mask) * torch.finfo(dtype).min
        return extended_attention_mask

    def get_head_mask(
        self, head_mask: Optional[Tensor], num_hidden_layers: int, is_attention_chunked: bool = False
    ) -> Tensor:
        """
        Prepare the head mask if needed.

        Args:
            head_mask (`torch.Tensor` with shape `[num_heads]` or `[num_hidden_layers x num_heads]`, *optional*):
                The mask indicating if we should keep the heads or not (1.0 for keep, 0.0 for discard).
            num_hidden_layers (`int`):
                The number of hidden layers in the model.
            is_attention_chunked: (`bool`, *optional*, defaults to `False`):
                Whether or not the attentions scores are computed by chunks or not.

        Returns:
            `torch.Tensor` with shape `[num_hidden_layers x batch x num_heads x seq_length x seq_length]` or list with
            `[None]` for each layer.
        """
        if head_mask is not None:
            head_mask = self._convert_head_mask_to_5d(head_mask, num_hidden_layers)
            if is_attention_chunked is True:
                head_mask = head_mask.unsqueeze(-1)
        else:
            head_mask = [None] * num_hidden_layers

        return head_mask

    def _convert_head_mask_to_5d(self, head_mask, num_hidden_layers):
        """-> [num_hidden_layers x batch x num_heads x seq_length x seq_length]"""
        if head_mask.dim() == 1:
            head_mask = head_mask.unsqueeze(0).unsqueeze(0).unsqueeze(-1).unsqueeze(-1)
            head_mask = head_mask.expand(num_hidden_layers, -1, -1, -1, -1)
        elif head_mask.dim() == 2:
            head_mask = head_mask.unsqueeze(1).unsqueeze(-1).unsqueeze(-1)  # We can specify head_mask for each layer
        assert head_mask.dim() == 5, f"head_mask.dim != 5, instead {head_mask.dim()}"
        head_mask = head_mask.to(dtype=self.dtype)  # switch to float if need + fp16 compatibility
        return head_mask

    def num_parameters(self, only_trainable: bool = False, exclude_embeddings: bool = False) -> int:
        """
        Get number of (optionally, trainable or non-embeddings) parameters in the module.

        Args:
            only_trainable (`bool`, *optional*, defaults to `False`):
                Whether or not to return only the number of trainable parameters

            exclude_embeddings (`bool`, *optional*, defaults to `False`):
                Whether or not to return only the number of non-embeddings parameters

        Returns:
            `int`: The number of parameters.
        """

        if exclude_embeddings:
            embedding_param_names = [
                f"{name}.weight" for name, module_type in self.named_modules() if isinstance(module_type, nn.Embedding)
            ]
            non_embedding_parameters = [
                parameter for name, parameter in self.named_parameters() if name not in embedding_param_names
            ]
            return sum(p.numel() for p in non_embedding_parameters if p.requires_grad or not only_trainable)
        else:
            return sum(p.numel() for p in self.parameters() if p.requires_grad or not only_trainable)

    def estimate_tokens(self, input_dict: Dict[str, Union[torch.Tensor, Any]]) -> int:
        """
        Helper function to estimate the total number of tokens from the model inputs.

        Args:
            inputs (`dict`): The model inputs.

        Returns:
            `int`: The total number of tokens.
        """
        if not hasattr(self, "warnings_issued"):
            self.warnings_issued = {}
        if self.main_input_name in input_dict:
            return input_dict[self.main_input_name].numel()
        elif "estimate_tokens" not in self.warnings_issued:
            logger.warning(
                "Could not estimate the number of tokens of the input, floating-point operations will not be computed"
            )
            self.warnings_issued["estimate_tokens"] = True
        return 0

    def floating_point_ops(
        self, input_dict: Dict[str, Union[torch.Tensor, Any]], exclude_embeddings: bool = True
    ) -> int:
        """
        Get number of (optionally, non-embeddings) floating-point operations for the forward and backward passes of a
        batch with this transformer model. Default approximation neglects the quadratic dependency on the number of
        tokens (valid if `12 * d_model << sequence_length`) as laid out in [this
        paper](https://arxiv.org/pdf/2001.08361.pdf) section 2.1. Should be overridden for transformers with parameter
        re-use e.g. Albert or Universal Transformers, or if doing long-range modeling with very high sequence lengths.

        Args:
            batch_size (`int`):
                The batch size for the forward pass.

            sequence_length (`int`):
                The number of tokens in each line of the batch.

            exclude_embeddings (`bool`, *optional*, defaults to `True`):
                Whether or not to count embedding and softmax operations.

        Returns:
            `int`: The number of floating-point operations.
        """

        return 6 * self.estimate_tokens(input_dict) * self.num_parameters(exclude_embeddings=exclude_embeddings)


class PreTrainedModel(nn.Module, ModuleUtilsMixin, GenerationMixin, PushToHubMixin):
    r"""
    Base class for all models.

    [`PreTrainedModel`] takes care of storing the configuration of the models and handles methods for loading,
    downloading and saving models as well as a few methods common to all models to:

        - resize the input embeddings,
        - prune heads in the self-attention heads.

    Class attributes (overridden by derived classes):

        - **config_class** ([`PretrainedConfig`]) -- A subclass of [`PretrainedConfig`] to use as configuration class
          for this model architecture.
        - **load_tf_weights** (`Callable`) -- A python *method* for loading a TensorFlow checkpoint in a PyTorch model,
          taking as arguments:

            - **model** ([`PreTrainedModel`]) -- An instance of the model on which to load the TensorFlow checkpoint.
            - **config** ([`PreTrainedConfig`]) -- An instance of the configuration associated to the model.
            - **path** (`str`) -- A path to the TensorFlow checkpoint.

        - **base_model_prefix** (`str`) -- A string indicating the attribute associated to the base model in derived
          classes of the same architecture adding modules on top of the base model.
        - **is_parallelizable** (`bool`) -- A flag indicating whether this model supports model parallelization.
        - **main_input_name** (`str`) -- The name of the principal input to the model (often `input_ids` for NLP
          models, `pixel_values` for vision models and `input_values` for speech models).
    """
    config_class = None
    base_model_prefix = ""
    main_input_name = "input_ids"
    _auto_class = None
    _no_split_modules = None

    # a list of `re` patterns of `state_dict` keys that should be removed from the list of missing
    # keys we find (keys inside the model but not in the checkpoint) and avoid unnecessary warnings.
    _keys_to_ignore_on_load_missing = None
    # a list of `re` patterns of `state_dict` keys that should be removed from the list of
    # unexpected keys we find (keys inside the checkpoint but not the model) and avoid unnecessary
    # warnings.
    _keys_to_ignore_on_load_unexpected = None
    # a list of `state_dict` keys to ignore when saving the model (useful for keys that aren't
    # trained, but which are either deterministic or tied variables)
    _keys_to_ignore_on_save = None

    is_parallelizable = False
    supports_gradient_checkpointing = False

    @property
    def dummy_inputs(self) -> Dict[str, torch.Tensor]:
        """
        `Dict[str, torch.Tensor]`: Dummy inputs to do a forward pass in the network.
        """
        return {"input_ids": torch.tensor(DUMMY_INPUTS)}

    @property
    def framework(self) -> str:
        """
        :str: Identifies that this is a PyTorch model.
        """
        return "pt"

    def __init__(self, config: PretrainedConfig, *inputs, **kwargs):
        super().__init__()
        if not isinstance(config, PretrainedConfig):
            raise ValueError(
                f"Parameter config in `{self.__class__.__name__}(config)` should be an instance of class "
                "`PretrainedConfig`. To create a model from a pretrained model use "
                f"`model = {self.__class__.__name__}.from_pretrained(PRETRAINED_MODEL_NAME)`"
            )
        # Save config and origin of the pretrained weights if given in model
        self.config = config
        self.name_or_path = config.name_or_path
        self.warnings_issued = {}

    def post_init(self):
        """
        A method executed at the end of each Transformer model initialization, to execute code that needs the model's
        modules properly initialized (such as weight initialization).
        """
        self.init_weights()
        self._backward_compatibility_gradient_checkpointing()

    def _backward_compatibility_gradient_checkpointing(self):
        if self.supports_gradient_checkpointing and getattr(self.config, "gradient_checkpointing", False):
            self.gradient_checkpointing_enable()
            # Remove the attribute now that is has been consumed, so it's no saved in the config.
            delattr(self.config, "gradient_checkpointing")

    @classmethod
    def _from_config(cls, config, **kwargs):
        """
        All context managers that the model should be initialized under go here.

        Args:
            torch_dtype (`torch.dtype`, *optional*):
                Override the default `torch.dtype` and load the model under this dtype.
        """
        torch_dtype = kwargs.pop("torch_dtype", None)

        # override default dtype if needed
        dtype_orig = None
        if torch_dtype is not None:
            dtype_orig = cls._set_default_torch_dtype(torch_dtype)

        if is_deepspeed_zero3_enabled():
            import deepspeed

            logger.info("Detected DeepSpeed ZeRO-3: activating zero.init() for this model")
            # this immediately partitions the model across all gpus, to avoid the overhead in time
            # and memory copying it on CPU or each GPU first
            with deepspeed.zero.Init(config_dict_or_path=deepspeed_config()):
                model = cls(config, **kwargs)
        else:
            model = cls(config, **kwargs)

        # restore default dtype if it was modified
        if dtype_orig is not None:
            torch.set_default_dtype(dtype_orig)

        return model

    @classmethod
    def _set_default_torch_dtype(cls, dtype: torch.dtype) -> torch.dtype:
        """
        Change the default dtype and return the previous one. This is needed when wanting to instantiate the model
        under specific dtype.

        Args:
            dtype (`torch.dtype`):
                a floating dtype to set to.

        Returns:
            `torch.dtype`: the original `dtype` that can be used to restore `torch.set_default_dtype(dtype)` if it was
            modified. If it wasn't, returns `None`.

        Note `set_default_dtype` currently only works with floating-point types and asserts if for example,
        `torch.int64` is passed. So if a non-float `dtype` is passed this functions will throw an exception.
        """
        if not dtype.is_floating_point:
            raise ValueError(
                f"Can't instantiate {cls.__name__} model under dtype={dtype} since it is not a floating point dtype"
            )

        logger.info(f"Instantiating {cls.__name__} model under default dtype {dtype}.")
        dtype_orig = torch.get_default_dtype()
        torch.set_default_dtype(dtype)
        return dtype_orig

    @property
    def base_model(self) -> nn.Module:
        """
        `torch.nn.Module`: The main body of the model.
        """
        return getattr(self, self.base_model_prefix, self)

    def get_input_embeddings(self) -> nn.Module:
        """
        Returns the model's input embeddings.

        Returns:
            `nn.Module`: A torch module mapping vocabulary to hidden states.
        """
        base_model = getattr(self, self.base_model_prefix, self)
        if base_model is not self:
            return base_model.get_input_embeddings()
        else:
            raise NotImplementedError

    def set_input_embeddings(self, value: nn.Module):
        """
        Set model's input embeddings.

        Args:
            value (`nn.Module`): A module mapping vocabulary to hidden states.
        """
        base_model = getattr(self, self.base_model_prefix, self)
        if base_model is not self:
            base_model.set_input_embeddings(value)
        else:
            raise NotImplementedError

    def get_output_embeddings(self) -> nn.Module:
        """
        Returns the model's output embeddings.

        Returns:
            `nn.Module`: A torch module mapping hidden states to vocabulary.
        """
        return None  # Overwrite for models with output embeddings

    def _init_weights(self, module):
        """
        Initialize the weights. This method should be overridden by derived class.
        """
        raise NotImplementedError(f"Make sure `_init_weights` is implemented for {self.__class__}")

    def tie_weights(self):
        """
        Tie the weights between the input embeddings and the output embeddings.

        If the `torchscript` flag is set in the configuration, can't handle parameter sharing so we are cloning the
        weights instead.
        """
        if getattr(self.config, "tie_word_embeddings", True):
            output_embeddings = self.get_output_embeddings()
            if output_embeddings is not None:
                self._tie_or_clone_weights(output_embeddings, self.get_input_embeddings())

        if getattr(self.config, "is_encoder_decoder", False) and getattr(self.config, "tie_encoder_decoder", False):
            if hasattr(self, self.base_model_prefix):
                self = getattr(self, self.base_model_prefix)
            self._tie_encoder_decoder_weights(self.encoder, self.decoder, self.base_model_prefix)

        for module in self.modules():
            if hasattr(module, "_tie_weights"):
                module._tie_weights()

    @staticmethod
    def _tie_encoder_decoder_weights(encoder: nn.Module, decoder: nn.Module, base_model_prefix: str):
        uninitialized_encoder_weights: List[str] = []
        if decoder.__class__ != encoder.__class__:
            logger.info(
                f"{decoder.__class__} and {encoder.__class__} are not equal. In this case make sure that all encoder"
                " weights are correctly initialized."
            )

        def tie_encoder_to_decoder_recursively(
            decoder_pointer: nn.Module,
            encoder_pointer: nn.Module,
            module_name: str,
            uninitialized_encoder_weights: List[str],
            depth=0,
        ):
            assert isinstance(decoder_pointer, nn.Module) and isinstance(
                encoder_pointer, nn.Module
            ), f"{decoder_pointer} and {encoder_pointer} have to be of type nn.Module"
            if hasattr(decoder_pointer, "weight"):
                assert hasattr(encoder_pointer, "weight")
                encoder_pointer.weight = decoder_pointer.weight
                if hasattr(decoder_pointer, "bias"):
                    assert hasattr(encoder_pointer, "bias")
                    encoder_pointer.bias = decoder_pointer.bias
                return

            encoder_modules = encoder_pointer._modules
            decoder_modules = decoder_pointer._modules
            if len(decoder_modules) > 0:
                assert (
                    len(encoder_modules) > 0
                ), f"Encoder module {encoder_pointer} does not match decoder module {decoder_pointer}"

                all_encoder_weights = set([module_name + "/" + sub_name for sub_name in encoder_modules.keys()])
                encoder_layer_pos = 0
                for name, module in decoder_modules.items():
                    if name.isdigit():
                        encoder_name = str(int(name) + encoder_layer_pos)
                        decoder_name = name
                        if not isinstance(decoder_modules[decoder_name], type(encoder_modules[encoder_name])) and len(
                            encoder_modules
                        ) != len(decoder_modules):
                            # this can happen if the name corresponds to the position in a list module list of layers
                            # in this case the decoder has added a cross-attention that the encoder does not have
                            # thus skip this step and subtract one layer pos from encoder
                            encoder_layer_pos -= 1
                            continue
                    elif name not in encoder_modules:
                        continue
                    elif depth > 500:
                        raise ValueError(
                            "Max depth of recursive function `tie_encoder_to_decoder` reached. It seems that there is"
                            " a circular dependency between two or more `nn.Modules` of your model."
                        )
                    else:
                        decoder_name = encoder_name = name
                    tie_encoder_to_decoder_recursively(
                        decoder_modules[decoder_name],
                        encoder_modules[encoder_name],
                        module_name + "/" + name,
                        uninitialized_encoder_weights,
                        depth=depth + 1,
                    )
                    all_encoder_weights.remove(module_name + "/" + encoder_name)

                uninitialized_encoder_weights += list(all_encoder_weights)

        # tie weights recursively
        tie_encoder_to_decoder_recursively(decoder, encoder, base_model_prefix, uninitialized_encoder_weights)
        if len(uninitialized_encoder_weights) > 0:
            logger.warning(
                f"The following encoder weights were not tied to the decoder {uninitialized_encoder_weights}"
            )

    def _tie_or_clone_weights(self, output_embeddings, input_embeddings):
        """Tie or clone module weights depending of whether we are using TorchScript or not"""
        if self.config.torchscript:
            output_embeddings.weight = nn.Parameter(input_embeddings.weight.clone())
        else:
            output_embeddings.weight = input_embeddings.weight

        if getattr(output_embeddings, "bias", None) is not None:
            output_embeddings.bias.data = nn.functional.pad(
                output_embeddings.bias.data,
                (
                    0,
                    output_embeddings.weight.shape[0] - output_embeddings.bias.shape[0],
                ),
                "constant",
                0,
            )
        if hasattr(output_embeddings, "out_features") and hasattr(input_embeddings, "num_embeddings"):
            output_embeddings.out_features = input_embeddings.num_embeddings

    def resize_token_embeddings(self, new_num_tokens: Optional[int] = None) -> nn.Embedding:
        """
        Resizes input token embeddings matrix of the model if `new_num_tokens != config.vocab_size`.

        Takes care of tying weights embeddings afterwards if the model class has a `tie_weights()` method.

        Arguments:
            new_num_tokens (`int`, *optional*):
                The number of new tokens in the embedding matrix. Increasing the size will add newly initialized
                vectors at the end. Reducing the size will remove vectors from the end. If not provided or `None`, just
                returns a pointer to the input tokens `torch.nn.Embedding` module of the model without doing anything.

        Return:
            `torch.nn.Embedding`: Pointer to the input tokens Embeddings Module of the model.
        """
        model_embeds = self._resize_token_embeddings(new_num_tokens)
        if new_num_tokens is None:
            return model_embeds

        # Update base model and current model config
        self.config.vocab_size = new_num_tokens
        self.vocab_size = new_num_tokens

        # Tie weights again if needed
        self.tie_weights()

        return model_embeds

    def _resize_token_embeddings(self, new_num_tokens):
        old_embeddings = self.get_input_embeddings()
        new_embeddings = self._get_resized_embeddings(old_embeddings, new_num_tokens)
        self.set_input_embeddings(new_embeddings)

        # if word embeddings are not tied, make sure that lm head is resized as well
        if self.get_output_embeddings() is not None and not self.config.tie_word_embeddings:
            old_lm_head = self.get_output_embeddings()
            new_lm_head = self._get_resized_lm_head(old_lm_head, new_num_tokens)
            self.set_output_embeddings(new_lm_head)

        return self.get_input_embeddings()

    def _get_resized_embeddings(
        self, old_embeddings: nn.Embedding, new_num_tokens: Optional[int] = None
    ) -> nn.Embedding:
        """
        Build a resized Embedding Module from a provided token Embedding Module. Increasing the size will add newly
        initialized vectors at the end. Reducing the size will remove vectors from the end

        Args:
            old_embeddings (`torch.nn.Embedding`):
                Old embeddings to be resized.
            new_num_tokens (`int`, *optional*):
                New number of tokens in the embedding matrix.

                Increasing the size will add newly initialized vectors at the end. Reducing the size will remove
                vectors from the end. If not provided or `None`, just returns a pointer to the input tokens
                `torch.nn.Embedding` module of the model without doing anything.

        Return:
            `torch.nn.Embedding`: Pointer to the resized Embedding Module or the old Embedding Module if
            `new_num_tokens` is `None`
        """
        if new_num_tokens is None:
            return old_embeddings

        if is_deepspeed_zero3_enabled():
            import deepspeed

            with deepspeed.zero.GatheredParameters(old_embeddings.weight, modifier_rank=None):
                old_num_tokens, old_embedding_dim = old_embeddings.weight.size()
        else:
            old_num_tokens, old_embedding_dim = old_embeddings.weight.size()

        if old_num_tokens == new_num_tokens:
            return old_embeddings

        if not isinstance(old_embeddings, nn.Embedding):
            raise TypeError(
                f"Old embeddings are of type {type(old_embeddings)}, which is not an instance of {nn.Embedding}. You"
                " should either use a different resize function or make sure that `old_embeddings` are an instance of"
                f" {nn.Embedding}."
            )

        # Build new embeddings
        new_embeddings = nn.Embedding(new_num_tokens, old_embedding_dim)
        new_embeddings.to(old_embeddings.weight.device, dtype=old_embeddings.weight.dtype)

        # initialize all new embeddings (in particular added tokens)
        self._init_weights(new_embeddings)

        # Copy token embeddings from the previous weights

        # numbers of tokens to copy
        n = min(old_num_tokens, new_num_tokens)
        if is_deepspeed_zero3_enabled():
            import deepspeed

            with deepspeed.zero.GatheredParameters(old_embeddings.weight, modifier_rank=0):
                if torch.distributed.get_rank() == 0:
                    new_embeddings.weight.data[:n, :] = old_embeddings.weight.data[:n, :]
        else:
            new_embeddings.weight.data[:n, :] = old_embeddings.weight.data[:n, :]

        return new_embeddings

    def _get_resized_lm_head(
        self, old_lm_head: nn.Linear, new_num_tokens: Optional[int] = None, transposed: Optional[bool] = False
    ) -> nn.Linear:
        """
        Build a resized Linear Module from a provided old Linear Module. Increasing the size will add newly initialized
        vectors at the end. Reducing the size will remove vectors from the end

        Args:
            old_lm_head (`torch.nn.Linear`):
                Old lm head liner layer to be resized.
            new_num_tokens (`int`, *optional*):
                New number of tokens in the linear matrix.

                Increasing the size will add newly initialized vectors at the end. Reducing the size will remove
                vectors from the end. If not provided or `None`, just returns a pointer to the input tokens
                `torch.nn.Linear` module of the model without doing anything. transposed (`bool`, *optional*, defaults
                to `False`): Whether `old_lm_head` is transposed or not. If True `old_lm_head.size()` is `lm_head_dim,
                vocab_size` else `vocab_size, lm_head_dim`.

        Return:
            `torch.nn.Linear`: Pointer to the resized Linear Module or the old Linear Module if `new_num_tokens` is
            `None`
        """
        if new_num_tokens is None:
            return old_lm_head

        if is_deepspeed_zero3_enabled():
            import deepspeed

            with deepspeed.zero.GatheredParameters(old_lm_head.weight, modifier_rank=None):
                old_num_tokens, old_lm_head_dim = (
                    old_lm_head.weight.size() if not transposed else old_lm_head.weight.t().size()
                )
        else:
            old_num_tokens, old_lm_head_dim = (
                old_lm_head.weight.size() if not transposed else old_lm_head.weight.t().size()
            )

        if old_num_tokens == new_num_tokens:
            return old_lm_head

        if not isinstance(old_lm_head, nn.Linear):
            raise TypeError(
                f"Old language model head is of type {type(old_lm_head)}, which is not an instance of {nn.Linear}. You"
                " should either use a different resize function or make sure that `old_lm_head` are an instance of"
                f" {nn.Linear}."
            )

        # Build new lm head
        new_lm_head_shape = (old_lm_head_dim, new_num_tokens) if not transposed else (new_num_tokens, old_lm_head_dim)
        has_new_lm_head_bias = old_lm_head.bias is not None
        new_lm_head = nn.Linear(*new_lm_head_shape, bias=has_new_lm_head_bias)
        new_lm_head = new_lm_head.to(old_lm_head.weight.device, dtype=old_lm_head.weight.dtype)

        # initialize new lm head (in particular added tokens)
        self._init_weights(new_lm_head)

        num_tokens_to_copy = min(old_num_tokens, new_num_tokens)

        # XXX: put the long block of code in a wrapper
        if is_deepspeed_zero3_enabled():
            import deepspeed

            params = [old_lm_head.weight, old_lm_head.bias, new_lm_head.weight, new_lm_head.bias]
            with deepspeed.zero.GatheredParameters(params, modifier_rank=0):
                if torch.distributed.get_rank() == 0:
                    # Copy old lm head weights to new lm head
                    if not transposed:
                        new_lm_head.weight.data[:num_tokens_to_copy, :] = old_lm_head.weight.data[
                            :num_tokens_to_copy, :
                        ]
                    else:
                        new_lm_head.weight.data[:, :num_tokens_to_copy] = old_lm_head.weight.data[
                            :, :num_tokens_to_copy
                        ]

                    # Copy bias weights to new lm head
                    if has_new_lm_head_bias:
                        new_lm_head.bias.data[:num_tokens_to_copy] = old_lm_head.bias.data[:num_tokens_to_copy]
        else:
            # Copy old lm head weights to new lm head
            if not transposed:
                new_lm_head.weight.data[:num_tokens_to_copy, :] = old_lm_head.weight.data[:num_tokens_to_copy, :]
            else:
                new_lm_head.weight.data[:, :num_tokens_to_copy] = old_lm_head.weight.data[:, :num_tokens_to_copy]

            # Copy bias weights to new lm head
            if has_new_lm_head_bias:
                new_lm_head.bias.data[:num_tokens_to_copy] = old_lm_head.bias.data[:num_tokens_to_copy]

        return new_lm_head

    def resize_position_embeddings(self, new_num_position_embeddings: int):
        raise NotImplementedError(
            f"`resize_position_embeddings` is not implemented for {self.__class__}`. To implement it, you should "
            f"overwrite this method in the class {self.__class__} in `modeling_{self.__class__.__module__}.py`"
        )

    def get_position_embeddings(self) -> Union[nn.Embedding, Tuple[nn.Embedding]]:
        raise NotImplementedError(
            f"`get_position_embeddings` is not implemented for {self.__class__}`. To implement it, you should "
            f"overwrite this method in the class {self.__class__} in `modeling_{self.__class__.__module__}.py`"
        )

    def init_weights(self):
        """
        If needed prunes and maybe initializes weights.
        """
        # Prune heads if needed
        if self.config.pruned_heads:
            self.prune_heads(self.config.pruned_heads)

        if _init_weights:
            # Initialize weights
            self.apply(self._init_weights)

            # Tie weights should be skipped when not initializing all weights
            # since from_pretrained(...) calls tie weights anyways
            self.tie_weights()

    def prune_heads(self, heads_to_prune: Dict[int, List[int]]):
        """
        Prunes heads of the base model.

        Arguments:
            heads_to_prune (`Dict[int, List[int]]`):
                Dictionary with keys being selected layer indices (`int`) and associated values being the list of heads
                to prune in said layer (list of `int`). For instance {1: [0, 2], 2: [2, 3]} will prune heads 0 and 2 on
                layer 1 and heads 2 and 3 on layer 2.
        """
        # save new sets of pruned heads as union of previously stored pruned heads and newly pruned heads
        for layer, heads in heads_to_prune.items():
            union_heads = set(self.config.pruned_heads.get(layer, [])) | set(heads)
            self.config.pruned_heads[layer] = list(union_heads)  # Unfortunately we have to store it as list for JSON

        self.base_model._prune_heads(heads_to_prune)

    def gradient_checkpointing_enable(self):
        """
        Activates gradient checkpointing for the current model.

        Note that in other frameworks this feature can be referred to as "activation checkpointing" or "checkpoint
        activations".
        """
        if not self.supports_gradient_checkpointing:
            raise ValueError(f"{self.__class__.__name__} does not support gradient checkpointing.")
        self.apply(partial(self._set_gradient_checkpointing, value=True))

    def gradient_checkpointing_disable(self):
        """
        Deactivates gradient checkpointing for the current model.

        Note that in other frameworks this feature can be referred to as "activation checkpointing" or "checkpoint
        activations".
        """
        if self.supports_gradient_checkpointing:
            self.apply(partial(self._set_gradient_checkpointing, value=False))

    @property
    def is_gradient_checkpointing(self) -> bool:
        """
        Whether gradient checkpointing is activated for this model or not.

        Note that in other frameworks this feature can be referred to as "activation checkpointing" or "checkpoint
        activations".
        """
        return any(hasattr(m, "gradient_checkpointing") and m.gradient_checkpointing for m in self.modules())

    def save_pretrained(
        self,
        save_directory: Union[str, os.PathLike],
        is_main_process: bool = True,
        state_dict: Optional[dict] = None,
        save_function: Callable = torch.save,
        push_to_hub: bool = False,
        max_shard_size: Union[int, str] = "10GB",
        **kwargs,
    ):
        """
        Save a model and its configuration file to a directory, so that it can be re-loaded using the
        `[`~PreTrainedModel.from_pretrained`]` class method.

        Arguments:
            save_directory (`str` or `os.PathLike`):
                Directory to which to save. Will be created if it doesn't exist.
            is_main_process (`bool`, *optional*, defaults to `True`):
                Whether the process calling this is the main process or not. Useful when in distributed training like
                TPUs and need to call this function on all processes. In this case, set `is_main_process=True` only on
                the main process to avoid race conditions.
            state_dict (nested dictionary of `torch.Tensor`):
                The state dictionary of the model to save. Will default to `self.state_dict()`, but can be used to only
                save parts of the model or if special precautions need to be taken when recovering the state dictionary
                of a model (like when using model parallelism).
            save_function (`Callable`):
                The function to use to save the state dictionary. Useful on distributed training like TPUs when one
                need to replace `torch.save` by another method.
            push_to_hub (`bool`, *optional*, defaults to `False`):
                Whether or not to push your model to the Hugging Face model hub after saving it. You can specify the
                repository you want to push to with `repo_id` (will default to the name of `save_directory` in your
                namespace).
            max_shard_size (`int` or `str`, *optional*, defaults to `"10GB"`):
                The maximum size for a checkpoint before being sharded. Checkpoints shard will then be each of size
                lower than this size. If expressed as a string, needs to be digits followed by a unit (like `"5MB"`).

                <Tip warning={true}>

                If a single weight of the model is bigger than `max_shard_size`, it will be in its own checkpoint shard
                which will be bigger than `max_shard_size`.

                </Tip>

            kwargs:
                Additional key word arguments passed along to the [`~utils.PushToHubMixin.push_to_hub`] method.
        """
        if "save_config" in kwargs:
            warnings.warn(
                "`save_config` is deprecated and will be removed in v5 of Transformers. Use `is_main_process` instead."
            )
            is_main_process = kwargs.pop("save_config")

        if os.path.isfile(save_directory):
            logger.error(f"Provided path ({save_directory}) should be a directory, not a file")
            return

        os.makedirs(save_directory, exist_ok=True)

        if push_to_hub:
            commit_message = kwargs.pop("commit_message", None)
            repo_id = kwargs.pop("repo_id", save_directory.split(os.path.sep)[-1])
            repo_id, token = self._create_repo(repo_id, **kwargs)
            files_timestamps = self._get_files_timestamps(save_directory)

        # Only save the model itself if we are using distributed training
        model_to_save = unwrap_model(self)

        # save the string version of dtype to the config, e.g. convert torch.float32 => "float32"
        # we currently don't use this setting automatically, but may start to use with v5
        dtype = get_parameter_dtype(model_to_save)
        model_to_save.config.torch_dtype = str(dtype).split(".")[1]

        # Attach architecture to the config
        model_to_save.config.architectures = [model_to_save.__class__.__name__]

        # If we have a custom model, we copy the file defining it in the folder and set the attributes so it can be
        # loaded from the Hub.
        if self._auto_class is not None:
            custom_object_save(self, save_directory, config=self.config)

        # Save the config
        if is_main_process:
            model_to_save.config.save_pretrained(save_directory)

        # Save the model
        if state_dict is None:
            state_dict = model_to_save.state_dict()

        # Translate state_dict from smp to hf if saving with smp >= 1.10
        if IS_SAGEMAKER_MP_POST_1_10:
            for smp_to_hf, _ in smp.state.module_manager.translate_functions:
                state_dict = smp_to_hf(state_dict)

        # Handle the case where some state_dict keys shouldn't be saved
        if self._keys_to_ignore_on_save is not None:
            for ignore_key in self._keys_to_ignore_on_save:
                if ignore_key in state_dict.keys():
                    del state_dict[ignore_key]

        # Shard the model if it is too big.
        shards, index = shard_checkpoint(state_dict, max_shard_size=max_shard_size)

        # Clean the folder from a previous save
        for filename in os.listdir(save_directory):
            full_filename = os.path.join(save_directory, filename)
            # If we have a shard file that is not going to be replaced, we delete it, but only from the main process
            # in distributed settings to avoid race conditions.
            if (
                filename.startswith(WEIGHTS_NAME[:-4])
                and os.path.isfile(full_filename)
                and filename not in shards.keys()
                and is_main_process
            ):
                os.remove(full_filename)

        # Save the model
        for shard_file, shard in shards.items():
            save_function(shard, os.path.join(save_directory, shard_file))

        if index is None:
            logger.info(f"Model weights saved in {os.path.join(save_directory, WEIGHTS_NAME)}")
        else:
            save_index_file = os.path.join(save_directory, WEIGHTS_INDEX_NAME)
            # Save the index as well
            with open(save_index_file, "w", encoding="utf-8") as f:
                content = json.dumps(index, indent=2, sort_keys=True) + "\n"
                f.write(content)
            logger.info(
                f"The model is bigger than the maximum size per checkpoint ({max_shard_size}) and is going to be "
                f"split in {len(shards)} checkpoint shards. You can find where each parameters has been saved in the "
                f"index located at {save_index_file}."
            )

        if push_to_hub:
            self._upload_modified_files(
                save_directory, repo_id, files_timestamps, commit_message=commit_message, token=token
            )

    def get_memory_footprint(self, return_buffers=True):
        r"""
        Get the memory footprint of a model. This will return the memory footprint of the current model in bytes.
        Useful to benchmark the memory footprint of the current model and design some tests. Solution inspired from the
        PyTorch discussions: https://discuss.pytorch.org/t/gpu-memory-that-model-uses/56822/2

        Arguments:
            return_buffers (`bool`, *optional*):
                Whether to return the size of the buffer tensors in the computation of the memory footprint. Buffers
                are tensors that do not require gradients and not registered as parameters. E.g. mean and std in batch
                norm layers. Please see: https://discuss.pytorch.org/t/what-pytorch-means-by-buffers/120266/2
        """
        mem = sum([param.nelement() * param.element_size() for param in self.parameters()])
        if return_buffers:
            mem_bufs = sum([buf.nelement() * buf.element_size() for buf in self.buffers()])
            mem = mem + mem_bufs
        return mem

    @classmethod
    def from_pretrained(cls, pretrained_model_name_or_path: Optional[Union[str, os.PathLike]], *model_args, **kwargs):
        r"""
        Instantiate a pretrained pytorch model from a pre-trained model configuration.

        The model is set in evaluation mode by default using `model.eval()` (Dropout modules are deactivated). To train
        the model, you should first set it back in training mode with `model.train()`.

        The warning *Weights from XXX not initialized from pretrained model* means that the weights of XXX do not come
        pretrained with the rest of the model. It is up to you to train those weights with a downstream fine-tuning
        task.

        The warning *Weights from XXX not used in YYY* means that the layer XXX is not used by YYY, therefore those
        weights are discarded.

        Parameters:
            pretrained_model_name_or_path (`str` or `os.PathLike`, *optional*):
                Can be either:

                    - A string, the *model id* of a pretrained model hosted inside a model repo on huggingface.co.
                      Valid model ids can be located at the root-level, like `bert-base-uncased`, or namespaced under a
                      user or organization name, like `dbmdz/bert-base-german-cased`.
                    - A path to a *directory* containing model weights saved using
                      [`~PreTrainedModel.save_pretrained`], e.g., `./my_model_directory/`.
                    - A path or url to a *tensorflow index checkpoint file* (e.g, `./tf_model/model.ckpt.index`). In
                      this case, `from_tf` should be set to `True` and a configuration object should be provided as
                      `config` argument. This loading path is slower than converting the TensorFlow checkpoint in a
                      PyTorch model using the provided conversion scripts and loading the PyTorch model afterwards.
                    - A path or url to a model folder containing a *flax checkpoint file* in *.msgpack* format (e.g,
                      `./flax_model/` containing `flax_model.msgpack`). In this case, `from_flax` should be set to
                      `True`.
                    - `None` if you are both providing the configuration and state dictionary (resp. with keyword
                      arguments `config` and `state_dict`).
            model_args (sequence of positional arguments, *optional*):
                All remaining positional arguments will be passed to the underlying model's `__init__` method.
            config (`Union[PretrainedConfig, str, os.PathLike]`, *optional*):
                Can be either:

                    - an instance of a class derived from [`PretrainedConfig`],
                    - a string or path valid as input to [`~PretrainedConfig.from_pretrained`].

                Configuration for the model to use instead of an automatically loaded configuration. Configuration can
                be automatically loaded when:

                    - The model is a model provided by the library (loaded with the *model id* string of a pretrained
                      model).
                    - The model was saved using [`~PreTrainedModel.save_pretrained`] and is reloaded by supplying the
                      save directory.
                    - The model is loaded by supplying a local directory as `pretrained_model_name_or_path` and a
                      configuration JSON file named *config.json* is found in the directory.
            state_dict (`Dict[str, torch.Tensor]`, *optional*):
                A state dictionary to use instead of a state dictionary loaded from saved weights file.

                This option can be used if you want to create a model from a pretrained configuration but load your own
                weights. In this case though, you should check if using [`~PreTrainedModel.save_pretrained`] and
                [`~PreTrainedModel.from_pretrained`] is not a simpler option.
            cache_dir (`Union[str, os.PathLike]`, *optional*):
                Path to a directory in which a downloaded pretrained model configuration should be cached if the
                standard cache should not be used.
            from_tf (`bool`, *optional*, defaults to `False`):
                Load the model weights from a TensorFlow checkpoint save file (see docstring of
                `pretrained_model_name_or_path` argument).
            from_flax (`bool`, *optional*, defaults to `False`):
                Load the model weights from a Flax checkpoint save file (see docstring of
                `pretrained_model_name_or_path` argument).
            ignore_mismatched_sizes (`bool`, *optional*, defaults to `False`):
                Whether or not to raise an error if some of the weights from the checkpoint do not have the same size
                as the weights of the model (if for instance, you are instantiating a model with 10 labels from a
                checkpoint with 3 labels).
            force_download (`bool`, *optional*, defaults to `False`):
                Whether or not to force the (re-)download of the model weights and configuration files, overriding the
                cached versions if they exist.
            resume_download (`bool`, *optional*, defaults to `False`):
                Whether or not to delete incompletely received files. Will attempt to resume the download if such a
                file exists.
            proxies (`Dict[str, str]`, *optional*):
                A dictionary of proxy servers to use by protocol or endpoint, e.g., `{'http': 'foo.bar:3128',
                'http://hostname': 'foo.bar:4012'}`. The proxies are used on each request.
            output_loading_info(`bool`, *optional*, defaults to `False`):
                Whether ot not to also return a dictionary containing missing keys, unexpected keys and error messages.
            local_files_only(`bool`, *optional*, defaults to `False`):
                Whether or not to only look at local files (i.e., do not try to download the model).
            use_auth_token (`str` or *bool*, *optional*):
                The token to use as HTTP bearer authorization for remote files. If `True`, will use the token generated
                when running `transformers-cli login` (stored in `~/.huggingface`).
            revision (`str`, *optional*, defaults to `"main"`):
                The specific model version to use. It can be a branch name, a tag name, or a commit id, since we use a
                git-based system for storing models and other artifacts on huggingface.co, so `revision` can be any
                identifier allowed by git.
            mirror (`str`, *optional*):
                Mirror source to accelerate downloads in China. If you are from China and have an accessibility
                problem, you can set this option to resolve it. Note that we do not guarantee the timeliness or safety.
                Please refer to the mirror site for more information.
            _fast_init(`bool`, *optional*, defaults to `True`):
                Whether or not to disable fast initialization.

                <Tip warning={true}>

                One should only disable *_fast_init* to ensure backwards compatibility with `transformers.__version__ <
                4.6.0` for seeded model initialization. This argument will be removed at the next major version. See
                [pull request 11471](https://github.com/huggingface/transformers/pull/11471) for more information.

                </Tip>

            > Parameters for big model inference

            low_cpu_mem_usage(`bool`, *optional*):
                Tries to not use more than 1x model size in CPU memory (including peak memory) while loading the model.
                This is an experimental feature and a subject to change at any moment.
            torch_dtype (`str` or `torch.dtype`, *optional*):
                Override the default `torch.dtype` and load the model under this dtype. If `"auto"` is passed the dtype
                will be automatically derived from the model's weights.
            device_map (`str` or `Dict[str, Union[int, str, torch.device]]`, *optional*):
                A map that specifies where each submodule should go. It doesn't need to be refined to each
                parameter/buffer name, once a given module name is inside, every submodule of it will be sent to the
                same device.

                To have Accelerate compute the most optimized `device_map` automatically, set `device_map="auto"`. For
                more information about each option see [designing a device
                map](https://hf.co/docs/accelerate/main/big_modeling#designing-a-device-map).
            max_memory (`Dict`, *optional*):
                A dictionary device identifier to maximum memory. Will default to the maximum memory available for each
                GPU and the available CPU RAM if unset.
            offload_folder (`str` or `os.PathLike`, *optional*):
                If the `device_map` contains any value `"disk"`, the folder where we will offload weights.
            offload_state_dict (`bool`, *optional*):
                If `True`, will temporarily offload the CPU state dict to the hard drive to avoid getting out of CPU
                RAM if the weight of the CPU state dict + the biggest shard of the checkpoint does not fit. Defaults to
                `True` when there is some disk offload.
            load_in_8bit (`bool`, *optional*):
                If `True`, will convert the loaded model into mixed-8bit quantized model. To use this feature please
                install `bitsandbytes` compiled with your CUDA version by running `pip install -i
                https://test.pypi.org/simple/ bitsandbytes-cudaXXX` where XXX is your CUDA version (e.g. 11.6 = 116).
                Make also sure that you have enough GPU RAM to store half of the model size since the 8bit modules are
                not compiled and adapted for CPUs.
            int8_threshold (`int`, *optional*):
                Works together with `load_in_8bit`. This corresponds to the outlier threshold for outlier detection as
                described in `GPT3.int8() : 8-bit Matrix Multiplication for Transformers at Scale` paper. Any hidden
                states value that is above this threshold will be considered an outlier and the operation on those
                values will be done in fp16. Values are usually normally distributed, that is, most values are in the
                range [-3.5, 3.5], but there are some exceptional systematic outliers that are very differently
                distributed for large models. These outliers are often in the interval [-60, -6] or [6, 60]. Int8
                quantization works well for values of magnitude ~5, but beyond that, there is a significant performance
                penalty. A good default threshold is 6, but a lower threshold might be needed for more unstable models
                (small models, fine-tuning).
            subfolder (`str`, *optional*, defaults to `""`):
                In case the relevant files are located inside a subfolder of the model repo on huggingface.co, you can
                specify the folder name here.

            kwargs (remaining dictionary of keyword arguments, *optional*):
                Can be used to update the configuration object (after it being loaded) and initiate the model (e.g.,
                `output_attentions=True`). Behaves differently depending on whether a `config` is provided or
                automatically loaded:

                    - If a configuration is provided with `config`, `**kwargs` will be directly passed to the
                      underlying model's `__init__` method (we assume all relevant updates to the configuration have
                      already been done)
                    - If a configuration is not provided, `kwargs` will be first passed to the configuration class
                      initialization function ([`~PretrainedConfig.from_pretrained`]). Each key of `kwargs` that
                      corresponds to a configuration attribute will be used to override said attribute with the
                      supplied `kwargs` value. Remaining keys that do not correspond to any configuration attribute
                      will be passed to the underlying model's `__init__` function.

        <Tip>

        Passing `use_auth_token=True`` is required when you want to use a private model.

        </Tip>

        <Tip>

        Activate the special ["offline-mode"](https://huggingface.co/transformers/installation.html#offline-mode) to
        use this method in a firewalled environment.

        </Tip>

        Examples:

        ```python
        >>> from transformers import BertConfig, BertModel

        >>> # Download model and configuration from huggingface.co and cache.
        >>> model = BertModel.from_pretrained("bert-base-uncased")
        >>> # Model was saved using *save_pretrained('./test/saved_model/')* (for example purposes, not runnable).
        >>> model = BertModel.from_pretrained("./test/saved_model/")
        >>> # Update configuration during loading.
        >>> model = BertModel.from_pretrained("bert-base-uncased", output_attentions=True)
        >>> assert model.config.output_attentions == True
        >>> # Loading from a TF checkpoint file instead of a PyTorch model (slower, for example purposes, not runnable).
        >>> config = BertConfig.from_json_file("./tf_model/my_tf_model_config.json")
        >>> model = BertModel.from_pretrained("./tf_model/my_tf_checkpoint.ckpt.index", from_tf=True, config=config)
        >>> # Loading from a Flax checkpoint file instead of a PyTorch model (slower)
        >>> model = BertModel.from_pretrained("bert-base-uncased", from_flax=True)
        ```

        * `low_cpu_mem_usage` algorithm:

        This is an experimental function that loads the model using ~1x model size CPU memory

        Here is how it works:

        1. save which state_dict keys we have
        2. drop state_dict before the model is created, since the latter takes 1x model size CPU memory
        3. after the model has been instantiated switch to the meta device all params/buffers that
        are going to be replaced from the loaded state_dict
        4. load state_dict 2nd time
        5. replace the params/buffers from the state_dict

        Currently, it can't handle deepspeed ZeRO stage 3 and ignores loading errors

        """
        config = kwargs.pop("config", None)
        state_dict = kwargs.pop("state_dict", None)
        cache_dir = kwargs.pop("cache_dir", None)
        from_tf = kwargs.pop("from_tf", False)
        from_flax = kwargs.pop("from_flax", False)
        ignore_mismatched_sizes = kwargs.pop("ignore_mismatched_sizes", False)
        force_download = kwargs.pop("force_download", False)
        resume_download = kwargs.pop("resume_download", False)
        proxies = kwargs.pop("proxies", None)
        output_loading_info = kwargs.pop("output_loading_info", False)
        local_files_only = kwargs.pop("local_files_only", False)
        use_auth_token = kwargs.pop("use_auth_token", None)
        revision = kwargs.pop("revision", None)
        trust_remote_code = kwargs.pop("trust_remote_code", None)
        mirror = kwargs.pop("mirror", None)
        from_pipeline = kwargs.pop("_from_pipeline", None)
        from_auto_class = kwargs.pop("_from_auto", False)
        _fast_init = kwargs.pop("_fast_init", True)
        torch_dtype = kwargs.pop("torch_dtype", None)
        low_cpu_mem_usage = kwargs.pop("low_cpu_mem_usage", None)
        device_map = kwargs.pop("device_map", None)
        max_memory = kwargs.pop("max_memory", None)
        offload_folder = kwargs.pop("offload_folder", None)
        offload_state_dict = kwargs.pop("offload_state_dict", False)
        load_in_8bit = kwargs.pop("load_in_8bit", False)
        int8_threshold = kwargs.pop("int8_threshold", 6.0)
        subfolder = kwargs.pop("subfolder", "")
<<<<<<< HEAD
=======

        if trust_remote_code is True:
            logger.warning(
                "The argument `trust_remote_code` is to be used with Auto classes. It has no effect here and is"
                " ignored."
            )

>>>>>>> 5096a654
        if device_map is not None:
            if low_cpu_mem_usage is None:
                low_cpu_mem_usage = True
            elif not low_cpu_mem_usage:
                raise ValueError("Passing along a `device_map` requires `low_cpu_mem_usage=True`")

        if low_cpu_mem_usage:
            # low_cpu_mem_usage requires PyTorch >= 1.9 to have the meta device.
            require_version_core("torch>=1.9")

            if is_deepspeed_zero3_enabled():
                raise ValueError(
                    "DeepSpeed Zero-3 is not compatible with `low_cpu_mem_usage=True` or with passing a `device_map`."
                )
            elif not is_accelerate_available():
                raise ImportError(
                    "Using `low_cpu_mem_usage=True` or a `device_map` requires Accelerate: `pip install accelerate`"
                )

        if load_in_8bit:
            if not (is_accelerate_available() and is_bitsandbytes_available()):
                raise ImportError(
                    "Using `load_in_8bit=True` requires Accelerate: `pip install accelerate` and the latest version of"
                    " bitsandbytes `pip install -i https://test.pypi.org/simple/ bitsandbytes-cudaXXX` with `XXX`"
                    " correspondingto your CUDA version (e.g. `pip install -i https://test.pypi.org/simple/"
                    " bitsandbytes-cuda113` for CUDA 11.3)"
                )
            if torch_dtype == "auto" or torch_dtype != torch.float16:
                torch_dtype = (
                    torch.float16
                )  # We force the `dtype` to be float16, this is a requirement from `bitsandbytes`
                logger.info("Loading the model in mixed int8 - forcing the weights to be casted in float16")
            if device_map is None:
                raise ValueError(
                    "A device map needs to be passed to run convert models into mixed-int8 format. Please run"
                    "`.from_pretrained` with `device_map='auto'`"
                )
            if from_tf or from_flax:
                raise ValueError(
                    "Converting into mixed 8-bit weights from tf/flax weights is currently not supported, please make"
                    " sure the weights are in PyTorch format."
                )

        from_pt = not (from_tf | from_flax)

        user_agent = {"file_type": "model", "framework": "pytorch", "from_auto_class": from_auto_class}
        if from_pipeline is not None:
            user_agent["using_pipeline"] = from_pipeline

        if is_offline_mode() and not local_files_only:
            logger.info("Offline mode: forcing local_files_only=True")
            local_files_only = True

        # Load config if we don't provide a configuration
        if not isinstance(config, PretrainedConfig):
            config_path = config if config is not None else pretrained_model_name_or_path
            config, model_kwargs = cls.config_class.from_pretrained(
                config_path,
                cache_dir=cache_dir,
                return_unused_kwargs=True,
                force_download=force_download,
                resume_download=resume_download,
                proxies=proxies,
                local_files_only=local_files_only,
                use_auth_token=use_auth_token,
                revision=revision,
                subfolder=subfolder,
                _from_auto=from_auto_class,
                _from_pipeline=from_pipeline,
                **kwargs,
            )
        else:
            model_kwargs = kwargs

        # This variable will flag if we're loading a sharded checkpoint. In this case the archive file is just the
        # index of the files.
        is_sharded = False
        sharded_metadata = None
        # Load model
        loading_info = None

        if pretrained_model_name_or_path is not None:
            pretrained_model_name_or_path = str(pretrained_model_name_or_path)
            if os.path.isdir(pretrained_model_name_or_path):
                if from_tf and os.path.isfile(
                    os.path.join(pretrained_model_name_or_path, subfolder, TF_WEIGHTS_NAME + ".index")
                ):
                    # Load from a TF 1.0 checkpoint in priority if from_tf
                    archive_file = os.path.join(pretrained_model_name_or_path, subfolder, TF_WEIGHTS_NAME + ".index")
                elif from_tf and os.path.isfile(
                    os.path.join(pretrained_model_name_or_path, subfolder, TF2_WEIGHTS_NAME)
                ):
                    # Load from a TF 2.0 checkpoint in priority if from_tf
                    archive_file = os.path.join(pretrained_model_name_or_path, subfolder, TF2_WEIGHTS_NAME)
                elif from_flax and os.path.isfile(
                    os.path.join(pretrained_model_name_or_path, subfolder, FLAX_WEIGHTS_NAME)
                ):
                    # Load from a Flax checkpoint in priority if from_flax
                    archive_file = os.path.join(pretrained_model_name_or_path, subfolder, FLAX_WEIGHTS_NAME)
                elif os.path.isfile(os.path.join(pretrained_model_name_or_path, subfolder, WEIGHTS_NAME)):
                    # Load from a PyTorch checkpoint
                    archive_file = os.path.join(pretrained_model_name_or_path, subfolder, WEIGHTS_NAME)
                elif os.path.isfile(os.path.join(pretrained_model_name_or_path, subfolder, WEIGHTS_INDEX_NAME)):
                    # Load from a sharded PyTorch checkpoint
                    archive_file = os.path.join(pretrained_model_name_or_path, subfolder, WEIGHTS_INDEX_NAME)
                    is_sharded = True
                # At this stage we don't have a weight file so we will raise an error.
                elif os.path.isfile(
                    os.path.join(pretrained_model_name_or_path, subfolder, TF_WEIGHTS_NAME + ".index")
                ) or os.path.isfile(os.path.join(pretrained_model_name_or_path, subfolder, TF2_WEIGHTS_NAME)):
                    raise EnvironmentError(
                        f"Error no file named {WEIGHTS_NAME} found in directory {pretrained_model_name_or_path} but "
                        "there is a file for TensorFlow weights. Use `from_tf=True` to load this model from those "
                        "weights."
                    )
                elif os.path.isfile(os.path.join(pretrained_model_name_or_path, subfolder, FLAX_WEIGHTS_NAME)):
                    raise EnvironmentError(
                        f"Error no file named {WEIGHTS_NAME} found in directory {pretrained_model_name_or_path} but "
                        "there is a file for Flax weights. Use `from_flax=True` to load this model from those "
                        "weights."
                    )
                else:
                    raise EnvironmentError(
                        f"Error no file named {WEIGHTS_NAME}, {TF2_WEIGHTS_NAME}, {TF_WEIGHTS_NAME + '.index'} or "
                        f"{FLAX_WEIGHTS_NAME} found in directory {pretrained_model_name_or_path}."
                    )
            elif os.path.isfile(os.path.join(subfolder, pretrained_model_name_or_path)) or is_remote_url(
                pretrained_model_name_or_path
            ):
                archive_file = pretrained_model_name_or_path
            elif os.path.isfile(os.path.join(subfolder, pretrained_model_name_or_path + ".index")):
                if not from_tf:
                    raise ValueError(
                        f"We found a TensorFlow checkpoint at {pretrained_model_name_or_path + '.index'}, please set "
                        "from_tf to True to load from this checkpoint."
                    )
                archive_file = os.path.join(subfolder, pretrained_model_name_or_path + ".index")
            else:
                # set correct filename
                if from_tf:
                    filename = TF2_WEIGHTS_NAME
                elif from_flax:
                    filename = FLAX_WEIGHTS_NAME
                else:
                    filename = WEIGHTS_NAME

                archive_file = hf_bucket_url(
                    pretrained_model_name_or_path,
                    filename=filename,
                    revision=revision,
                    mirror=mirror,
                    subfolder=subfolder if len(subfolder) > 0 else None,
                )

            try:
                # Load from URL or cache if already cached
                resolved_archive_file = cached_path(
                    archive_file,
                    cache_dir=cache_dir,
                    force_download=force_download,
                    proxies=proxies,
                    resume_download=resume_download,
                    local_files_only=local_files_only,
                    use_auth_token=use_auth_token,
                    user_agent=user_agent,
                )

            except RepositoryNotFoundError:
                raise EnvironmentError(
                    f"{pretrained_model_name_or_path} is not a local folder and is not a valid model identifier "
                    "listed on 'https://huggingface.co/models'\nIf this is a private repository, make sure to pass a "
                    "token having permission to this repo with `use_auth_token` or log in with `huggingface-cli "
                    "login` and pass `use_auth_token=True`."
                )
            except RevisionNotFoundError:
                raise EnvironmentError(
                    f"{revision} is not a valid git identifier (branch name, tag name or commit id) that exists for "
                    "this model name. Check the model page at "
                    f"'https://huggingface.co/{pretrained_model_name_or_path}' for available revisions."
                )
            except EntryNotFoundError:
                if filename == WEIGHTS_NAME:
                    try:
                        # Maybe the checkpoint is sharded, we try to grab the index name in this case.
                        archive_file = hf_bucket_url(
                            pretrained_model_name_or_path,
                            filename=WEIGHTS_INDEX_NAME,
                            revision=revision,
                            mirror=mirror,
                            subfolder=subfolder if len(subfolder) > 0 else None,
                        )
                        resolved_archive_file = cached_path(
                            archive_file,
                            cache_dir=cache_dir,
                            force_download=force_download,
                            proxies=proxies,
                            resume_download=resume_download,
                            local_files_only=local_files_only,
                            use_auth_token=use_auth_token,
                            user_agent=user_agent,
                        )
                        is_sharded = True
                    except EntryNotFoundError:
                        # Otherwise, maybe there is a TF or Flax model file.  We try those to give a helpful error
                        # message.
                        has_file_kwargs = {
                            "revision": revision,
                            "mirror": mirror,
                            "proxies": proxies,
                            "use_auth_token": use_auth_token,
                        }
                        if has_file(pretrained_model_name_or_path, TF2_WEIGHTS_NAME, **has_file_kwargs):
                            raise EnvironmentError(
                                f"{pretrained_model_name_or_path} does not appear to have a file named"
                                f" {WEIGHTS_NAME} but there is a file for TensorFlow weights. Use `from_tf=True` to"
                                " load this model from those weights."
                            )
                        elif has_file(pretrained_model_name_or_path, FLAX_WEIGHTS_NAME, **has_file_kwargs):
                            raise EnvironmentError(
                                f"{pretrained_model_name_or_path} does not appear to have a file named"
                                f" {WEIGHTS_NAME} but there is a file for Flax weights. Use `from_flax=True` to load"
                                " this model from those weights."
                            )
                        else:
                            raise EnvironmentError(
                                f"{pretrained_model_name_or_path} does not appear to have a file named {WEIGHTS_NAME},"
                                f" {TF2_WEIGHTS_NAME}, {TF_WEIGHTS_NAME} or {FLAX_WEIGHTS_NAME}."
                            )
                else:
                    raise EnvironmentError(
                        f"{pretrained_model_name_or_path} does not appear to have a file named {filename}."
                    )
            except HTTPError as err:
                raise EnvironmentError(
                    f"There was a specific connection error when trying to load {pretrained_model_name_or_path}:\n"
                    f"{err}"
                )
            except ValueError:
                raise EnvironmentError(
                    f"We couldn't connect to '{HUGGINGFACE_CO_RESOLVE_ENDPOINT}' to load this model, couldn't find it"
                    f" in the cached files and it looks like {pretrained_model_name_or_path} is not the path to a"
                    f" directory containing a file named {WEIGHTS_NAME}, {TF2_WEIGHTS_NAME}, {TF_WEIGHTS_NAME} or"
                    f" {FLAX_WEIGHTS_NAME}.\nCheckout your internet connection or see how to run the library in"
                    " offline mode at 'https://huggingface.co/docs/transformers/installation#offline-mode'."
                )
            except EnvironmentError:
                raise EnvironmentError(
                    f"Can't load the model for '{pretrained_model_name_or_path}'. If you were trying to load it from "
                    "'https://huggingface.co/models', make sure you don't have a local directory with the same name. "
                    f"Otherwise, make sure '{pretrained_model_name_or_path}' is the correct path to a directory "
                    f"containing a file named {WEIGHTS_NAME}, {TF2_WEIGHTS_NAME}, {TF_WEIGHTS_NAME} or "
                    f"{FLAX_WEIGHTS_NAME}."
                )

            if resolved_archive_file == archive_file:
                logger.info(f"loading weights file {archive_file}")
            else:
                logger.info(f"loading weights file {archive_file} from cache at {resolved_archive_file}")
        else:
            resolved_archive_file = None

        # We'll need to download and cache each checkpoint shard if the checkpoint is sharded.
        if is_sharded:
            # resolved_archive_file becomes a list of files that point to the different checkpoint shards in this case.
            resolved_archive_file, sharded_metadata = get_checkpoint_shard_files(
                pretrained_model_name_or_path,
                resolved_archive_file,
                cache_dir=cache_dir,
                force_download=force_download,
                proxies=proxies,
                resume_download=resume_download,
                local_files_only=local_files_only,
                use_auth_token=use_auth_token,
                user_agent=user_agent,
                revision=revision,
                mirror=mirror,
                subfolder=subfolder,
            )

        # load pt weights early so that we know which dtype to init the model under
        if from_pt:
            if not is_sharded and state_dict is None:
                # Time to load the checkpoint
                state_dict = load_state_dict(resolved_archive_file)

            # set dtype to instantiate the model under:
            # 1. If torch_dtype is not None, we use that dtype
            # 2. If torch_dtype is "auto", we auto-detect dtype from the loaded state_dict, by checking its first
            #    weights entry that is of a floating type - we assume all floating dtype weights are of the same dtype
            # we also may have config.torch_dtype available, but we won't rely on it till v5
            dtype_orig = None
            if torch_dtype is not None:
                if isinstance(torch_dtype, str):
                    if torch_dtype == "auto":
                        if is_sharded and "dtype" in sharded_metadata:
                            torch_dtype = sharded_metadata["dtype"]
                        elif not is_sharded:
                            torch_dtype = get_state_dict_dtype(state_dict)
                        else:
                            one_state_dict = load_state_dict(resolved_archive_file[0])
                            torch_dtype = get_state_dict_dtype(one_state_dict)
                            del one_state_dict  # free CPU memory
                    else:
                        raise ValueError(
                            f"`torch_dtype` can be either a `torch.dtype` or `auto`, but received {torch_dtype}"
                        )
                dtype_orig = cls._set_default_torch_dtype(torch_dtype)

            if is_sharded:
                loaded_state_dict_keys = sharded_metadata["all_checkpoint_keys"]
            else:
                loaded_state_dict_keys = [k for k in state_dict.keys()]
            if low_cpu_mem_usage:
                state_dict = None

        config.name_or_path = pretrained_model_name_or_path

        # Instantiate model.
        init_contexts = [no_init_weights(_enable=_fast_init)]

        if is_deepspeed_zero3_enabled():
            import deepspeed

            logger.info("Detected DeepSpeed ZeRO-3: activating zero.init() for this model")
            init_contexts = [deepspeed.zero.Init(config_dict_or_path=deepspeed_config())] + init_contexts
        elif load_in_8bit:
            init_contexts = [init_empty_weights()]  # Force enable init empty weights
            logger.info("Detected 8-bit loading: activating 8-bit loading for this model")
        elif low_cpu_mem_usage:
            init_contexts.append(init_empty_weights())

        with ContextManagers(init_contexts):
            model = cls(config, *model_args, **model_kwargs)

<<<<<<< HEAD
        if load_in_8bit:
            model = replace_8bit_linear(model, threshold=int8_threshold)

        if device_map == "auto":
=======
        if isinstance(device_map, str):
>>>>>>> 5096a654
            if model._no_split_modules is None:
                raise ValueError(f"{model.__class__.__name__} does not support `device_map='{device_map}'` yet.")
            no_split_modules = model._no_split_modules
            if device_map not in ["auto", "balanced", "balanced_low_0", "sequential"]:
                raise ValueError(
                    "If passing a string for `device_map`, please choose 'auto', 'balanced', 'balanced_low_0' or "
                    "'sequential'."
                )
            elif device_map in ["balanced", "balanced_low_0"] and get_balanced_memory is None:
                raise ValueError(f"`device_map={device_map}` requires a source install of Accelerate.")
            if device_map != "sequential" and get_balanced_memory is not None:
                max_memory = get_balanced_memory(
                    model,
                    max_memory=max_memory,
                    no_split_module_classes=no_split_modules,
                    dtype=torch_dtype,
                    low_zero=(device_map == "balanced_low_0"),
                )
            # Make sure tied weights are tied before creating the device map.
            model.tie_weights()
            device_map = infer_auto_device_map(
                model,
                no_split_module_classes=no_split_modules,
                dtype=torch_dtype if not load_in_8bit else torch.int8,
                max_memory=max_memory,
            )

            if load_in_8bit:
                if "cpu" in device_map.values() or "disk" in device_map.values():
                    raise ValueError("8-bit operations on `bitsandbytes` are not supported under CPU!")

        if from_tf:
            if resolved_archive_file.endswith(".index"):
                # Load from a TensorFlow 1.X checkpoint - provided by original authors
                model = cls.load_tf_weights(model, config, resolved_archive_file[:-6])  # Remove the '.index'
            else:
                # Load from our TensorFlow 2.0 checkpoints
                try:
                    from .modeling_tf_pytorch_utils import load_tf2_checkpoint_in_pytorch_model

                    model, loading_info = load_tf2_checkpoint_in_pytorch_model(
                        model, resolved_archive_file, allow_missing_keys=True, output_loading_info=True
                    )
                except ImportError:
                    logger.error(
                        "Loading a TensorFlow model in PyTorch, requires both PyTorch and TensorFlow to be installed."
                        " Please see https://pytorch.org/ and https://www.tensorflow.org/install/ for installation"
                        " instructions."
                    )
                    raise
        elif from_flax:
            try:
                from .modeling_flax_pytorch_utils import load_flax_checkpoint_in_pytorch_model

                model = load_flax_checkpoint_in_pytorch_model(model, resolved_archive_file)
            except ImportError:
                logger.error(
                    "Loading a Flax model in PyTorch, requires both PyTorch and Flax to be installed. Please see"
                    " https://pytorch.org/ and https://flax.readthedocs.io/en/latest/installation.html for"
                    " installation instructions."
                )
                raise
        elif from_pt:

            # restore default dtype
            if dtype_orig is not None:
                torch.set_default_dtype(dtype_orig)

            model, missing_keys, unexpected_keys, mismatched_keys, error_msgs = cls._load_pretrained_model(
                model,
                state_dict,
                loaded_state_dict_keys,  # XXX: rename?
                resolved_archive_file,
                pretrained_model_name_or_path,
                ignore_mismatched_sizes=ignore_mismatched_sizes,
                sharded_metadata=sharded_metadata,
                _fast_init=_fast_init,
                low_cpu_mem_usage=low_cpu_mem_usage,
                device_map=device_map,
                offload_folder=offload_folder,
                offload_state_dict=offload_state_dict,
                dtype=torch_dtype,
                load_in_8bit=load_in_8bit,
            )

        # make sure token embedding weights are still tied if needed
        model.tie_weights()

        # Set model in evaluation mode to deactivate DropOut modules by default
        model.eval()

        # Dispatch model with hooks on all devices if necessary
        if device_map is not None:
            dispatch_model(model, device_map=device_map, offload_dir=offload_folder)

        if output_loading_info:
            if loading_info is None:
                loading_info = {
                    "missing_keys": missing_keys,
                    "unexpected_keys": unexpected_keys,
                    "mismatched_keys": mismatched_keys,
                    "error_msgs": error_msgs,
                }
            return model, loading_info

        return model

    @classmethod
    def _load_pretrained_model(
        cls,
        model,
        state_dict,
        loaded_keys,
        resolved_archive_file,
        pretrained_model_name_or_path,
        ignore_mismatched_sizes=False,
        sharded_metadata=None,
        _fast_init=True,
        low_cpu_mem_usage=False,
        device_map=None,
        offload_folder=None,
        offload_state_dict=None,
        dtype=None,
        load_in_8bit=False,
    ):
        if device_map is not None and "disk" in device_map.values():
            if offload_folder is None:
                raise ValueError(
                    "The current `device_map` had weights offloaded to the disk. Please provide an `offload_folder`"
                    " for them."
                )
            os.makedirs(offload_folder, exist_ok=True)
            if offload_state_dict is None:
                offload_state_dict = True

        # Retrieve missing & unexpected_keys
        model_state_dict = model.state_dict()
        expected_keys = list(model_state_dict.keys())
        prefix = model.base_model_prefix

        def _fix_key(key):
            if "beta" in key:
                return key.replace("beta", "bias")
            if "gamma" in key:
                return key.replace("gamma", "weight")
            return key

        original_loaded_keys = loaded_keys
        loaded_keys = [_fix_key(key) for key in loaded_keys]

        if len(prefix) > 0:
            has_prefix_module = any(s.startswith(prefix) for s in loaded_keys)
            expects_prefix_module = any(s.startswith(prefix) for s in expected_keys)
        else:
            has_prefix_module = False
            expects_prefix_module = False

        # key re-naming operations are never done on the keys
        # that are loaded, but always on the keys of the newly initialized model
        remove_prefix_from_model = not has_prefix_module and expects_prefix_module
        add_prefix_to_model = has_prefix_module and not expects_prefix_module

        if remove_prefix_from_model:
            expected_keys_not_prefixed = [s for s in expected_keys if not s.startswith(prefix)]
            expected_keys = [".".join(s.split(".")[1:]) if s.startswith(prefix) else s for s in expected_keys]
        elif add_prefix_to_model:
            expected_keys = [".".join([prefix, s]) for s in expected_keys]

        missing_keys = list(set(expected_keys) - set(loaded_keys))
        unexpected_keys = list(set(loaded_keys) - set(expected_keys))

        # Some models may have keys that are not in the state by design, removing them before needlessly warning
        # the user.
        if cls._keys_to_ignore_on_load_missing is not None:
            for pat in cls._keys_to_ignore_on_load_missing:
                missing_keys = [k for k in missing_keys if re.search(pat, k) is None]

        if cls._keys_to_ignore_on_load_unexpected is not None:
            for pat in cls._keys_to_ignore_on_load_unexpected:
                unexpected_keys = [k for k in unexpected_keys if re.search(pat, k) is None]

        # retrieve weights on meta device and put them back on CPU.
        # This is not ideal in terms of memory, but if we don't do that not, we can't initialize them in the next step
        if low_cpu_mem_usage:
            for key in missing_keys:
                if key.startswith(prefix):
                    key = ".".join(key.split(".")[1:])
                param = model_state_dict[key]
                if param.device == torch.device("meta"):
                    if not load_in_8bit:
                        set_module_tensor_to_device(model, key, "cpu", torch.empty(*param.size()))
                    else:
                        set_module_8bit_tensor_to_device(model, key, "cpu", torch.empty(*param.size()))

        # retrieve unintialized modules and initialize before maybe overriding that with the pretrained weights.
        if _fast_init:
            uninitialized_modules = model.retrieve_modules_from_names(
                missing_keys, add_prefix=add_prefix_to_model, remove_prefix=remove_prefix_from_model
            )
            for module in uninitialized_modules:
                model._init_weights(module)

        # Make sure we are able to load base models as well as derived models (with heads)
        start_prefix = ""
        model_to_load = model
        if len(cls.base_model_prefix) > 0 and not hasattr(model, cls.base_model_prefix) and has_prefix_module:
            start_prefix = cls.base_model_prefix + "."
        if len(cls.base_model_prefix) > 0 and hasattr(model, cls.base_model_prefix) and not has_prefix_module:
            model_to_load = getattr(model, cls.base_model_prefix)
            if any(key in expected_keys_not_prefixed for key in loaded_keys):
                raise ValueError(
                    "The state dictionary of the model you are trying to load is corrupted. Are you sure it was "
                    "properly saved?"
                )
            if device_map is not None:
                device_map = {k.replace(f"{cls.base_model_prefix}.", ""): v for k, v in device_map.items()}

        def _find_mismatched_keys(
            state_dict,
            model_state_dict,
            loaded_keys,
            add_prefix_to_model,
            remove_prefix_from_model,
            ignore_mismatched_sizes,
        ):
            mismatched_keys = []
            if ignore_mismatched_sizes:
                for checkpoint_key in loaded_keys:
                    model_key = checkpoint_key
                    if remove_prefix_from_model:
                        # The model key starts with `prefix` but `checkpoint_key` doesn't so we add it.
                        model_key = f"{prefix}.{checkpoint_key}"
                    elif add_prefix_to_model:
                        # The model key doesn't start with `prefix` but `checkpoint_key` does so we remove it.
                        model_key = ".".join(checkpoint_key.split(".")[1:])

                    if (
                        model_key in model_state_dict
                        and state_dict[checkpoint_key].shape != model_state_dict[model_key].shape
                    ):
                        mismatched_keys.append(
                            (checkpoint_key, state_dict[checkpoint_key].shape, model_state_dict[model_key].shape)
                        )
                        del state_dict[checkpoint_key]
            return mismatched_keys

        if state_dict is not None:
            # Whole checkpoint
            mismatched_keys = _find_mismatched_keys(
                state_dict,
                model_state_dict,
                original_loaded_keys,
                add_prefix_to_model,
                remove_prefix_from_model,
                ignore_mismatched_sizes,
            )
            error_msgs = _load_state_dict_into_model(model_to_load, state_dict, start_prefix)
        else:
            # Sharded checkpoint or whole but low_cpu_mem_usage==True

            # This should always be a list but, just to be sure.
            if not isinstance(resolved_archive_file, list):
                resolved_archive_file = [resolved_archive_file]

            error_msgs = []
            mismatched_keys = []
            offload_index = {} if device_map is not None and "disk" in device_map.values() else None
            if offload_state_dict:
                state_dict_folder = tempfile.mkdtemp()
                state_dict_index = {}
            else:
                state_dict_folder = None
                state_dict_index = None

            for shard_file in resolved_archive_file:
                state_dict = load_state_dict(shard_file)

                # Mistmatched keys contains tuples key/shape1/shape2 of weights in the checkpoint that have a shape not
                # matching the weights in the model.
                mismatched_keys += _find_mismatched_keys(
                    state_dict,
                    model_state_dict,
                    original_loaded_keys,
                    add_prefix_to_model,
                    remove_prefix_from_model,
                    ignore_mismatched_sizes,
                )

                if low_cpu_mem_usage:
                    new_error_msgs, offload_index, state_dict_index = _load_state_dict_into_meta_model(
                        model_to_load,
                        state_dict,
                        loaded_keys,
                        start_prefix,
                        expected_keys,
                        device_map=device_map,
                        offload_folder=offload_folder,
                        offload_index=offload_index,
                        state_dict_folder=state_dict_folder,
                        state_dict_index=state_dict_index,
                        dtype=dtype,
                        load_in_8bit=load_in_8bit,
                    )
                    error_msgs += new_error_msgs
                else:
                    error_msgs += _load_state_dict_into_model(model_to_load, state_dict, start_prefix)

                # force memory release
                del state_dict
                gc.collect()

            if offload_index is not None and len(offload_index) > 0:
                if model != model_to_load:
                    # We need to add the prefix of the base model
                    prefix = cls.base_model_prefix
                    for weight_name in offload_index:
                        shutil.move(
                            os.path.join(offload_folder, f"{weight_name}.dat"),
                            os.path.join(offload_folder, f"{prefix}.{weight_name}.dat"),
                        )
                    offload_index = {f"{prefix}.{key}": value for key, value in offload_index.items()}
                save_offload_index(offload_index, offload_folder)

            if offload_state_dict:
                # Load back temporarily offloaded state dict
                load_offloaded_weights(model_to_load, state_dict_index, state_dict_folder)
                shutil.rmtree(state_dict_folder)

        if len(error_msgs) > 0:
            error_msg = "\n\t".join(error_msgs)
            if "size mismatch" in error_msg:
                error_msg += (
                    "\n\tYou may consider adding `ignore_mismatched_sizes=True` in the model `from_pretrained` method."
                )
            raise RuntimeError(f"Error(s) in loading state_dict for {model.__class__.__name__}:\n\t{error_msg}")

        if len(unexpected_keys) > 0:
            logger.warning(
                f"Some weights of the model checkpoint at {pretrained_model_name_or_path} were not used when"
                f" initializing {model.__class__.__name__}: {unexpected_keys}\n- This IS expected if you are"
                f" initializing {model.__class__.__name__} from the checkpoint of a model trained on another task or"
                " with another architecture (e.g. initializing a BertForSequenceClassification model from a"
                " BertForPreTraining model).\n- This IS NOT expected if you are initializing"
                f" {model.__class__.__name__} from the checkpoint of a model that you expect to be exactly identical"
                " (initializing a BertForSequenceClassification model from a BertForSequenceClassification model)."
            )
        else:
            logger.info(f"All model checkpoint weights were used when initializing {model.__class__.__name__}.\n")
        if len(missing_keys) > 0:
            logger.warning(
                f"Some weights of {model.__class__.__name__} were not initialized from the model checkpoint at"
                f" {pretrained_model_name_or_path} and are newly initialized: {missing_keys}\nYou should probably"
                " TRAIN this model on a down-stream task to be able to use it for predictions and inference."
            )
        elif len(mismatched_keys) == 0:
            logger.info(
                f"All the weights of {model.__class__.__name__} were initialized from the model checkpoint at"
                f" {pretrained_model_name_or_path}.\nIf your task is similar to the task the model of the checkpoint"
                f" was trained on, you can already use {model.__class__.__name__} for predictions without further"
                " training."
            )
        if len(mismatched_keys) > 0:
            mismatched_warning = "\n".join(
                [
                    f"- {key}: found shape {shape1} in the checkpoint and {shape2} in the model instantiated"
                    for key, shape1, shape2 in mismatched_keys
                ]
            )
            logger.warning(
                f"Some weights of {model.__class__.__name__} were not initialized from the model checkpoint at"
                f" {pretrained_model_name_or_path} and are newly initialized because the shapes did not"
                f" match:\n{mismatched_warning}\nYou should probably TRAIN this model on a down-stream task to be able"
                " to use it for predictions and inference."
            )

        return model, missing_keys, unexpected_keys, mismatched_keys, error_msgs

    def retrieve_modules_from_names(self, names, add_prefix=False, remove_prefix=False):
        module_keys = set([".".join(key.split(".")[:-1]) for key in names])

        # torch.nn.ParameterList is a special case where two parameter keywords
        # are appended to the module name, *e.g.* bert.special_embeddings.0
        module_keys = module_keys.union(set([".".join(key.split(".")[:-2]) for key in names if key[-1].isdigit()]))

        retrieved_modules = []
        # retrieve all modules that has at least one missing weight name
        for name, module in self.named_modules():
            if remove_prefix:
                name = ".".join(name.split(".")[1:]) if name.startswith(self.base_model_prefix) else name
            elif add_prefix:
                name = ".".join([self.base_model_prefix, name]) if len(name) > 0 else self.base_model_prefix

            if name in module_keys:
                retrieved_modules.append(module)

        return retrieved_modules

    @staticmethod
    def _load_pretrained_model_low_mem(model, loaded_state_dict_keys, resolved_archive_file, start_prefix=""):
        """
        This is an experimental function that loads the model using ~1.x model size CPU memory

        Before you call it do:

        1. save which state_dict keys are available
        2. drop state_dict before model is created, since the latter takes 1x model size memory

        Here then we continue:

        3. switch to the meta device all params/buffers that are going to be replaced from the loaded state_dict
        4. load state_dict 2nd time
        5. replace the params/buffers from the state_dict

        Currently, it doesn't handle missing_keys, unexpected_keys, mismatched_keys. It can't handle deepspeed.
        """

        _move_model_to_meta(model, loaded_state_dict_keys, start_prefix)
        state_dict = load_state_dict(resolved_archive_file)
        error_msgs = _load_state_dict_into_meta_model(model, state_dict, loaded_state_dict_keys, start_prefix)
        return error_msgs

    @classmethod
    def register_for_auto_class(cls, auto_class="AutoModel"):
        """
        Register this class with a given auto class. This should only be used for custom models as the ones in the
        library are already mapped with an auto class.

        <Tip warning={true}>

        This API is experimental and may have some slight breaking changes in the next releases.

        </Tip>

        Args:
            auto_class (`str` or `type`, *optional*, defaults to `"AutoModel"`):
                The auto class to register this new model with.
        """
        if not isinstance(auto_class, str):
            auto_class = auto_class.__name__

        import transformers.models.auto as auto_module

        if not hasattr(auto_module, auto_class):
            raise ValueError(f"{auto_class} is not a valid auto class.")

        cls._auto_class = auto_class


PreTrainedModel.push_to_hub = copy_func(PreTrainedModel.push_to_hub)
PreTrainedModel.push_to_hub.__doc__ = PreTrainedModel.push_to_hub.__doc__.format(
    object="model", object_class="AutoModel", object_files="model file"
)


class PoolerStartLogits(nn.Module):
    """
    Compute SQuAD start logits from sequence hidden states.

    Args:
        config ([`PretrainedConfig`]):
            The config used by the model, will be used to grab the `hidden_size` of the model.
    """

    def __init__(self, config: PretrainedConfig):
        super().__init__()
        self.dense = nn.Linear(config.hidden_size, 1)

    def forward(
        self, hidden_states: torch.FloatTensor, p_mask: Optional[torch.FloatTensor] = None
    ) -> torch.FloatTensor:
        """
        Args:
            hidden_states (`torch.FloatTensor` of shape `(batch_size, seq_len, hidden_size)`):
                The final hidden states of the model.
            p_mask (`torch.FloatTensor` of shape `(batch_size, seq_len)`, *optional*):
                Mask for tokens at invalid position, such as query and special symbols (PAD, SEP, CLS). 1.0 means token
                should be masked.

        Returns:
            `torch.FloatTensor`: The start logits for SQuAD.
        """
        x = self.dense(hidden_states).squeeze(-1)

        if p_mask is not None:
            if get_parameter_dtype(self) == torch.float16:
                x = x * (1 - p_mask) - 65500 * p_mask
            else:
                x = x * (1 - p_mask) - 1e30 * p_mask

        return x


class PoolerEndLogits(nn.Module):
    """
    Compute SQuAD end logits from sequence hidden states.

    Args:
        config ([`PretrainedConfig`]):
            The config used by the model, will be used to grab the `hidden_size` of the model and the `layer_norm_eps`
            to use.
    """

    def __init__(self, config: PretrainedConfig):
        super().__init__()
        self.dense_0 = nn.Linear(config.hidden_size * 2, config.hidden_size)
        self.activation = nn.Tanh()
        self.LayerNorm = nn.LayerNorm(config.hidden_size, eps=config.layer_norm_eps)
        self.dense_1 = nn.Linear(config.hidden_size, 1)

    def forward(
        self,
        hidden_states: torch.FloatTensor,
        start_states: Optional[torch.FloatTensor] = None,
        start_positions: Optional[torch.LongTensor] = None,
        p_mask: Optional[torch.FloatTensor] = None,
    ) -> torch.FloatTensor:
        """
        Args:
            hidden_states (`torch.FloatTensor` of shape `(batch_size, seq_len, hidden_size)`):
                The final hidden states of the model.
            start_states (`torch.FloatTensor` of shape `(batch_size, seq_len, hidden_size)`, *optional*):
                The hidden states of the first tokens for the labeled span.
            start_positions (`torch.LongTensor` of shape `(batch_size,)`, *optional*):
                The position of the first token for the labeled span.
            p_mask (`torch.FloatTensor` of shape `(batch_size, seq_len)`, *optional*):
                Mask for tokens at invalid position, such as query and special symbols (PAD, SEP, CLS). 1.0 means token
                should be masked.

        <Tip>

        One of `start_states` or `start_positions` should be not `None`. If both are set, `start_positions` overrides
        `start_states`.

        </Tip>

        Returns:
            `torch.FloatTensor`: The end logits for SQuAD.
        """
        assert (
            start_states is not None or start_positions is not None
        ), "One of start_states, start_positions should be not None"
        if start_positions is not None:
            slen, hsz = hidden_states.shape[-2:]
            start_positions = start_positions[:, None, None].expand(-1, -1, hsz)  # shape (bsz, 1, hsz)
            start_states = hidden_states.gather(-2, start_positions)  # shape (bsz, 1, hsz)
            start_states = start_states.expand(-1, slen, -1)  # shape (bsz, slen, hsz)

        x = self.dense_0(torch.cat([hidden_states, start_states], dim=-1))
        x = self.activation(x)
        x = self.LayerNorm(x)
        x = self.dense_1(x).squeeze(-1)

        if p_mask is not None:
            if get_parameter_dtype(self) == torch.float16:
                x = x * (1 - p_mask) - 65500 * p_mask
            else:
                x = x * (1 - p_mask) - 1e30 * p_mask

        return x


class PoolerAnswerClass(nn.Module):
    """
    Compute SQuAD 2.0 answer class from classification and start tokens hidden states.

    Args:
        config ([`PretrainedConfig`]):
            The config used by the model, will be used to grab the `hidden_size` of the model.
    """

    def __init__(self, config):
        super().__init__()
        self.dense_0 = nn.Linear(config.hidden_size * 2, config.hidden_size)
        self.activation = nn.Tanh()
        self.dense_1 = nn.Linear(config.hidden_size, 1, bias=False)

    def forward(
        self,
        hidden_states: torch.FloatTensor,
        start_states: Optional[torch.FloatTensor] = None,
        start_positions: Optional[torch.LongTensor] = None,
        cls_index: Optional[torch.LongTensor] = None,
    ) -> torch.FloatTensor:
        """
        Args:
            hidden_states (`torch.FloatTensor` of shape `(batch_size, seq_len, hidden_size)`):
                The final hidden states of the model.
            start_states (`torch.FloatTensor` of shape `(batch_size, seq_len, hidden_size)`, *optional*):
                The hidden states of the first tokens for the labeled span.
            start_positions (`torch.LongTensor` of shape `(batch_size,)`, *optional*):
                The position of the first token for the labeled span.
            cls_index (`torch.LongTensor` of shape `(batch_size,)`, *optional*):
                Position of the CLS token for each sentence in the batch. If `None`, takes the last token.

        <Tip>

        One of `start_states` or `start_positions` should be not `None`. If both are set, `start_positions` overrides
        `start_states`.

        </Tip>

        Returns:
            `torch.FloatTensor`: The SQuAD 2.0 answer class.
        """
        # No dependency on end_feature so that we can obtain one single `cls_logits` for each sample.
        hsz = hidden_states.shape[-1]
        assert (
            start_states is not None or start_positions is not None
        ), "One of start_states, start_positions should be not None"
        if start_positions is not None:
            start_positions = start_positions[:, None, None].expand(-1, -1, hsz)  # shape (bsz, 1, hsz)
            start_states = hidden_states.gather(-2, start_positions).squeeze(-2)  # shape (bsz, hsz)

        if cls_index is not None:
            cls_index = cls_index[:, None, None].expand(-1, -1, hsz)  # shape (bsz, 1, hsz)
            cls_token_state = hidden_states.gather(-2, cls_index).squeeze(-2)  # shape (bsz, hsz)
        else:
            cls_token_state = hidden_states[:, -1, :]  # shape (bsz, hsz)

        x = self.dense_0(torch.cat([start_states, cls_token_state], dim=-1))
        x = self.activation(x)
        x = self.dense_1(x).squeeze(-1)

        return x


@dataclass
class SquadHeadOutput(ModelOutput):
    """
    Base class for outputs of question answering models using a [`~modeling_utils.SQuADHead`].

    Args:
        loss (`torch.FloatTensor` of shape `(1,)`, *optional*, returned if both `start_positions` and `end_positions` are provided):
            Classification loss as the sum of start token, end token (and is_impossible if provided) classification
            losses.
        start_top_log_probs (`torch.FloatTensor` of shape `(batch_size, config.start_n_top)`, *optional*, returned if `start_positions` or `end_positions` is not provided):
            Log probabilities for the top config.start_n_top start token possibilities (beam-search).
        start_top_index (`torch.LongTensor` of shape `(batch_size, config.start_n_top)`, *optional*, returned if `start_positions` or `end_positions` is not provided):
            Indices for the top config.start_n_top start token possibilities (beam-search).
        end_top_log_probs (`torch.FloatTensor` of shape `(batch_size, config.start_n_top * config.end_n_top)`, *optional*, returned if `start_positions` or `end_positions` is not provided):
            Log probabilities for the top `config.start_n_top * config.end_n_top` end token possibilities
            (beam-search).
        end_top_index (`torch.LongTensor` of shape `(batch_size, config.start_n_top * config.end_n_top)`, *optional*, returned if `start_positions` or `end_positions` is not provided):
            Indices for the top `config.start_n_top * config.end_n_top` end token possibilities (beam-search).
        cls_logits (`torch.FloatTensor` of shape `(batch_size,)`, *optional*, returned if `start_positions` or `end_positions` is not provided):
            Log probabilities for the `is_impossible` label of the answers.

    """

    loss: Optional[torch.FloatTensor] = None
    start_top_log_probs: Optional[torch.FloatTensor] = None
    start_top_index: Optional[torch.LongTensor] = None
    end_top_log_probs: Optional[torch.FloatTensor] = None
    end_top_index: Optional[torch.LongTensor] = None
    cls_logits: Optional[torch.FloatTensor] = None


class SQuADHead(nn.Module):
    r"""
    A SQuAD head inspired by XLNet.

    Args:
        config ([`PretrainedConfig`]):
            The config used by the model, will be used to grab the `hidden_size` of the model and the `layer_norm_eps`
            to use.
    """

    def __init__(self, config):
        super().__init__()
        self.start_n_top = config.start_n_top
        self.end_n_top = config.end_n_top

        self.start_logits = PoolerStartLogits(config)
        self.end_logits = PoolerEndLogits(config)
        self.answer_class = PoolerAnswerClass(config)

    @replace_return_docstrings(output_type=SquadHeadOutput, config_class=PretrainedConfig)
    def forward(
        self,
        hidden_states: torch.FloatTensor,
        start_positions: Optional[torch.LongTensor] = None,
        end_positions: Optional[torch.LongTensor] = None,
        cls_index: Optional[torch.LongTensor] = None,
        is_impossible: Optional[torch.LongTensor] = None,
        p_mask: Optional[torch.FloatTensor] = None,
        return_dict: bool = False,
    ) -> Union[SquadHeadOutput, Tuple[torch.FloatTensor]]:
        """
        Args:
            hidden_states (`torch.FloatTensor` of shape `(batch_size, seq_len, hidden_size)`):
                Final hidden states of the model on the sequence tokens.
            start_positions (`torch.LongTensor` of shape `(batch_size,)`, *optional*):
                Positions of the first token for the labeled span.
            end_positions (`torch.LongTensor` of shape `(batch_size,)`, *optional*):
                Positions of the last token for the labeled span.
            cls_index (`torch.LongTensor` of shape `(batch_size,)`, *optional*):
                Position of the CLS token for each sentence in the batch. If `None`, takes the last token.
            is_impossible (`torch.LongTensor` of shape `(batch_size,)`, *optional*):
                Whether the question has a possible answer in the paragraph or not.
            p_mask (`torch.FloatTensor` of shape `(batch_size, seq_len)`, *optional*):
                Mask for tokens at invalid position, such as query and special symbols (PAD, SEP, CLS). 1.0 means token
                should be masked.
            return_dict (`bool`, *optional*, defaults to `False`):
                Whether or not to return a [`~utils.ModelOutput`] instead of a plain tuple.

        Returns:
        """
        start_logits = self.start_logits(hidden_states, p_mask=p_mask)

        if start_positions is not None and end_positions is not None:
            # If we are on multi-GPU, let's remove the dimension added by batch splitting
            for x in (start_positions, end_positions, cls_index, is_impossible):
                if x is not None and x.dim() > 1:
                    x.squeeze_(-1)

            # during training, compute the end logits based on the ground truth of the start position
            end_logits = self.end_logits(hidden_states, start_positions=start_positions, p_mask=p_mask)

            loss_fct = CrossEntropyLoss()
            start_loss = loss_fct(start_logits, start_positions)
            end_loss = loss_fct(end_logits, end_positions)
            total_loss = (start_loss + end_loss) / 2

            if cls_index is not None and is_impossible is not None:
                # Predict answerability from the representation of CLS and START
                cls_logits = self.answer_class(hidden_states, start_positions=start_positions, cls_index=cls_index)
                loss_fct_cls = nn.BCEWithLogitsLoss()
                cls_loss = loss_fct_cls(cls_logits, is_impossible)

                # note(zhiliny): by default multiply the loss by 0.5 so that the scale is comparable to start_loss and end_loss
                total_loss += cls_loss * 0.5

            return SquadHeadOutput(loss=total_loss) if return_dict else (total_loss,)

        else:
            # during inference, compute the end logits based on beam search
            bsz, slen, hsz = hidden_states.size()
            start_log_probs = nn.functional.softmax(start_logits, dim=-1)  # shape (bsz, slen)

            start_top_log_probs, start_top_index = torch.topk(
                start_log_probs, self.start_n_top, dim=-1
            )  # shape (bsz, start_n_top)
            start_top_index_exp = start_top_index.unsqueeze(-1).expand(-1, -1, hsz)  # shape (bsz, start_n_top, hsz)
            start_states = torch.gather(hidden_states, -2, start_top_index_exp)  # shape (bsz, start_n_top, hsz)
            start_states = start_states.unsqueeze(1).expand(-1, slen, -1, -1)  # shape (bsz, slen, start_n_top, hsz)

            hidden_states_expanded = hidden_states.unsqueeze(2).expand_as(
                start_states
            )  # shape (bsz, slen, start_n_top, hsz)
            p_mask = p_mask.unsqueeze(-1) if p_mask is not None else None
            end_logits = self.end_logits(hidden_states_expanded, start_states=start_states, p_mask=p_mask)
            end_log_probs = nn.functional.softmax(end_logits, dim=1)  # shape (bsz, slen, start_n_top)

            end_top_log_probs, end_top_index = torch.topk(
                end_log_probs, self.end_n_top, dim=1
            )  # shape (bsz, end_n_top, start_n_top)
            end_top_log_probs = end_top_log_probs.view(-1, self.start_n_top * self.end_n_top)
            end_top_index = end_top_index.view(-1, self.start_n_top * self.end_n_top)

            start_states = torch.einsum("blh,bl->bh", hidden_states, start_log_probs)
            cls_logits = self.answer_class(hidden_states, start_states=start_states, cls_index=cls_index)

            if not return_dict:
                return (start_top_log_probs, start_top_index, end_top_log_probs, end_top_index, cls_logits)
            else:
                return SquadHeadOutput(
                    start_top_log_probs=start_top_log_probs,
                    start_top_index=start_top_index,
                    end_top_log_probs=end_top_log_probs,
                    end_top_index=end_top_index,
                    cls_logits=cls_logits,
                )


class SequenceSummary(nn.Module):
    r"""
    Compute a single vector summary of a sequence hidden states.

    Args:
        config ([`PretrainedConfig`]):
            The config used by the model. Relevant arguments in the config class of the model are (refer to the actual
            config class of your model for the default values it uses):

            - **summary_type** (`str`) -- The method to use to make this summary. Accepted values are:

                - `"last"` -- Take the last token hidden state (like XLNet)
                - `"first"` -- Take the first token hidden state (like Bert)
                - `"mean"` -- Take the mean of all tokens hidden states
                - `"cls_index"` -- Supply a Tensor of classification token position (GPT/GPT-2)
                - `"attn"` -- Not implemented now, use multi-head attention

            - **summary_use_proj** (`bool`) -- Add a projection after the vector extraction.
            - **summary_proj_to_labels** (`bool`) -- If `True`, the projection outputs to `config.num_labels` classes
              (otherwise to `config.hidden_size`).
            - **summary_activation** (`Optional[str]`) -- Set to `"tanh"` to add a tanh activation to the output,
              another string or `None` will add no activation.
            - **summary_first_dropout** (`float`) -- Optional dropout probability before the projection and activation.
            - **summary_last_dropout** (`float`)-- Optional dropout probability after the projection and activation.
    """

    def __init__(self, config: PretrainedConfig):
        super().__init__()

        self.summary_type = getattr(config, "summary_type", "last")
        if self.summary_type == "attn":
            # We should use a standard multi-head attention module with absolute positional embedding for that.
            # Cf. https://github.com/zihangdai/xlnet/blob/master/modeling.py#L253-L276
            # We can probably just use the multi-head attention module of PyTorch >=1.1.0
            raise NotImplementedError

        self.summary = Identity()
        if hasattr(config, "summary_use_proj") and config.summary_use_proj:
            if hasattr(config, "summary_proj_to_labels") and config.summary_proj_to_labels and config.num_labels > 0:
                num_classes = config.num_labels
            else:
                num_classes = config.hidden_size
            self.summary = nn.Linear(config.hidden_size, num_classes)

        activation_string = getattr(config, "summary_activation", None)
        self.activation: Callable = get_activation(activation_string) if activation_string else Identity()

        self.first_dropout = Identity()
        if hasattr(config, "summary_first_dropout") and config.summary_first_dropout > 0:
            self.first_dropout = nn.Dropout(config.summary_first_dropout)

        self.last_dropout = Identity()
        if hasattr(config, "summary_last_dropout") and config.summary_last_dropout > 0:
            self.last_dropout = nn.Dropout(config.summary_last_dropout)

    def forward(
        self, hidden_states: torch.FloatTensor, cls_index: Optional[torch.LongTensor] = None
    ) -> torch.FloatTensor:
        """
        Compute a single vector summary of a sequence hidden states.

        Args:
            hidden_states (`torch.FloatTensor` of shape `[batch_size, seq_len, hidden_size]`):
                The hidden states of the last layer.
            cls_index (`torch.LongTensor` of shape `[batch_size]` or `[batch_size, ...]` where ... are optional leading dimensions of `hidden_states`, *optional*):
                Used if `summary_type == "cls_index"` and takes the last token of the sequence as classification token.

        Returns:
            `torch.FloatTensor`: The summary of the sequence hidden states.
        """
        if self.summary_type == "last":
            output = hidden_states[:, -1]
        elif self.summary_type == "first":
            output = hidden_states[:, 0]
        elif self.summary_type == "mean":
            output = hidden_states.mean(dim=1)
        elif self.summary_type == "cls_index":
            if cls_index is None:
                cls_index = torch.full_like(
                    hidden_states[..., :1, :],
                    hidden_states.shape[-2] - 1,
                    dtype=torch.long,
                )
            else:
                cls_index = cls_index.unsqueeze(-1).unsqueeze(-1)
                cls_index = cls_index.expand((-1,) * (cls_index.dim() - 1) + (hidden_states.size(-1),))
            # shape of cls_index: (bsz, XX, 1, hidden_size) where XX are optional leading dim of hidden_states
            output = hidden_states.gather(-2, cls_index).squeeze(-2)  # shape (bsz, XX, hidden_size)
        elif self.summary_type == "attn":
            raise NotImplementedError

        output = self.first_dropout(output)
        output = self.summary(output)
        output = self.activation(output)
        output = self.last_dropout(output)

        return output


def unwrap_model(model: nn.Module) -> nn.Module:
    """
    Recursively unwraps a model from potential containers (as used in distributed training).

    Args:
        model (`torch.nn.Module`): The model to unwrap.
    """
    # since there could be multiple levels of wrapping, unwrap recursively
    if hasattr(model, "module"):
        return unwrap_model(model.module)
    else:
        return model<|MERGE_RESOLUTION|>--- conflicted
+++ resolved
@@ -86,15 +86,13 @@
         set_module_tensor_to_device,
     )
 
-<<<<<<< HEAD
-if is_bitsandbytes_available():
-    from .utils.bitsandbytes import replace_8bit_linear, set_module_8bit_tensor_to_device
-=======
     if version.parse(accelerate_version) > version.parse("0.11.0"):
         from accelerate.utils import get_balanced_memory
     else:
         get_balanced_memory = None
->>>>>>> 5096a654
+
+if is_bitsandbytes_available():
+    from .utils.bitsandbytes import replace_8bit_linear, set_module_8bit_tensor_to_device
 
 logger = logging.get_logger(__name__)
 
@@ -1846,16 +1844,12 @@
         load_in_8bit = kwargs.pop("load_in_8bit", False)
         int8_threshold = kwargs.pop("int8_threshold", 6.0)
         subfolder = kwargs.pop("subfolder", "")
-<<<<<<< HEAD
-=======
 
         if trust_remote_code is True:
             logger.warning(
                 "The argument `trust_remote_code` is to be used with Auto classes. It has no effect here and is"
                 " ignored."
             )
-
->>>>>>> 5096a654
         if device_map is not None:
             if low_cpu_mem_usage is None:
                 low_cpu_mem_usage = True
@@ -2190,14 +2184,10 @@
         with ContextManagers(init_contexts):
             model = cls(config, *model_args, **model_kwargs)
 
-<<<<<<< HEAD
         if load_in_8bit:
             model = replace_8bit_linear(model, threshold=int8_threshold)
 
-        if device_map == "auto":
-=======
         if isinstance(device_map, str):
->>>>>>> 5096a654
             if model._no_split_modules is None:
                 raise ValueError(f"{model.__class__.__name__} does not support `device_map='{device_map}'` yet.")
             no_split_modules = model._no_split_modules
