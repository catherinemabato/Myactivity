--- conflicted
+++ resolved
@@ -831,23 +831,13 @@
             key_cache = getattr(self, f"key_cache_{idx}")
             value_cache = getattr(self, f"value_cache_{idx}")
             # Note: `mark_static_address` is used to tag the cache as an fixed data pointer, preventing cuda graph
-<<<<<<< HEAD
-            # breaks when updating the cache.
-            torch._dynamo.mark_static_address(key_cache)
-            torch._dynamo.mark_static_address(value_cache)
+            # breaks when updating the cache. It can't be used if the cache code is being compiled (but in that case
+            # it is not needed anyway)
+            if not is_torchdynamo_compiling():
+                torch._dynamo.mark_static_address(key_cache)
+                torch._dynamo.mark_static_address(value_cache)
             self.key_cache.append(key_cache)
             self.value_cache.append(value_cache)
-=======
-            # breaks when updating the cache. It can't be used if the cache code is being compiled (but in that case
-            # it is not needed anyway)
-            new_layer_key_cache = torch.zeros(cache_shape, dtype=self.dtype, device=device)
-            new_layer_value_cache = torch.zeros(cache_shape, dtype=self.dtype, device=device)
-            if not is_torchdynamo_compiling():
-                torch._dynamo.mark_static_address(new_layer_key_cache)
-                torch._dynamo.mark_static_address(new_layer_value_cache)
-            self.key_cache.append(new_layer_key_cache)
-            self.value_cache.append(new_layer_value_cache)
->>>>>>> 7f5d644e
 
     def update(
         self,
