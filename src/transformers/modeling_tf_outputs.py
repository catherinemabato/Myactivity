# Copyright 2020 The HuggingFace Team. All rights reserved.
#
# Licensed under the Apache License, Version 2.0 (the "License");
# you may not use this file except in compliance with the License.
# You may obtain a copy of the License at
#
#     http://www.apache.org/licenses/LICENSE-2.0
#
# Unless required by applicable law or agreed to in writing, software
# distributed under the License is distributed on an "AS IS" BASIS,
# WITHOUT WARRANTIES OR CONDITIONS OF ANY KIND, either express or implied.
# See the License for the specific language governing permissions and
# limitations under the License.

from dataclasses import dataclass
from typing import List, Optional, Tuple

import tensorflow as tf

from .utils import ModelOutput


@dataclass
class TFBaseModelOutput(ModelOutput):
    """
    Base class for model's outputs, with potential hidden states and attentions.

    Args:
        last_hidden_state (`tf.Tensor` of shape `(batch_size, sequence_length, hidden_size)`):
            Sequence of hidden-states at the output of the last layer of the model.
        hidden_states (`tuple(tf.FloatTensor)`, *optional*, returned when `output_hidden_states=True` is passed or when `config.output_hidden_states=True`):
            Tuple of `tf.Tensor` (one for the output of the embeddings + one for the output of each layer) of shape
            `(batch_size, sequence_length, hidden_size)`.

            Hidden-states of the model at the output of each layer plus the initial embedding outputs.
        attentions (`tuple(tf.Tensor)`, *optional*, returned when `output_attentions=True` is passed or when `config.output_attentions=True`):
            Tuple of `tf.Tensor` (one for each layer) of shape `(batch_size, num_heads, sequence_length,
            sequence_length)`.

            Attentions weights after the attention softmax, used to compute the weighted average in the self-attention
            heads.
    """

    last_hidden_state: tf.Tensor = None
    hidden_states: Optional[Tuple[tf.Tensor]] = None
    attentions: Optional[Tuple[tf.Tensor]] = None


@dataclass
class TFBaseModelOutputWithNoAttention(ModelOutput):
    """
    Base class for model's outputs, with potential hidden states.

    Args:
<<<<<<< HEAD
        last_hidden_state (`tf.Tensor` of shape `(batch_size, num_channels, height, width)`):
            Sequence of hidden-states at the output of the last layer of the model.
        hidden_states (`tuple(tf.Tensor)`, *optional*, returned when `output_hidden_states=True` is passed or when `config.output_hidden_states=True`):
            Tuple of `tf.Tensor` (one for the output of the embeddings, if the model has an embedding layer, + one for
            the output of each layer) of shape `(batch_size, num_channels, height, width)`.
=======
        last_hidden_state (`tf.Tensor` shape `(batch_size, num_channels, height, width)`):
            Sequence of hidden-states at the output of the last layer of the model.
        hidden_states (`tuple(tf.Tensor)`, *optional*, returned when `output_hidden_states=True` is passed or when `config.output_hidden_states=True`):
            Tuple of `torch.FloatTensor` (one for the output of the embeddings, if the model has an embedding layer, +
            one for the output of each layer) of shape `(batch_size, num_channels, height, width)`.
>>>>>>> 47b91651

            Hidden-states of the model at the output of each layer plus the optional initial embedding outputs.
    """

    last_hidden_state: tf.Tensor = None
<<<<<<< HEAD
    hidden_states: Optional[Tuple[tf.Tensor, ...]] = None
=======
    hidden_states: Optional[Tuple[tf.Tensor]] = None
>>>>>>> 47b91651


@dataclass
class TFBaseModelOutputWithPooling(ModelOutput):
    """
    Base class for model's outputs that also contains a pooling of the last hidden states.

    Args:
        last_hidden_state (`tf.Tensor` of shape `(batch_size, sequence_length, hidden_size)`):
            Sequence of hidden-states at the output of the last layer of the model.
        pooler_output (`tf.Tensor` of shape `(batch_size, hidden_size)`):
            Last layer hidden-state of the first token of the sequence (classification token) further processed by a
            Linear layer and a Tanh activation function. The Linear layer weights are trained from the next sentence
            prediction (classification) objective during pretraining.

            This output is usually *not* a good summary of the semantic content of the input, you're often better with
            averaging or pooling the sequence of hidden-states for the whole input sequence.
        hidden_states (`tuple(tf.Tensor)`, *optional*, returned when `output_hidden_states=True` is passed or when `config.output_hidden_states=True`):
            Tuple of `tf.Tensor` (one for the output of the embeddings + one for the output of each layer) of shape
            `(batch_size, sequence_length, hidden_size)`.

            Hidden-states of the model at the output of each layer plus the initial embedding outputs.
        attentions (`tuple(tf.Tensor)`, *optional*, returned when `output_attentions=True` is passed or when `config.output_attentions=True`):
            Tuple of `tf.Tensor` (one for each layer) of shape `(batch_size, num_heads, sequence_length,
            sequence_length)`.

            Attentions weights after the attention softmax, used to compute the weighted average in the self-attention
            heads.
    """

    last_hidden_state: tf.Tensor = None
    pooler_output: tf.Tensor = None
    hidden_states: Optional[Tuple[tf.Tensor]] = None
    attentions: Optional[Tuple[tf.Tensor]] = None


@dataclass
class TFBaseModelOutputWithPoolingAndNoAttention(ModelOutput):
    """
    Base class for model's outputs that also contains a pooling of the last hidden states.

    Args:
        last_hidden_state (`tf.Tensor` of shape `(batch_size, num_channels, height, width)`):
            Sequence of hidden-states at the output of the last layer of the model.
        pooler_output (`tf.Tensor` of shape `(batch_size, hidden_size)`):
            Last layer hidden-state after a pooling operation on the spatial dimensions.
        hidden_states (`tuple(tf.Tensor)`, *optional*, returned when `output_hidden_states=True` is passed or when `config.output_hidden_states=True`):
            Tuple of `tf.Tensor` (one for the output of the embeddings, if the model has an embedding layer, + one for
            the output of each layer) of shape `(batch_size, num_channels, height, width)`.

            Hidden-states of the model at the output of each layer plus the optional initial embedding outputs.
    """

    last_hidden_state: tf.Tensor = None
    pooler_output: tf.Tensor = None
<<<<<<< HEAD
    hidden_states: Optional[Tuple[tf.Tensor, ...]] = None
=======
    hidden_states: Optional[Tuple[tf.Tensor]] = None
>>>>>>> 47b91651


@dataclass
class TFBaseModelOutputWithPoolingAndCrossAttentions(ModelOutput):
    """
    Base class for model's outputs that also contains a pooling of the last hidden states.

    Args:
        last_hidden_state (`tf.Tensor` of shape `(batch_size, sequence_length, hidden_size)`):
            Sequence of hidden-states at the output of the last layer of the model.
        pooler_output (`tf.Tensor` of shape `(batch_size, hidden_size)`):
            Last layer hidden-state of the first token of the sequence (classification token) further processed by a
            Linear layer and a Tanh activation function. The Linear layer weights are trained from the next sentence
            prediction (classification) objective during pretraining.

            This output is usually *not* a good summary of the semantic content of the input, you're often better with
            averaging or pooling the sequence of hidden-states for the whole input sequence.
        past_key_values (`List[tf.Tensor]`, *optional*, returned when `use_cache=True` is passed or when `config.use_cache=True`):
            List of `tf.Tensor` of length `config.n_layers`, with each tensor of shape `(2, batch_size, num_heads,
            sequence_length, embed_size_per_head)`).

            Contains pre-computed hidden-states (key and values in the attention blocks) that can be used (see
            `past_key_values` input) to speed up sequential decoding.
        hidden_states (`tuple(tf.Tensor)`, *optional*, returned when `output_hidden_states=True` is passed or when `config.output_hidden_states=True`):
            Tuple of `tf.Tensor` (one for the output of the embeddings + one for the output of each layer) of shape
            `(batch_size, sequence_length, hidden_size)`.

            Hidden-states of the model at the output of each layer plus the initial embedding outputs.
        attentions (`tuple(tf.Tensor)`, *optional*, returned when `output_attentions=True` is passed or when `config.output_attentions=True`):
            Tuple of `tf.Tensor` (one for each layer) of shape `(batch_size, num_heads, sequence_length,
            sequence_length)`.

            Attentions weights after the attention softmax, used to compute the weighted average in the self-attention
            heads.
        cross_attentions (`tuple(tf.Tensor)`, *optional*, returned when `output_attentions=True` is passed or when `config.output_attentions=True`):
            Tuple of `tf.Tensor` (one for each layer) of shape `(batch_size, num_heads, sequence_length,
            sequence_length)`.

            Attentions weights of the decoder's cross-attention layer, after the attention softmax, used to compute the
            weighted average in the cross-attention heads.
    """

    last_hidden_state: tf.Tensor = None
    pooler_output: tf.Tensor = None
    past_key_values: Optional[List[tf.Tensor]] = None
    hidden_states: Optional[Tuple[tf.Tensor]] = None
    attentions: Optional[Tuple[tf.Tensor]] = None
    cross_attentions: Optional[Tuple[tf.Tensor]] = None


@dataclass
class TFBaseModelOutputWithPast(ModelOutput):
    """
    Base class for model's outputs that may also contain a past key/values (to speed up sequential decoding).

    Args:
        last_hidden_state (`tf.Tensor` of shape `(batch_size, sequence_length, hidden_size)`):
            Sequence of hidden-states at the output of the last layer of the model.

            If `past_key_values` is used only the last hidden-state of the sequences of shape `(batch_size, 1,
            hidden_size)` is output.
        past_key_values (`List[tf.Tensor]`, *optional*, returned when `use_cache=True` is passed or when `config.use_cache=True`):
            List of `tf.Tensor` of length `config.n_layers`, with each tensor of shape `(2, batch_size, num_heads,
            sequence_length, embed_size_per_head)`).

            Contains pre-computed hidden-states (key and values in the attention blocks) that can be used (see
            `past_key_values` input) to speed up sequential decoding.
        hidden_states (`tuple(tf.Tensor)`, *optional*, returned when `output_hidden_states=True` is passed or when `config.output_hidden_states=True`):
            Tuple of `tf.Tensor` (one for the output of the embeddings + one for the output of each layer) of shape
            `(batch_size, sequence_length, hidden_size)`.

            Hidden-states of the model at the output of each layer plus the initial embedding outputs.
        attentions (`tuple(tf.Tensor)`, *optional*, returned when `output_attentions=True` is passed or when `config.output_attentions=True`):
            Tuple of `tf.Tensor` (one for each layer) of shape `(batch_size, num_heads, sequence_length,
            sequence_length)`.

            Attentions weights after the attention softmax, used to compute the weighted average in the self-attention
            heads.
    """

    last_hidden_state: tf.Tensor = None
    past_key_values: Optional[List[tf.Tensor]] = None
    hidden_states: Optional[Tuple[tf.Tensor]] = None
    attentions: Optional[Tuple[tf.Tensor]] = None


@dataclass
class TFBaseModelOutputWithCrossAttentions(ModelOutput):
    """
    Base class for model's outputs, with potential hidden states and attentions.

    Args:
        last_hidden_state (`tf.Tensor` of shape `(batch_size, sequence_length, hidden_size)`):
            Sequence of hidden-states at the output of the last layer of the model.
        hidden_states (`tuple(tf.FloatTensor)`, *optional*, returned when `output_hidden_states=True` is passed or when `config.output_hidden_states=True`):
            Tuple of `tf.Tensor` (one for the output of the embeddings + one for the output of each layer) of shape
            `(batch_size, sequence_length, hidden_size)`.

            Hidden-states of the model at the output of each layer plus the initial embedding outputs.
        attentions (`tuple(tf.Tensor)`, *optional*, returned when `output_attentions=True` is passed or when `config.output_attentions=True`):
            Tuple of `tf.Tensor` (one for each layer) of shape `(batch_size, num_heads, sequence_length,
            sequence_length)`.

            Attentions weights after the attention softmax, used to compute the weighted average in the self-attention
            heads.
        cross_attentions (`tuple(tf.Tensor)`, *optional*, returned when `output_attentions=True` is passed or when `config.output_attentions=True`):
            Tuple of `tf.Tensor` (one for each layer) of shape `(batch_size, num_heads, sequence_length,
            sequence_length)`.

            Attentions weights of the decoder's cross-attention layer, after the attention softmax, used to compute the
            weighted average in the cross-attention heads.
    """

    last_hidden_state: tf.Tensor = None
    hidden_states: Optional[Tuple[tf.Tensor]] = None
    attentions: Optional[Tuple[tf.Tensor]] = None
    cross_attentions: Optional[Tuple[tf.Tensor]] = None


@dataclass
class TFBaseModelOutputWithPastAndCrossAttentions(ModelOutput):
    """
    Base class for model's outputs that may also contain a past key/values (to speed up sequential decoding).

    Args:
        last_hidden_state (`tf.Tensor` of shape `(batch_size, sequence_length, hidden_size)`):
            Sequence of hidden-states at the output of the last layer of the model.

            If `past_key_values` is used only the last hidden-state of the sequences of shape `(batch_size, 1,
            hidden_size)` is output.
        past_key_values (`List[tf.Tensor]`, *optional*, returned when `use_cache=True` is passed or when `config.use_cache=True`):
            List of `tf.Tensor` of length `config.n_layers`, with each tensor of shape `(2, batch_size, num_heads,
            sequence_length, embed_size_per_head)`).

            Contains pre-computed hidden-states (key and values in the attention blocks) that can be used (see
            `past_key_values` input) to speed up sequential decoding.
        hidden_states (`tuple(tf.FloatTensor)`, *optional*, returned when `output_hidden_states=True` is passed or when `config.output_hidden_states=True`):
            Tuple of `tf.Tensor` (one for the output of the embeddings + one for the output of each layer) of shape
            `(batch_size, sequence_length, hidden_size)`.

            Hidden-states of the model at the output of each layer plus the initial embedding outputs.
        attentions (`tuple(tf.Tensor)`, *optional*, returned when `output_attentions=True` is passed or when `config.output_attentions=True`):
            Tuple of `tf.Tensor` (one for each layer) of shape `(batch_size, num_heads, sequence_length,
            sequence_length)`.

            Attentions weights after the attention softmax, used to compute the weighted average in the self-attention
            heads.
        cross_attentions (`tuple(tf.Tensor)`, *optional*, returned when `output_attentions=True` is passed or when `config.output_attentions=True`):
            Tuple of `tf.Tensor` (one for each layer) of shape `(batch_size, num_heads, sequence_length,
            sequence_length)`.

            Attentions weights of the decoder's cross-attention layer, after the attention softmax, used to compute the
            weighted average in the cross-attention heads.
    """

    last_hidden_state: tf.Tensor = None
    past_key_values: Optional[List[tf.Tensor]] = None
    hidden_states: Optional[Tuple[tf.Tensor]] = None
    attentions: Optional[Tuple[tf.Tensor]] = None
    cross_attentions: Optional[Tuple[tf.Tensor]] = None


@dataclass
class TFSeq2SeqModelOutput(ModelOutput):
    """
    Base class for model encoder's outputs that also contains : pre-computed hidden states that can speed up sequential
    decoding.

    Args:
        last_hidden_state (`tf.Tensor` of shape `(batch_size, sequence_length, hidden_size)`):
            Sequence of hidden-states at the output of the last layer of the decoder of the model.

            If `past_key_values` is used only the last hidden-state of the sequences of shape `(batch_size, 1,
            hidden_size)` is output.
        past_key_values (`List[tf.Tensor]`, *optional*, returned when `use_cache=True` is passed or when `config.use_cache=True`):
            List of `tf.Tensor` of length `config.n_layers`, with each tensor of shape `(2, batch_size, num_heads,
            sequence_length, embed_size_per_head)`).

            Contains pre-computed hidden-states (key and values in the attention blocks) of the decoder that can be
            used (see `past_key_values` input) to speed up sequential decoding.
        decoder_hidden_states (`tuple(tf.Tensor)`, *optional*, returned when `output_hidden_states=True` is passed or when `config.output_hidden_states=True`):
            Tuple of `tf.Tensor` (one for the output of the embeddings + one for the output of each layer) of shape
            `(batch_size, sequence_length, hidden_size)`.

            Hidden-states of the decoder at the output of each layer plus the initial embedding outputs.
        decoder_attentions (`tuple(tf.Tensor)`, *optional*, returned when `output_attentions=True` is passed or when `config.output_attentions=True`):
            Tuple of `tf.Tensor` (one for each layer) of shape `(batch_size, num_heads, sequence_length,
            sequence_length)`.

            Attentions weights of the decoder, after the attention softmax, used to compute the weighted average in the
            self-attention heads.
        cross_attentions (`tuple(tf.Tensor)`, *optional*, returned when `output_attentions=True` is passed or when `config.output_attentions=True`):
            Tuple of `tf.Tensor` (one for each layer) of shape `(batch_size, num_heads, sequence_length,
            sequence_length)`.

            Attentions weights of the decoder's cross-attention layer, after the attention softmax, used to compute the
            weighted average in the cross-attention heads.
        encoder_last_hidden_state (`tf.Tensor` of shape `(batch_size, sequence_length, hidden_size)`, *optional*):
            Sequence of hidden-states at the output of the last layer of the encoder of the model.
        encoder_hidden_states (`tuple(tf.Tensor)`, *optional*, returned when `output_hidden_states=True` is passed or when `config.output_hidden_states=True`):
            Tuple of `tf.Tensor` (one for the output of the embeddings + one for the output of each layer) of shape
            `(batch_size, sequence_length, hidden_size)`.

            Hidden-states of the encoder at the output of each layer plus the initial embedding outputs.
        encoder_attentions (`tuple(tf.Tensor)`, *optional*, returned when `output_attentions=True` is passed or when `config.output_attentions=True`):
            Tuple of `tf.Tensor` (one for each layer) of shape `(batch_size, num_heads, sequence_length,
            sequence_length)`.

            Attentions weights of the encoder, after the attention softmax, used to compute the weighted average in the
            self-attention heads.
    """

    last_hidden_state: tf.Tensor = None
    past_key_values: Optional[List[tf.Tensor]] = None
    decoder_hidden_states: Optional[Tuple[tf.Tensor]] = None
    decoder_attentions: Optional[Tuple[tf.Tensor]] = None
    cross_attentions: Optional[Tuple[tf.Tensor]] = None
    encoder_last_hidden_state: Optional[tf.Tensor] = None
    encoder_hidden_states: Optional[Tuple[tf.Tensor]] = None
    encoder_attentions: Optional[Tuple[tf.Tensor]] = None


@dataclass
class TFCausalLMOutput(ModelOutput):
    """
    Base class for causal language model (or autoregressive) outputs.

    Args:
        loss (`tf.Tensor` of shape `(n,)`, *optional*, where n is the number of non-masked labels, returned when `labels` is provided):
            Language modeling loss (for next-token prediction).
        logits (`tf.Tensor` of shape `(batch_size, sequence_length, config.vocab_size)`):
            Prediction scores of the language modeling head (scores for each vocabulary token before SoftMax).
        hidden_states (`tuple(tf.Tensor)`, *optional*, returned when `output_hidden_states=True` is passed or when `config.output_hidden_states=True`):
            Tuple of `tf.Tensor` (one for the output of the embeddings + one for the output of each layer) of shape
            `(batch_size, sequence_length, hidden_size)`.

            Hidden-states of the model at the output of each layer plus the initial embedding outputs.
        attentions (`tuple(tf.Tensor)`, *optional*, returned when `output_attentions=True` is passed or when `config.output_attentions=True`):
            Tuple of `tf.Tensor` (one for each layer) of shape `(batch_size, num_heads, sequence_length,
            sequence_length)`.

            Attentions weights after the attention softmax, used to compute the weighted average in the self-attention
            heads.
    """

    loss: Optional[tf.Tensor] = None
    logits: tf.Tensor = None
    hidden_states: Optional[Tuple[tf.Tensor]] = None
    attentions: Optional[Tuple[tf.Tensor]] = None


@dataclass
class TFCausalLMOutputWithPast(ModelOutput):
    """
    Base class for causal language model (or autoregressive) outputs.

    Args:
        loss (`tf.Tensor` of shape `(n,)`, *optional*, where n is the number of non-masked labels, returned when `labels` is provided):
            Language modeling loss (for next-token prediction).
        logits (`tf.Tensor` of shape `(batch_size, sequence_length, config.vocab_size)`):
            Prediction scores of the language modeling head (scores for each vocabulary token before SoftMax).
        past_key_values (`List[tf.Tensor]`, *optional*, returned when `use_cache=True` is passed or when `config.use_cache=True`):
            List of `tf.Tensor` of length `config.n_layers`, with each tensor of shape `(2, batch_size, num_heads,
            sequence_length, embed_size_per_head)`).

            Contains pre-computed hidden-states (key and values in the attention blocks) that can be used (see
            `past_key_values` input) to speed up sequential decoding.
        hidden_states (`tuple(tf.Tensor)`, *optional*, returned when `output_hidden_states=True` is passed or when `config.output_hidden_states=True`):
            Tuple of `tf.Tensor` (one for the output of the embeddings + one for the output of each layer) of shape
            `(batch_size, sequence_length, hidden_size)`.

            Hidden-states of the model at the output of each layer plus the initial embedding outputs.
        attentions (`tuple(tf.Tensor)`, *optional*, returned when `output_attentions=True` is passed or when `config.output_attentions=True`):
            Tuple of `tf.Tensor` (one for each layer) of shape `(batch_size, num_heads, sequence_length,
            sequence_length)`.

            Attentions weights after the attention softmax, used to compute the weighted average in the self-attention
            heads.
    """

    loss: Optional[tf.Tensor] = None
    logits: tf.Tensor = None
    past_key_values: Optional[List[tf.Tensor]] = None
    hidden_states: Optional[Tuple[tf.Tensor]] = None
    attentions: Optional[Tuple[tf.Tensor]] = None


@dataclass
class TFCausalLMOutputWithCrossAttentions(ModelOutput):
    """
    Base class for causal language model (or autoregressive) outputs.

    Args:
        loss (`tf.Tensor` of shape `(n,)`, *optional*, where n is the number of non-masked labels, returned when `labels` is provided):
            Language modeling loss (for next-token prediction).
        logits (`tf.Tensor` of shape `(batch_size, sequence_length, config.vocab_size)`):
            Prediction scores of the language modeling head (scores for each vocabulary token before SoftMax).
        hidden_states (`tuple(tf.Tensor)`, *optional*, returned when `output_hidden_states=True` is passed or when `config.output_hidden_states=True`):
            Tuple of `tf.Tensor` (one for the output of the embeddings + one for the output of each layer) of shape
            `(batch_size, sequence_length, hidden_size)`.

            Hidden-states of the model at the output of each layer plus the initial embedding outputs.
        attentions (`tuple(tf.Tensor)`, *optional*, returned when `output_attentions=True` is passed or when `config.output_attentions=True`):
            Tuple of `tf.Tensor` (one for each layer) of shape `(batch_size, num_heads, sequence_length,
            sequence_length)`.

            Attentions weights after the attention softmax, used to compute the weighted average in the self-attention
            heads.
        cross_attentions (`tuple(tf.Tensor)`, *optional*, returned when `output_attentions=True` is passed or when `config.output_attentions=True`):
            Tuple of `tf.Tensor` (one for each layer) of shape `(batch_size, num_heads, sequence_length,
            sequence_length)`.

            Attentions weights of the decoder's cross-attention layer, after the attention softmax, used to compute the
            weighted average in the cross-attention heads.
        past_key_values (`List[tf.Tensor]`, *optional*, returned when `use_cache=True` is passed or when `config.use_cache=True`):
            List of `tf.Tensor` of length `config.n_layers`, with each tensor of shape `(2, batch_size, num_heads,
            sequence_length, embed_size_per_head)`).

            Contains pre-computed hidden-states (key and values in the attention blocks) that can be used (see
            `past_key_values` input) to speed up sequential decoding.
    """

    loss: Optional[tf.Tensor] = None
    logits: tf.Tensor = None
    past_key_values: Optional[List[tf.Tensor]] = None
    hidden_states: Optional[Tuple[tf.Tensor]] = None
    attentions: Optional[Tuple[tf.Tensor]] = None
    cross_attentions: Optional[Tuple[tf.Tensor]] = None


@dataclass
class TFMaskedLMOutput(ModelOutput):
    """
    Base class for masked language models outputs.

    Args:
        loss (`tf.Tensor` of shape `(n,)`, *optional*, where n is the number of non-masked labels, returned when `labels` is provided):
            Masked language modeling (MLM) loss.
        logits (`tf.Tensor` of shape `(batch_size, sequence_length, config.vocab_size)`):
            Prediction scores of the language modeling head (scores for each vocabulary token before SoftMax).
        hidden_states (`tuple(tf.Tensor)`, *optional*, returned when `output_hidden_states=True` is passed or when `config.output_hidden_states=True`):
            Tuple of `tf.Tensor` (one for the output of the embeddings + one for the output of each layer) of shape
            `(batch_size, sequence_length, hidden_size)`.

            Hidden-states of the model at the output of each layer plus the initial embedding outputs.
        attentions (`tuple(tf.Tensor)`, *optional*, returned when `output_attentions=True` is passed or when `config.output_attentions=True`):
            Tuple of `tf.Tensor` (one for each layer) of shape `(batch_size, num_heads, sequence_length,
            sequence_length)`.

            Attentions weights after the attention softmax, used to compute the weighted average in the self-attention
            heads.
    """

    loss: Optional[tf.Tensor] = None
    logits: tf.Tensor = None
    hidden_states: Optional[Tuple[tf.Tensor]] = None
    attentions: Optional[Tuple[tf.Tensor]] = None


@dataclass
class TFSeq2SeqLMOutput(ModelOutput):
    """
    Base class for sequence-to-sequence language models outputs.

    Args:
        loss (`tf.Tensor` of shape `(n,)`, *optional*, where n is the number of non-masked labels, returned when `labels` is provided):
            Language modeling loss.
        logits (`tf.Tensor` of shape `(batch_size, sequence_length, config.vocab_size)`):
            Prediction scores of the language modeling head (scores for each vocabulary token before SoftMax).
        past_key_values (`List[tf.Tensor]`, *optional*, returned when `use_cache=True` is passed or when `config.use_cache=True`):
            List of `tf.Tensor` of length `config.n_layers`, with each tensor of shape `(2, batch_size, num_heads,
            sequence_length, embed_size_per_head)`).

            Contains pre-computed hidden-states (key and values in the attention blocks) of the decoder that can be
            used (see `past_key_values` input) to speed up sequential decoding.
        decoder_hidden_states (`tuple(tf.Tensor)`, *optional*, returned when `output_hidden_states=True` is passed or when `config.output_hidden_states=True`):
            Tuple of `tf.Tensor` (one for the output of the embeddings + one for the output of each layer) of shape
            `(batch_size, sequence_length, hidden_size)`.

            Hidden-states of the decoder at the output of each layer plus the initial embedding outputs.
        decoder_attentions (`tuple(tf.Tensor)`, *optional*, returned when `output_attentions=True` is passed or when `config.output_attentions=True`):
            Tuple of `tf.Tensor` (one for each layer) of shape `(batch_size, num_heads, sequence_length,
            sequence_length)`.

            Attentions weights of the decoder, after the attention softmax, used to compute the weighted average in the
            self-attention heads.
        cross_attentions (`tuple(tf.Tensor)`, *optional*, returned when `output_attentions=True` is passed or when `config.output_attentions=True`):
            Tuple of `tf.Tensor` (one for each layer) of shape `(batch_size, num_heads, sequence_length,
            sequence_length)`.

            Attentions weights of the decoder's cross-attention layer, after the attention softmax, used to compute the
            weighted average in the cross-attention heads.
        encoder_last_hidden_state (`tf.Tensor` of shape `(batch_size, sequence_length, hidden_size)`, *optional*):
            Sequence of hidden-states at the output of the last layer of the encoder of the model.
        encoder_hidden_states (`tuple(tf.Tensor)`, *optional*, returned when `output_hidden_states=True` is passed or when `config.output_hidden_states=True`):
            Tuple of `tf.Tensor` (one for the output of the embeddings + one for the output of each layer) of shape
            `(batch_size, sequence_length, hidden_size)`.

            Hidden-states of the encoder at the output of each layer plus the initial embedding outputs.
        encoder_attentions (`tuple(tf.Tensor)`, *optional*, returned when `output_attentions=True` is passed or when `config.output_attentions=True`):
            Tuple of `tf.Tensor` (one for each layer) of shape `(batch_size, num_heads, sequence_length,
            sequence_length)`.

            Attentions weights of the encoder, after the attention softmax, used to compute the weighted average in the
            self-attention heads.
    """

    loss: Optional[tf.Tensor] = None
    logits: tf.Tensor = None
    past_key_values: Optional[List[tf.Tensor]] = None
    decoder_hidden_states: Optional[Tuple[tf.Tensor]] = None
    decoder_attentions: Optional[Tuple[tf.Tensor]] = None
    cross_attentions: Optional[Tuple[tf.Tensor]] = None
    encoder_last_hidden_state: Optional[tf.Tensor] = None
    encoder_hidden_states: Optional[Tuple[tf.Tensor]] = None
    encoder_attentions: Optional[Tuple[tf.Tensor]] = None


@dataclass
class TFNextSentencePredictorOutput(ModelOutput):
    """
    Base class for outputs of models predicting if two sentences are consecutive or not.

    Args:
        loss (`tf.Tensor` of shape `(n,)`, *optional*, where n is the number of non-masked labels, returned when `next_sentence_label` is provided):
            Next sentence prediction loss.
        logits (`tf.Tensor` of shape `(batch_size, 2)`):
            Prediction scores of the next sequence prediction (classification) head (scores of True/False continuation
            before SoftMax).
        hidden_states (`tuple(tf.Tensor)`, *optional*, returned when `output_hidden_states=True` is passed or when `config.output_hidden_states=True`):
            Tuple of `tf.Tensor` (one for the output of the embeddings + one for the output of each layer) of shape
            `(batch_size, sequence_length, hidden_size)`.

            Hidden-states of the model at the output of each layer plus the initial embedding outputs.
        attentions (`tuple(tf.Tensor)`, *optional*, returned when `output_attentions=True` is passed or when `config.output_attentions=True`):
            Tuple of `tf.Tensor` (one for each layer) of shape `(batch_size, num_heads, sequence_length,
            sequence_length)`.

            Attentions weights after the attention softmax, used to compute the weighted average in the self-attention
            heads.
    """

    loss: Optional[tf.Tensor] = None
    logits: tf.Tensor = None
    hidden_states: Optional[Tuple[tf.Tensor]] = None
    attentions: Optional[Tuple[tf.Tensor]] = None


@dataclass
class TFSequenceClassifierOutput(ModelOutput):
    """
    Base class for outputs of sentence classification models.

    Args:
        loss (`tf.Tensor` of shape `(batch_size, )`, *optional*, returned when `labels` is provided):
            Classification (or regression if config.num_labels==1) loss.
        logits (`tf.Tensor` of shape `(batch_size, config.num_labels)`):
            Classification (or regression if config.num_labels==1) scores (before SoftMax).
        hidden_states (`tuple(tf.Tensor)`, *optional*, returned when `output_hidden_states=True` is passed or when `config.output_hidden_states=True`):
            Tuple of `tf.Tensor` (one for the output of the embeddings + one for the output of each layer) of shape
            `(batch_size, sequence_length, hidden_size)`.

            Hidden-states of the model at the output of each layer plus the initial embedding outputs.
        attentions (`tuple(tf.Tensor)`, *optional*, returned when `output_attentions=True` is passed or when `config.output_attentions=True`):
            Tuple of `tf.Tensor` (one for each layer) of shape `(batch_size, num_heads, sequence_length,
            sequence_length)`.

            Attentions weights after the attention softmax, used to compute the weighted average in the self-attention
            heads.
    """

    loss: Optional[tf.Tensor] = None
    logits: tf.Tensor = None
    hidden_states: Optional[Tuple[tf.Tensor]] = None
    attentions: Optional[Tuple[tf.Tensor]] = None


@dataclass
class TFSeq2SeqSequenceClassifierOutput(ModelOutput):
    """
    Base class for outputs of sequence-to-sequence sentence classification models.

    Args:
        loss (`tf.Tensor` of shape `(1,)`, *optional*, returned when `label` is provided):
            Classification (or regression if config.num_labels==1) loss.
        logits (`tf.Tensor` of shape `(batch_size, config.num_labels)`):
            Classification (or regression if config.num_labels==1) scores (before SoftMax).
        past_key_values (`List[tf.Tensor]`, *optional*, returned when `use_cache=True` is passed or when `config.use_cache=True`):
            List of `tf.Tensor` of length `config.n_layers`, with each tensor of shape `(2, batch_size, num_heads,
            sequence_length, embed_size_per_head)`).

            Contains pre-computed hidden-states (key and values in the attention blocks) of the decoder that can be
            used (see `past_key_values` input) to speed up sequential decoding.
        decoder_hidden_states (`tuple(tf.Tensor)`, *optional*, returned when `output_hidden_states=True` is passed or when `config.output_hidden_states=True`):
            Tuple of `tf.Tensor` (one for the output of the embeddings + one for the output of each layer) of shape
            `(batch_size, sequence_length, hidden_size)`.

            Hidden-states of the decoder at the output of each layer plus the initial embedding outputs.
        decoder_attentions (`tuple(tf.Tensor)`, *optional*, returned when `output_attentions=True` is passed or when `config.output_attentions=True`):
            Tuple of `tf.Tensor` (one for each layer) of shape `(batch_size, num_heads, sequence_length,
            sequence_length)`.

            Attentions weights of the decoder, after the attention softmax, used to compute the weighted average in the
            self-attention heads.
        encoder_last_hidden_state (`tf.Tensor` of shape `(batch_size, sequence_length, hidden_size)`, *optional*):
            Sequence of hidden-states at the output of the last layer of the encoder of the model.
        encoder_hidden_states (`tuple(tf.Tensor)`, *optional*, returned when `output_hidden_states=True` is passed or when `config.output_hidden_states=True`):
            Tuple of `tf.Tensor` (one for the output of the embeddings + one for the output of each layer) of shape
            `(batch_size, sequence_length, hidden_size)`.

            Hidden-states of the encoder at the output of each layer plus the initial embedding outputs.
        encoder_attentions (`tuple(tf.Tensor)`, *optional*, returned when `output_attentions=True` is passed or when `config.output_attentions=True`):
            Tuple of `tf.Tensor` (one for each layer) of shape `(batch_size, num_heads, sequence_length,
            sequence_length)`.

            Attentions weights of the encoder, after the attention softmax, used to compute the weighted average in the
            self-attention heads.
    """

    loss: Optional[tf.Tensor] = None
    logits: tf.Tensor = None
    past_key_values: Optional[List[tf.Tensor]] = None
    decoder_hidden_states: Optional[Tuple[tf.Tensor]] = None
    decoder_attentions: Optional[Tuple[tf.Tensor]] = None
    encoder_last_hidden_state: Optional[tf.Tensor] = None
    encoder_hidden_states: Optional[Tuple[tf.Tensor]] = None
    encoder_attentions: Optional[Tuple[tf.Tensor]] = None


@dataclass
class TFSemanticSegmenterOutput(ModelOutput):
    """
    Base class for outputs of semantic segmentation models.

    Args:
        loss (`tf.Tensor` of shape `(1,)`, *optional*, returned when `labels` is provided):
            Classification (or regression if config.num_labels==1) loss.
        logits (`tf.Tensor` of shape `(batch_size, config.num_labels, logits_height, logits_width)`):
            Classification scores for each pixel.

            <Tip warning={true}>

            The logits returned do not necessarily have the same size as the `pixel_values` passed as inputs. This is
            to avoid doing two interpolations and lose some quality when a user needs to resize the logits to the
            original image size as post-processing. You should always check your logits shape and resize as needed.

            </Tip>

        hidden_states (`tuple(tf.Tensor)`, *optional*, returned when `output_hidden_states=True` is passed or when `config.output_hidden_states=True`):
            Tuple of `tf.Tensor` (one for the output of the embeddings, if the model has an embedding layer, + one for
            the output of each layer) of shape `(batch_size, patch_size, hidden_size)`.

            Hidden-states of the model at the output of each layer plus the optional initial embedding outputs.
        attentions (`tuple(tf.Tensor)`, *optional*, returned when `output_attentions=True` is passed or when `config.output_attentions=True`):
            Tuple of `tf.Tensor` (one for each layer) of shape `(batch_size, num_heads, patch_size, sequence_length)`.

            Attentions weights after the attention softmax, used to compute the weighted average in the self-attention
            heads.
    """

    loss: Optional[tf.Tensor] = None
    logits: tf.Tensor = None
    hidden_states: Optional[Tuple[tf.Tensor]] = None
    attentions: Optional[Tuple[tf.Tensor]] = None


@dataclass
class TFMultipleChoiceModelOutput(ModelOutput):
    """
    Base class for outputs of multiple choice models.

    Args:
        loss (`tf.Tensor` of shape *(batch_size, )*, *optional*, returned when `labels` is provided):
            Classification loss.
        logits (`tf.Tensor` of shape `(batch_size, num_choices)`):
            *num_choices* is the second dimension of the input tensors. (see *input_ids* above).

            Classification scores (before SoftMax).
        hidden_states (`tuple(tf.Tensor)`, *optional*, returned when `output_hidden_states=True` is passed or when `config.output_hidden_states=True`):
            Tuple of `tf.Tensor` (one for the output of the embeddings + one for the output of each layer) of shape
            `(batch_size, sequence_length, hidden_size)`.

            Hidden-states of the model at the output of each layer plus the initial embedding outputs.
        attentions (`tuple(tf.Tensor)`, *optional*, returned when `output_attentions=True` is passed or when `config.output_attentions=True`):
            Tuple of `tf.Tensor` (one for each layer) of shape `(batch_size, num_heads, sequence_length,
            sequence_length)`.

            Attentions weights after the attention softmax, used to compute the weighted average in the self-attention
            heads.
    """

    loss: Optional[tf.Tensor] = None
    logits: tf.Tensor = None
    hidden_states: Optional[Tuple[tf.Tensor]] = None
    attentions: Optional[Tuple[tf.Tensor]] = None


@dataclass
class TFTokenClassifierOutput(ModelOutput):
    """
    Base class for outputs of token classification models.

    Args:
        loss (`tf.Tensor` of shape `(n,)`, *optional*, where n is the number of unmasked labels, returned when `labels` is provided) :
            Classification loss.
        logits (`tf.Tensor` of shape `(batch_size, sequence_length, config.num_labels)`):
            Classification scores (before SoftMax).
        hidden_states (`tuple(tf.Tensor)`, *optional*, returned when `output_hidden_states=True` is passed or when `config.output_hidden_states=True`):
            Tuple of `tf.Tensor` (one for the output of the embeddings + one for the output of each layer) of shape
            `(batch_size, sequence_length, hidden_size)`.

            Hidden-states of the model at the output of each layer plus the initial embedding outputs.
        attentions (`tuple(tf.Tensor)`, *optional*, returned when `output_attentions=True` is passed or when `config.output_attentions=True`):
            Tuple of `tf.Tensor` (one for each layer) of shape `(batch_size, num_heads, sequence_length,
            sequence_length)`.

            Attentions weights after the attention softmax, used to compute the weighted average in the self-attention
            heads.
    """

    loss: Optional[tf.Tensor] = None
    logits: tf.Tensor = None
    hidden_states: Optional[Tuple[tf.Tensor]] = None
    attentions: Optional[Tuple[tf.Tensor]] = None


@dataclass
class TFQuestionAnsweringModelOutput(ModelOutput):
    """
    Base class for outputs of question answering models.

    Args:
        loss (`tf.Tensor` of shape `(batch_size, )`, *optional*, returned when `start_positions` and `end_positions` are provided):
            Total span extraction loss is the sum of a Cross-Entropy for the start and end positions.
        start_logits (`tf.Tensor` of shape `(batch_size, sequence_length)`):
            Span-start scores (before SoftMax).
        end_logits (`tf.Tensor` of shape `(batch_size, sequence_length)`):
            Span-end scores (before SoftMax).
        hidden_states (`tuple(tf.Tensor)`, *optional*, returned when `output_hidden_states=True` is passed or when `config.output_hidden_states=True`):
            Tuple of `tf.Tensor` (one for the output of the embeddings + one for the output of each layer) of shape
            `(batch_size, sequence_length, hidden_size)`.

            Hidden-states of the model at the output of each layer plus the initial embedding outputs.
        attentions (`tuple(tf.Tensor)`, *optional*, returned when `output_attentions=True` is passed or when `config.output_attentions=True`):
            Tuple of `tf.Tensor` (one for each layer) of shape `(batch_size, num_heads, sequence_length,
            sequence_length)`.

            Attentions weights after the attention softmax, used to compute the weighted average in the self-attention
            heads.
    """

    loss: Optional[tf.Tensor] = None
    start_logits: tf.Tensor = None
    end_logits: tf.Tensor = None
    hidden_states: Optional[Tuple[tf.Tensor]] = None
    attentions: Optional[Tuple[tf.Tensor]] = None


@dataclass
class TFSeq2SeqQuestionAnsweringModelOutput(ModelOutput):
    """
    Base class for outputs of sequence-to-sequence question answering models.

    Args:
        loss (`tf.Tensor` of shape `(1,)`, *optional*, returned when `labels` is provided):
            Total span extraction loss is the sum of a Cross-Entropy for the start and end positions.
        start_logits (`tf.Tensor` of shape `(batch_size, sequence_length)`):
            Span-start scores (before SoftMax).
        end_logits (`tf.Tensor` of shape `(batch_size, sequence_length)`):
            Span-end scores (before SoftMax).
        past_key_values (`List[tf.Tensor]`, *optional*, returned when `use_cache=True` is passed or when `config.use_cache=True`):
            List of `tf.Tensor` of length `config.n_layers`, with each tensor of shape `(2, batch_size, num_heads,
            sequence_length, embed_size_per_head)`).

            Contains pre-computed hidden-states (key and values in the attention blocks) of the decoder that can be
            used (see `past_key_values` input) to speed up sequential decoding.
        decoder_hidden_states (`tuple(tf.Tensor)`, *optional*, returned when `output_hidden_states=True` is passed or when `config.output_hidden_states=True`):
            Tuple of `tf.Tensor` (one for the output of the embeddings + one for the output of each layer) of shape
            `(batch_size, sequence_length, hidden_size)`.

            Hidden-states of the decoder at the output of each layer plus the initial embedding outputs.
        decoder_attentions (`tuple(tf.Tensor)`, *optional*, returned when `output_attentions=True` is passed or when `config.output_attentions=True`):
            Tuple of `tf.Tensor` (one for each layer) of shape `(batch_size, num_heads, sequence_length,
            sequence_length)`.

            Attentions weights of the decoder, after the attention softmax, used to compute the weighted average in the
            self-attention heads.
        encoder_last_hidden_state (`tf.Tensor` of shape `(batch_size, sequence_length, hidden_size)`, *optional*):
            Sequence of hidden-states at the output of the last layer of the encoder of the model.
        encoder_hidden_states (`tuple(tf.Tensor)`, *optional*, returned when `output_hidden_states=True` is passed or when `config.output_hidden_states=True`):
            Tuple of `tf.Tensor` (one for the output of the embeddings + one for the output of each layer) of shape
            `(batch_size, sequence_length, hidden_size)`.

            Hidden-states of the encoder at the output of each layer plus the initial embedding outputs.
        encoder_attentions (`tuple(tf.Tensor)`, *optional*, returned when `output_attentions=True` is passed or when `config.output_attentions=True`):
            Tuple of `tf.Tensor` (one for each layer) of shape `(batch_size, num_heads, sequence_length,
            sequence_length)`.

            Attentions weights of the encoder, after the attention softmax, used to compute the weighted average in the
            self-attention heads.
    """

    loss: Optional[tf.Tensor] = None
    start_logits: tf.Tensor = None
    end_logits: tf.Tensor = None
    past_key_values: Optional[List[tf.Tensor]] = None
    decoder_hidden_states: Optional[Tuple[tf.Tensor]] = None
    decoder_attentions: Optional[Tuple[tf.Tensor]] = None
    encoder_last_hidden_state: Optional[tf.Tensor] = None
    encoder_hidden_states: Optional[Tuple[tf.Tensor]] = None
    encoder_attentions: Optional[Tuple[tf.Tensor]] = None


@dataclass
class TFSequenceClassifierOutputWithPast(ModelOutput):
    """
    Base class for outputs of sentence classification models.

    Args:
        loss (`tf.Tensor` of shape `(batch_size, )`, *optional*, returned when `labels` is provided):
            Classification (or regression if config.num_labels==1) loss.
        logits (`tf.Tensor` of shape `(batch_size, config.num_labels)`):
            Classification (or regression if config.num_labels==1) scores (before SoftMax).
        past_key_values (`List[tf.Tensor]`, *optional*, returned when `use_cache=True` is passed or when `config.use_cache=True`):
            List of `tf.Tensor` of length `config.n_layers`, with each tensor of shape `(2, batch_size, num_heads,
            sequence_length, embed_size_per_head)`).

            Contains pre-computed hidden-states (key and values in the attention blocks) that can be used (see
            `past_key_values` input) to speed up sequential decoding.
        hidden_states (`tuple(tf.Tensor)`, *optional*, returned when `output_hidden_states=True` is passed or when `config.output_hidden_states=True`):
            Tuple of `tf.Tensor` (one for the output of the embeddings + one for the output of each layer) of shape
            `(batch_size, sequence_length, hidden_size)`.

            Hidden-states of the model at the output of each layer plus the initial embedding outputs.
        attentions (`tuple(tf.Tensor)`, *optional*, returned when `output_attentions=True` is passed or when `config.output_attentions=True`):
            Tuple of `tf.Tensor` (one for each layer) of shape `(batch_size, num_heads, sequence_length,
            sequence_length)`.

            Attentions weights after the attention softmax, used to compute the weighted average in the self-attention
            heads.
    """

    loss: Optional[tf.Tensor] = None
    logits: tf.Tensor = None
    past_key_values: Optional[List[tf.Tensor]] = None
    hidden_states: Optional[Tuple[tf.Tensor]] = None
    attentions: Optional[Tuple[tf.Tensor]] = None


@dataclass
class TFImageClassifierOutputWithNoAttention(ModelOutput):
    """
    Base class for outputs of image classification models.

    Args:
        loss (`tf.Tensor` of shape `(1,)`, *optional*, returned when `labels` is provided):
            Classification (or regression if config.num_labels==1) loss.
        logits (`tf.Tensor` of shape `(batch_size, config.num_labels)`):
            Classification (or regression if config.num_labels==1) scores (before SoftMax).
        hidden_states (`tuple(tf.Tensor)`, *optional*, returned when `output_hidden_states=True` is passed or when `config.output_hidden_states=True`):
            Tuple of `tf.Tensor` (one for the output of the embeddings, if the model has an embedding layer, + one for
            the output of each stage) of shape `(batch_size, num_channels, height, width)`. Hidden-states (also called
            feature maps) of the model at the output of each stage.
    """

    loss: Optional[tf.Tensor] = None
    logits: tf.Tensor = None
<<<<<<< HEAD
    hidden_states: Optional[Tuple[tf.Tensor, ...]] = None
=======
    hidden_states: Optional[Tuple[tf.Tensor]] = None
>>>>>>> 47b91651
<|MERGE_RESOLUTION|>--- conflicted
+++ resolved
@@ -52,29 +52,17 @@
     Base class for model's outputs, with potential hidden states.
 
     Args:
-<<<<<<< HEAD
-        last_hidden_state (`tf.Tensor` of shape `(batch_size, num_channels, height, width)`):
-            Sequence of hidden-states at the output of the last layer of the model.
-        hidden_states (`tuple(tf.Tensor)`, *optional*, returned when `output_hidden_states=True` is passed or when `config.output_hidden_states=True`):
-            Tuple of `tf.Tensor` (one for the output of the embeddings, if the model has an embedding layer, + one for
-            the output of each layer) of shape `(batch_size, num_channels, height, width)`.
-=======
         last_hidden_state (`tf.Tensor` shape `(batch_size, num_channels, height, width)`):
             Sequence of hidden-states at the output of the last layer of the model.
         hidden_states (`tuple(tf.Tensor)`, *optional*, returned when `output_hidden_states=True` is passed or when `config.output_hidden_states=True`):
             Tuple of `torch.FloatTensor` (one for the output of the embeddings, if the model has an embedding layer, +
             one for the output of each layer) of shape `(batch_size, num_channels, height, width)`.
->>>>>>> 47b91651
 
             Hidden-states of the model at the output of each layer plus the optional initial embedding outputs.
     """
 
     last_hidden_state: tf.Tensor = None
-<<<<<<< HEAD
     hidden_states: Optional[Tuple[tf.Tensor, ...]] = None
-=======
-    hidden_states: Optional[Tuple[tf.Tensor]] = None
->>>>>>> 47b91651
 
 
 @dataclass
@@ -130,11 +118,7 @@
 
     last_hidden_state: tf.Tensor = None
     pooler_output: tf.Tensor = None
-<<<<<<< HEAD
     hidden_states: Optional[Tuple[tf.Tensor, ...]] = None
-=======
-    hidden_states: Optional[Tuple[tf.Tensor]] = None
->>>>>>> 47b91651
 
 
 @dataclass
@@ -902,8 +886,4 @@
 
     loss: Optional[tf.Tensor] = None
     logits: tf.Tensor = None
-<<<<<<< HEAD
-    hidden_states: Optional[Tuple[tf.Tensor, ...]] = None
-=======
-    hidden_states: Optional[Tuple[tf.Tensor]] = None
->>>>>>> 47b91651
+    hidden_states: Optional[Tuple[tf.Tensor, ...]] = None