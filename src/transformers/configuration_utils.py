# coding=utf-8
# Copyright 2018 The Google AI Language Team Authors and The HuggingFace Inc. team.
# Copyright (c) 2018, NVIDIA CORPORATION.  All rights reserved.
#
# Licensed under the Apache License, Version 2.0 (the "License");
# you may not use this file except in compliance with the License.
# You may obtain a copy of the License at
#
#     http://www.apache.org/licenses/LICENSE-2.0
#
# Unless required by applicable law or agreed to in writing, software
# distributed under the License is distributed on an "AS IS" BASIS,
# WITHOUT WARRANTIES OR CONDITIONS OF ANY KIND, either express or implied.
# See the License for the specific language governing permissions and
# limitations under the License.
""" Configuration base class and utilities."""


import copy
import json
import logging
import os
from typing import Any, Dict, Tuple

from .file_utils import CONFIG_NAME, cached_path, hf_bucket_url, is_remote_url


logger = logging.getLogger(__name__)


class PretrainedConfig(object):
    r""" Base class for all configuration classes.
        Handles a few parameters common to all models' configurations as well as methods for loading/downloading/saving
        configurations.

        Note:
            A configuration file can be loaded and saved to disk. Loading the configuration file and using this file to
            initialize a model does **not** load the model weights.
            It only affects the model's configuration.

        Class attributes (overridden by derived classes)
            - **model_type** (:obj:`str`): An identifier for the model type, serialized into the JSON file, and used to
              recreate the correct object in :class:`~transformers.AutoConfig`.

        Args:
            output_hidden_states (:obj:`bool`, `optional`, defaults to :obj:`False`):
                Whether or not the model should return all hidden-states.
            output_attentions (:obj:`bool`, `optional`, defaults to :obj:`False`):
                Whether or not the model should returns all attentions.
            use_cache (:obj:`bool`, `optional`, defaults to :obj:`True`):
                Whether or not the model should return the last key/values attentions (not used by all models).
            return_dict (:obj:`bool`, `optional`, defaults to :obj:`False`):
                Whether or not the model should return a :class:`~transformers.file_utils.ModelOutput` instead of a
                plain tuple.
            is_encoder_decoder (:obj:`bool`, `optional`, defaults to :obj:`False`):
                Whether the model is used as an encoder/decoder or not.
            is_decoder (:obj:`bool`, `optional`, defaults to :obj:`False`):
                Whether the model is used as decoder or not (in which case it's used as an encoder).
            prune_heads (:obj:`Dict[int, List[int]]`, `optional`, defaults to :obj:`{}`):
                Pruned heads of the model. The keys are the selected layer indices and the associated values, the list
                of heads to prune in said layer.

                For instance ``{1: [0, 2], 2: [2, 3]}`` will prune heads 0 and 2 on layer 1 and heads 2 and 3 on layer
                2.
            xla_device (:obj:`bool`, `optional`):
                A flag to indicate if TPU are available or not.

        Parameters for sequence generation
            - **max_length** (:obj:`int`, `optional`, defaults to 20) -- Maximum length that will be used by
              default in the :obj:`generate` method of the model.
            - **min_length** (:obj:`int`, `optional`, defaults to 10) -- Minimum length that will be used by
              default in the :obj:`generate` method of the model.
            - **do_sample** (:obj:`bool`, `optional`, defaults to :obj:`False`) -- Flag that will be used by default in
              the :obj:`generate` method of the model. Whether or not to use sampling ; use greedy decoding otherwise.
            - **early_stopping** (:obj:`bool`, `optional`, defaults to :obj:`False`) -- Flag that will be used by
              default in the :obj:`generate` method of the model. Whether to stop the beam search when at least
              ``num_beams`` sentences are finished per batch or not.
            - **num_beams** (:obj:`int`, `optional`, defaults to 1) -- Number of beams for beam search that will be
              used by default in the :obj:`generate` method of the model. 1 means no beam search.
            - **temperature** (:obj:`float`, `optional`, defaults to 1) -- The value used to module the next token
              probabilities that will be used by default in the :obj:`generate` method of the model. Must be strictly
              positive.
            - **top_k** (:obj:`int`, `optional`, defaults to 50) -- Number of highest probability vocabulary tokens to
              keep for top-k-filtering that will be used by default in the :obj:`generate` method of the model.
            - **top_p** (:obj:`float`, `optional`, defaults to 1) --  Value that will be used by default in the
              :obj:`generate` method of the model for ``top_p``. If set to float < 1, only the most probable tokens
              with probabilities that add up to ``top_p`` or highest are kept for generation.
            - **repetition_penalty** (:obj:`float`, `optional`, defaults to 1) -- Parameter for repetition penalty
              that will be used by default in the :obj:`generate` method of the model. 1.0 means no penalty.
            - **length_penalty** (:obj:`float`, `optional`, defaults to 1) -- Exponential penalty to the length that
              will be used by default in the :obj:`generate` method of the model.
            - **no_repeat_ngram_size** (:obj:`int`, `optional`, defaults to 0) -- Value that will be used by default
              in the :obj:`generate` method of the model for ``no_repeat_ngram_size``. If set to int > 0, all ngrams of
              that size can only occur once.
            - **bad_words_ids** (:obj:`List[int]`, `optional`) -- List of token ids that are not allowed to be
              generated that will be used by default in the :obj:`generate` method of the model. In order to get the
              tokens of the words that should not appear in the generated text, use
              :obj:`tokenizer.encode(bad_word, add_prefix_space=True)`.
            - **num_return_sequences** (:obj:`int`, `optional`, defaults to 1) -- Number of independently computed
              returned sequences for each element in the batch that will be used by default in the :obj:`generate`
              method of the model.

        Parameters for fine-tuning tasks
            - **architectures** (:obj:`List[str]`, `optional`) -- Model architectures that can be used with the
              model pretrained weights.
            - **finetuning_task** (:obj:`str`, `optional`) -- Name of the task used to fine-tune the model. This can be
              used when converting from an original (TensorFlow or PyTorch) checkpoint.
            - **id2label** (:obj:`List[str]`, `optional`) -- A map from index (for instance prediction index, or target
              index) to label.
            - **label2id** (:obj:`Dict[str, int]`, `optional`) -- A map from label to index for the model.
            - **num_labels** (:obj:`int`, `optional`) -- Number of labels to use in the last layer added to the model,
              typically for a classification task.
            - **task_specific_params** (:obj:`Dict[str, Any]`, `optional`) -- Additional keyword arguments to store for
              the current task.

        Parameters linked to the tokenizer
            - **prefix** (:obj:`str`, `optional`) -- A specific prompt that should be added at the beginning of each
              text before calling the model.
            - **bos_token_id** (:obj:`int`, `optional`)) -- The id of the `beginning-of-stream` token.
            - **pad_token_id** (:obj:`int`, `optional`)) -- The id of the `padding` token.
            - **eos_token_id** (:obj:`int`, `optional`)) -- The id of the `end-of-stream` token.
            - **decoder_start_token_id** (:obj:`int`, `optional`)) -- If an encoder-decoder model starts decoding with
              a different token than `bos`, the id of that token.

        PyTorch specific parameters
            - **torchscript** (:obj:`bool`, `optional`, defaults to :obj:`False`) -- Whether or not the model should be
              used with Torchscript.

        TensorFlow specific parameters
            - **use_bfloat16** (:obj:`bool`, `optional`, defaults to :obj:`False`) -- Whether or not the model should
              use BFloat16 scalars (only used by some TensorFlow models).
    """
    model_type: str = ""

    def __init__(self, **kwargs):
        # Attributes with defaults
        self.return_dict = kwargs.pop("return_dict", False)
        self.output_hidden_states = kwargs.pop("output_hidden_states", False)
        self.output_attentions = kwargs.pop("output_attentions", False)
        self.use_cache = kwargs.pop("use_cache", True)  # Not used by all models
        self.torchscript = kwargs.pop("torchscript", False)  # Only used by PyTorch models
        self.use_bfloat16 = kwargs.pop("use_bfloat16", False)
        self.pruned_heads = kwargs.pop("pruned_heads", {})

        # Is decoder is used in encoder-decoder models to differentiate encoder from decoder
        self.is_encoder_decoder = kwargs.pop("is_encoder_decoder", False)
        self.is_decoder = kwargs.pop("is_decoder", False)

        # Parameters for sequence generation
        self.max_length = kwargs.pop("max_length", 20)
        self.min_length = kwargs.pop("min_length", 0)
        self.do_sample = kwargs.pop("do_sample", False)
        self.early_stopping = kwargs.pop("early_stopping", False)
        self.num_beams = kwargs.pop("num_beams", 1)
        self.temperature = kwargs.pop("temperature", 1.0)
        self.top_k = kwargs.pop("top_k", 50)
        self.top_p = kwargs.pop("top_p", 1.0)
        self.repetition_penalty = kwargs.pop("repetition_penalty", 1.0)
        self.length_penalty = kwargs.pop("length_penalty", 1.0)
        self.no_repeat_ngram_size = kwargs.pop("no_repeat_ngram_size", 0)
        self.bad_words_ids = kwargs.pop("bad_words_ids", None)
        self.num_return_sequences = kwargs.pop("num_return_sequences", 1)

        # Fine-tuning task arguments
        self.architectures = kwargs.pop("architectures", None)
        self.finetuning_task = kwargs.pop("finetuning_task", None)
        self.id2label = kwargs.pop("id2label", None)
        self.label2id = kwargs.pop("label2id", None)
        if self.id2label is not None:
            kwargs.pop("num_labels", None)
            self.id2label = dict((int(key), value) for key, value in self.id2label.items())
            # Keys are always strings in JSON so convert ids to int here.
        else:
            self.num_labels = kwargs.pop("num_labels", 2)

        # Tokenizer arguments TODO: eventually tokenizer and models should share the same config
        self.prefix = kwargs.pop("prefix", None)
        self.bos_token_id = kwargs.pop("bos_token_id", None)
        self.pad_token_id = kwargs.pop("pad_token_id", None)
        self.eos_token_id = kwargs.pop("eos_token_id", None)
        self.decoder_start_token_id = kwargs.pop("decoder_start_token_id", None)

        # task specific arguments
        self.task_specific_params = kwargs.pop("task_specific_params", None)

        # TPU arguments
        self.xla_device = kwargs.pop("xla_device", None)

        # Additional attributes without default values
        for key, value in kwargs.items():
            try:
                setattr(self, key, value)
            except AttributeError as err:
                logger.error("Can't set {} with value {} for {}".format(key, value, self))
                raise err

    @property
<<<<<<< HEAD
    def use_return_dict(self) -> bool:
        """
        :obj:`bool`: Whether or not return :class:`~transformers.file_utils.ModelOutput` instead of tuples.
        """
        # If torchscript is set, force `return_dict=False` to avoid jit errors
        return self.return_dict and not self.torchscript
=======
    def use_return_tuple(self) -> bool:
        """
        :obj:`bool`: Whether or not the model should return a tuple.
        """
        # If torchscript is set, force return_tuple to avoid jit errors
        return self.return_tuple or self.torchscript
>>>>>>> 8a8ae276

    @property
    def num_labels(self) -> int:
        """
        :obj:`int`: The number of labels for classification models.
        """
        return len(self.id2label)

    @num_labels.setter
    def num_labels(self, num_labels: int):
        self.id2label = {i: "LABEL_{}".format(i) for i in range(num_labels)}
        self.label2id = dict(zip(self.id2label.values(), self.id2label.keys()))

    def save_pretrained(self, save_directory: str):
        """
        Save a configuration object to the directory ``save_directory``, so that it can be re-loaded using the
        :func:`~transformers.PretrainedConfig.from_pretrained` class method.

        Args:
            save_directory (:obj:`str`):
                Directory where the configuration JSON file will be saved (will be created if it does not exist).
        """
        if os.path.isfile(save_directory):
            raise AssertionError("Provided path ({}) should be a directory, not a file".format(save_directory))
        os.makedirs(save_directory, exist_ok=True)
        # If we save using the predefined names, we can load using `from_pretrained`
        output_config_file = os.path.join(save_directory, CONFIG_NAME)

        self.to_json_file(output_config_file, use_diff=True)
        logger.info("Configuration saved in {}".format(output_config_file))

    @classmethod
    def from_pretrained(cls, pretrained_model_name_or_path: str, **kwargs) -> "PretrainedConfig":
        r"""
        Instantiate a :class:`~transformers.PretrainedConfig` (or a derived class) from a pretrained model
        configuration.

        Args:
            pretrained_model_name_or_path (:obj:`str`):
                This can be either:

                - the `shortcut name` of a pretrained model configuration to load from cache or download, e.g.,
                  ``bert-base-uncased``.
                - the `identifier name` of a pretrained model configuration that was uploaded to our S3 by any user,
                  e.g., ``dbmdz/bert-base-german-cased``.
                - a path to a `directory` containing a configuration file saved using the
                  :func:`~transformers.PretrainedConfig.save_pretrained` method, e.g., ``./my_model_directory/``.
                - a path or url to a saved configuration JSON `file`, e.g.,
                  ``./my_model_directory/configuration.json``.
            cache_dir (:obj:`str`, `optional`):
                Path to a directory in which a downloaded pretrained model configuration should be cached if the
                standard cache should not be used.
            force_download (:obj:`bool`, `optional`, defaults to :obj:`False`):
                Wheter or not to force to (re-)download the configuration files and override the cached versions if they
                exist.
            resume_download (:obj:`bool`, `optional`, defaults to :obj:`False`):
                Whether or not to delete incompletely received file. Attempts to resume the download if such a file
                exists.
            proxies (:obj:`Dict[str, str]`, `optional`):
                A dictionary of proxy servers to use by protocol or endpoint, e.g.,
                :obj:`{'http': 'foo.bar:3128', 'http://hostname': 'foo.bar:4012'}.`
                The proxies are used on each request.
            return_unused_kwargs (:obj:`bool`, `optional`, defaults to :obj:`False`):
                If :obj:`False`, then this function returns just the final configuration object.

                If :obj:`True`, then this functions returns a :obj:`Tuple(config, unused_kwargs)` where `unused_kwargs`
                is a dictionary consisting of the key/value pairs whose keys are not configuration attributes: i.e.,
                the part of ``kwargs`` which has not been used to update ``config`` and is otherwise ignored.
            kwargs (:obj:`Dict[str, Any]`, `optional`):
                The values in kwargs of any keys which are configuration attributes will be used to override the loaded
                values. Behavior concerning key/value pairs whose keys are *not* configuration attributes is
                controlled by the ``return_unused_kwargs`` keyword parameter.

        Returns:
            :class:`PretrainedConfig`: The configuration object instantiated from this pretrained model.

        Examples::

            # We can't instantiate directly the base class `PretrainedConfig` so let's show the examples on a
            # derived class: BertConfig
            config = BertConfig.from_pretrained('bert-base-uncased')    # Download configuration from S3 and cache.
            config = BertConfig.from_pretrained('./test/saved_model/')  # E.g. config (or model) was saved using `save_pretrained('./test/saved_model/')`
            config = BertConfig.from_pretrained('./test/saved_model/my_configuration.json')
            config = BertConfig.from_pretrained('bert-base-uncased', output_attention=True, foo=False)
            assert config.output_attention == True
            config, unused_kwargs = BertConfig.from_pretrained('bert-base-uncased', output_attention=True,
                                                               foo=False, return_unused_kwargs=True)
            assert config.output_attention == True
            assert unused_kwargs == {'foo': False}

        """
        config_dict, kwargs = cls.get_config_dict(pretrained_model_name_or_path, **kwargs)
        return cls.from_dict(config_dict, **kwargs)

    @classmethod
    def get_config_dict(cls, pretrained_model_name_or_path: str, **kwargs) -> Tuple[Dict[str, Any], Dict[str, Any]]:
        """
        From a ``pretrained_model_name_or_path``, resolve to a dictionary of parameters, to be used
        for instantiating a :class:`~transformers.PretrainedConfig` using ``from_dict``.

        Parameters:
            pretrained_model_name_or_path (:obj:`str`):
                The identifier of the pre-trained checkpoint from which we want the dictionary of parameters.

        Returns:
            :obj:`Tuple[Dict, Dict]`: The dictionary(ies) that will be used to instantiate the configuration object.

        """
        cache_dir = kwargs.pop("cache_dir", None)
        force_download = kwargs.pop("force_download", False)
        resume_download = kwargs.pop("resume_download", False)
        proxies = kwargs.pop("proxies", None)
        local_files_only = kwargs.pop("local_files_only", False)

        if os.path.isdir(pretrained_model_name_or_path):
            config_file = os.path.join(pretrained_model_name_or_path, CONFIG_NAME)
        elif os.path.isfile(pretrained_model_name_or_path) or is_remote_url(pretrained_model_name_or_path):
            config_file = pretrained_model_name_or_path
        else:
            config_file = hf_bucket_url(pretrained_model_name_or_path, filename=CONFIG_NAME, use_cdn=False)

        try:
            # Load from URL or cache if already cached
            resolved_config_file = cached_path(
                config_file,
                cache_dir=cache_dir,
                force_download=force_download,
                proxies=proxies,
                resume_download=resume_download,
                local_files_only=local_files_only,
            )
            # Load config dict
            if resolved_config_file is None:
                raise EnvironmentError
            config_dict = cls._dict_from_json_file(resolved_config_file)

        except EnvironmentError:
            msg = (
                f"Can't load config for '{pretrained_model_name_or_path}'. Make sure that:\n\n"
                f"- '{pretrained_model_name_or_path}' is a correct model identifier listed on 'https://huggingface.co/models'\n\n"
                f"- or '{pretrained_model_name_or_path}' is the correct path to a directory containing a {CONFIG_NAME} file\n\n"
            )
            raise EnvironmentError(msg)

        except json.JSONDecodeError:
            msg = (
                "Couldn't reach server at '{}' to download configuration file or "
                "configuration file is not a valid JSON file. "
                "Please check network or file content here: {}.".format(config_file, resolved_config_file)
            )
            raise EnvironmentError(msg)

        if resolved_config_file == config_file:
            logger.info("loading configuration file {}".format(config_file))
        else:
            logger.info("loading configuration file {} from cache at {}".format(config_file, resolved_config_file))

        return config_dict, kwargs

    @classmethod
    def from_dict(cls, config_dict: Dict[str, Any], **kwargs) -> "PretrainedConfig":
        """
        Instantiates a :class:`~transformers.PretrainedConfig` from a Python dictionary of parameters.

        Args:
            config_dict (:obj:`Dict[str, Any]`):
                Dictionary that will be used to instantiate the configuration object. Such a dictionary can be
                retrieved from a pretrained checkpoint by leveraging the
                :func:`~transformers.PretrainedConfig.get_config_dict` method.
            kwargs (:obj:`Dict[str, Any]`):
                Additional parameters from which to initialize the configuration object.

        Returns:
            :class:`PretrainedConfig`: The configuration object instantiated from those parameters.
        """
        return_unused_kwargs = kwargs.pop("return_unused_kwargs", False)

        config = cls(**config_dict)

        if hasattr(config, "pruned_heads"):
            config.pruned_heads = dict((int(key), value) for key, value in config.pruned_heads.items())

        # Update config with kwargs if needed
        to_remove = []
        for key, value in kwargs.items():
            if hasattr(config, key):
                setattr(config, key, value)
                to_remove.append(key)
        for key in to_remove:
            kwargs.pop(key, None)

        logger.info("Model config %s", str(config))
        if return_unused_kwargs:
            return config, kwargs
        else:
            return config

    @classmethod
    def from_json_file(cls, json_file: str) -> "PretrainedConfig":
        """
        Instantiates a :class:`~transformers.PretrainedConfig` from the path to a JSON file of parameters.

        Args:
            json_file (:obj:`str`):
                Path to the JSON file containing the parameters.

        Returns:
            :class:`PretrainedConfig`: The configuration object instantiated from that JSON file.

        """
        config_dict = cls._dict_from_json_file(json_file)
        return cls(**config_dict)

    @classmethod
    def _dict_from_json_file(cls, json_file: str):
        with open(json_file, "r", encoding="utf-8") as reader:
            text = reader.read()
        return json.loads(text)

    def __eq__(self, other):
        return self.__dict__ == other.__dict__

    def __repr__(self):
        return "{} {}".format(self.__class__.__name__, self.to_json_string())

    def to_diff_dict(self) -> Dict[str, Any]:
        """
        Removes all attributes from config which correspond to the default
        config attributes for better readability and serializes to a Python
        dictionary.

        Returns:
            :obj:`Dict[str, Any]`: Dictionary of all the attributes that make up this configuration instance,
        """
        config_dict = self.to_dict()

        # get the default config dict
        default_config_dict = PretrainedConfig().to_dict()

        serializable_config_dict = {}

        # only serialize values that differ from the default config
        for key, value in config_dict.items():
            if key not in default_config_dict or value != default_config_dict[key]:
                serializable_config_dict[key] = value

        return serializable_config_dict

    def to_dict(self) -> Dict[str, Any]:
        """
        Serializes this instance to a Python dictionary.

        Returns:
            :obj:`Dict[str, Any]`: Dictionary of all the attributes that make up this configuration instance.
        """
        output = copy.deepcopy(self.__dict__)
        if hasattr(self.__class__, "model_type"):
            output["model_type"] = self.__class__.model_type
        return output

    def to_json_string(self, use_diff: bool = True) -> str:
        """
        Serializes this instance to a JSON string.

        Args:
            use_diff (:obj:`bool`, `optional`, defaults to :obj:`True`):
                If set to ``True``, only the difference between the config instance and the default
                ``PretrainedConfig()`` is serialized to JSON string.

        Returns:
            :obj:`str`: String containing all the attributes that make up this configuration instance in JSON format.
        """
        if use_diff is True:
            config_dict = self.to_diff_dict()
        else:
            config_dict = self.to_dict()
        return json.dumps(config_dict, indent=2, sort_keys=True) + "\n"

    def to_json_file(self, json_file_path: str, use_diff: bool = True):
        """
        Save this instance to a JSON file.

        Args:
            json_file_path (:obj:`str`):
                Path to the JSON file in which this configuration instance's parameters will be saved.
            use_diff (:obj:`bool`, `optional`, defaults to :obj:`True`):
                If set to ``True``, only the difference between the config instance and the default
                ``PretrainedConfig()`` is serialized to JSON file.
        """
        with open(json_file_path, "w", encoding="utf-8") as writer:
            writer.write(self.to_json_string(use_diff=use_diff))

    def update(self, config_dict: Dict[str, Any]):
        """
        Updates attributes of this class with attributes from ``config_dict``.

        Args:
            config_dict (:obj:`Dict[str, Any]`): Dictionary of attributes that shall be updated for this class.
        """
        for key, value in config_dict.items():
            setattr(self, key, value)<|MERGE_RESOLUTION|>--- conflicted
+++ resolved
@@ -195,21 +195,12 @@
                 raise err
 
     @property
-<<<<<<< HEAD
     def use_return_dict(self) -> bool:
         """
         :obj:`bool`: Whether or not return :class:`~transformers.file_utils.ModelOutput` instead of tuples.
         """
         # If torchscript is set, force `return_dict=False` to avoid jit errors
         return self.return_dict and not self.torchscript
-=======
-    def use_return_tuple(self) -> bool:
-        """
-        :obj:`bool`: Whether or not the model should return a tuple.
-        """
-        # If torchscript is set, force return_tuple to avoid jit errors
-        return self.return_tuple or self.torchscript
->>>>>>> 8a8ae276
 
     @property
     def num_labels(self) -> int:
