# coding=utf-8
# Copyright 2018 The OpenAI Team Authors and HuggingFace Inc. team.
# Copyright (c) 2018, NVIDIA CORPORATION.  All rights reserved.
#
# Licensed under the Apache License, Version 2.0 (the "License");
# you may not use this file except in compliance with the License.
# You may obtain a copy of the License at
#
#     http://www.apache.org/licenses/LICENSE-2.0
#
# Unless required by applicable law or agreed to in writing, software
# distributed under the License is distributed on an "AS IS" BASIS,
# WITHOUT WARRANTIES OR CONDITIONS OF ANY KIND, either express or implied.
# See the License for the specific language governing permissions and
# limitations under the License.
""" TF 2.0 ALBERT model. """


import logging

import tensorflow as tf

from .configuration_albert import AlbertConfig
from .file_utils import MULTIPLE_CHOICE_DUMMY_INPUTS, add_start_docstrings, add_start_docstrings_to_callable
from .modeling_tf_bert import ACT2FN, TFBertSelfAttention
from .modeling_tf_utils import (
    TFMultipleChoiceLoss,
    TFPreTrainedModel,
    TFQuestionAnsweringLoss,
    TFSequenceClassificationLoss,
    TFTokenClassificationLoss,
    cast_bool_to_primitive,
    get_initializer,
    keras_serializable,
    shape_list,
)
from .tokenization_utils import BatchEncoding


logger = logging.getLogger(__name__)

TF_ALBERT_PRETRAINED_MODEL_ARCHIVE_LIST = [
    "albert-base-v1",
    "albert-large-v1",
    "albert-xlarge-v1",
    "albert-xxlarge-v1",
    "albert-base-v2",
    "albert-large-v2",
    "albert-xlarge-v2",
    "albert-xxlarge-v2",
    # See all ALBERT models at https://huggingface.co/models?filter=albert
]


class TFAlbertEmbeddings(tf.keras.layers.Layer):
    """Construct the embeddings from word, position and token_type embeddings.
    """

    def __init__(self, config, **kwargs):
        super().__init__(**kwargs)

        self.config = config
        self.position_embeddings = tf.keras.layers.Embedding(
            config.max_position_embeddings,
            config.embedding_size,
            embeddings_initializer=get_initializer(self.config.initializer_range),
            name="position_embeddings",
        )
        self.token_type_embeddings = tf.keras.layers.Embedding(
            config.type_vocab_size,
            config.embedding_size,
            embeddings_initializer=get_initializer(self.config.initializer_range),
            name="token_type_embeddings",
        )

        # self.LayerNorm is not snake-cased to stick with TensorFlow model variable name and be able to load
        # any TensorFlow checkpoint file
        self.LayerNorm = tf.keras.layers.LayerNormalization(epsilon=config.layer_norm_eps, name="LayerNorm")
        self.dropout = tf.keras.layers.Dropout(config.hidden_dropout_prob)

    def build(self, input_shape):
        """Build shared word embedding layer """
        with tf.name_scope("word_embeddings"):
            # Create and initialize weights. The random normal initializer was chosen
            # arbitrarily, and works well.
            self.word_embeddings = self.add_weight(
                "weight",
                shape=[self.config.vocab_size, self.config.embedding_size],
                initializer=get_initializer(self.config.initializer_range),
            )
        super().build(input_shape)

    def call(self, inputs, mode="embedding", training=False):
        """Get token embeddings of inputs.
        Args:
            inputs: list of three int64 tensors with shape [batch_size, length]: (input_ids, position_ids, token_type_ids)
            mode: string, a valid value is one of "embedding" and "linear".
        Returns:
            outputs: (1) If mode == "embedding", output embedding tensor, float32 with
                shape [batch_size, length, embedding_size]; (2) mode == "linear", output
                linear tensor, float32 with shape [batch_size, length, vocab_size].
        Raises:
            ValueError: if mode is not valid.

        Shared weights logic adapted from
            https://github.com/tensorflow/models/blob/a009f4fb9d2fc4949e32192a944688925ef78659/official/transformer/v2/embedding_layer.py#L24
        """
        if mode == "embedding":
            return self._embedding(inputs, training=training)
        elif mode == "linear":
            return self._linear(inputs)
        else:
            raise ValueError("mode {} is not valid.".format(mode))

    def _embedding(self, inputs, training=False):
        """Applies embedding based on inputs tensor."""
        input_ids, position_ids, token_type_ids, inputs_embeds = inputs

        if input_ids is not None:
            input_shape = shape_list(input_ids)
        else:
            input_shape = shape_list(inputs_embeds)[:-1]

        seq_length = input_shape[1]
        if position_ids is None:
            position_ids = tf.range(seq_length, dtype=tf.int32)[tf.newaxis, :]
        if token_type_ids is None:
            token_type_ids = tf.fill(input_shape, 0)

        if inputs_embeds is None:
            inputs_embeds = tf.gather(self.word_embeddings, input_ids)
        position_embeddings = self.position_embeddings(position_ids)
        token_type_embeddings = self.token_type_embeddings(token_type_ids)

        embeddings = inputs_embeds + position_embeddings + token_type_embeddings
        embeddings = self.LayerNorm(embeddings)
        embeddings = self.dropout(embeddings, training=training)
        return embeddings

    def _linear(self, inputs):
        """Computes logits by running inputs through a linear layer.
            Args:
                inputs: A float32 tensor with shape [batch_size, length, embedding_size]
            Returns:
                float32 tensor with shape [batch_size, length, vocab_size].
        """
        batch_size = shape_list(inputs)[0]
        length = shape_list(inputs)[1]
        x = tf.reshape(inputs, [-1, self.config.embedding_size])
        logits = tf.matmul(x, self.word_embeddings, transpose_b=True)
        return tf.reshape(logits, [batch_size, length, self.config.vocab_size])


class TFAlbertSelfAttention(tf.keras.layers.Layer):
    def __init__(self, config, **kwargs):
        super().__init__(**kwargs)
        if config.hidden_size % config.num_attention_heads != 0:
            raise ValueError(
                "The hidden size (%d) is not a multiple of the number of attention "
                "heads (%d)" % (config.hidden_size, config.num_attention_heads)
            )

        self.num_attention_heads = config.num_attention_heads
        assert config.hidden_size % config.num_attention_heads == 0
        self.attention_head_size = int(config.hidden_size / config.num_attention_heads)
        self.all_head_size = self.num_attention_heads * self.attention_head_size

        self.query = tf.keras.layers.Dense(
            self.all_head_size, kernel_initializer=get_initializer(config.initializer_range), name="query"
        )
        self.key = tf.keras.layers.Dense(
            self.all_head_size, kernel_initializer=get_initializer(config.initializer_range), name="key"
        )
        self.value = tf.keras.layers.Dense(
            self.all_head_size, kernel_initializer=get_initializer(config.initializer_range), name="value"
        )

        self.dropout = tf.keras.layers.Dropout(config.attention_probs_dropout_prob)

    def transpose_for_scores(self, x, batch_size):
        x = tf.reshape(x, (batch_size, -1, self.num_attention_heads, self.attention_head_size))
        return tf.transpose(x, perm=[0, 2, 1, 3])

    def call(self, inputs, training=False):
        hidden_states, attention_mask, head_mask, output_attentions = inputs

        batch_size = shape_list(hidden_states)[0]
        mixed_query_layer = self.query(hidden_states)
        mixed_key_layer = self.key(hidden_states)
        mixed_value_layer = self.value(hidden_states)

        query_layer = self.transpose_for_scores(mixed_query_layer, batch_size)
        key_layer = self.transpose_for_scores(mixed_key_layer, batch_size)
        value_layer = self.transpose_for_scores(mixed_value_layer, batch_size)

        # Take the dot product between "query" and "key" to get the raw attention scores.
        # (batch size, num_heads, seq_len_q, seq_len_k)
        attention_scores = tf.matmul(query_layer, key_layer, transpose_b=True)
        # scale attention_scores
        dk = tf.cast(shape_list(key_layer)[-1], tf.float32)
        attention_scores = attention_scores / tf.math.sqrt(dk)

        if attention_mask is not None:
            # Apply the attention mask is (precomputed for all layers in TFAlbertModel call() function)
            attention_scores = attention_scores + attention_mask

        # Normalize the attention scores to probabilities.
        attention_probs = tf.nn.softmax(attention_scores, axis=-1)

        # This is actually dropping out entire tokens to attend to, which might
        # seem a bit unusual, but is taken from the original Transformer paper.
        attention_probs = self.dropout(attention_probs, training=training)

        # Mask heads if we want to
        if head_mask is not None:
            attention_probs = attention_probs * head_mask

        context_layer = tf.matmul(attention_probs, value_layer)

        context_layer = tf.transpose(context_layer, perm=[0, 2, 1, 3])
        context_layer = tf.reshape(
            context_layer, (batch_size, -1, self.all_head_size)
        )  # (batch_size, seq_len_q, all_head_size)

        outputs = (
            (context_layer, attention_probs) if cast_bool_to_primitive(output_attentions) is True else (context_layer,)
        )
        return outputs


class TFAlbertSelfOutput(tf.keras.layers.Layer):
    def __init__(self, config, **kwargs):
        super().__init__(**kwargs)
        self.dense = tf.keras.layers.Dense(
            config.hidden_size, kernel_initializer=get_initializer(config.initializer_range), name="dense"
        )
        self.LayerNorm = tf.keras.layers.LayerNormalization(epsilon=config.layer_norm_eps, name="LayerNorm")
        self.dropout = tf.keras.layers.Dropout(config.hidden_dropout_prob)

    def call(self, inputs, training=False):
        hidden_states, input_tensor = inputs

        hidden_states = self.dense(hidden_states)
        hidden_states = self.dropout(hidden_states, training=training)
        hidden_states = self.LayerNorm(hidden_states + input_tensor)
        return hidden_states


class TFAlbertAttention(TFBertSelfAttention):
    def __init__(self, config, **kwargs):
        super().__init__(config, **kwargs)

        self.hidden_size = config.hidden_size
        self.dense = tf.keras.layers.Dense(
            config.hidden_size, kernel_initializer=get_initializer(config.initializer_range), name="dense"
        )
        self.LayerNorm = tf.keras.layers.LayerNormalization(epsilon=config.layer_norm_eps, name="LayerNorm")
        self.pruned_heads = set()

    def prune_heads(self, heads):
        raise NotImplementedError

    def call(self, inputs, training=False):
        input_tensor, attention_mask, head_mask, output_attentions = inputs

        batch_size = shape_list(input_tensor)[0]
        mixed_query_layer = self.query(input_tensor)
        mixed_key_layer = self.key(input_tensor)
        mixed_value_layer = self.value(input_tensor)

        query_layer = self.transpose_for_scores(mixed_query_layer, batch_size)
        key_layer = self.transpose_for_scores(mixed_key_layer, batch_size)
        value_layer = self.transpose_for_scores(mixed_value_layer, batch_size)

        # Take the dot product between "query" and "key" to get the raw attention scores.
        # (batch size, num_heads, seq_len_q, seq_len_k)
        attention_scores = tf.matmul(query_layer, key_layer, transpose_b=True)
        # scale attention_scores
        dk = tf.cast(shape_list(key_layer)[-1], tf.float32)
        attention_scores = attention_scores / tf.math.sqrt(dk)

        if attention_mask is not None:
            # Apply the attention mask is (precomputed for all layers in TFBertModel call() function)
            attention_scores = attention_scores + attention_mask

        # Normalize the attention scores to probabilities.
        attention_probs = tf.nn.softmax(attention_scores, axis=-1)

        # This is actually dropping out entire tokens to attend to, which might
        # seem a bit unusual, but is taken from the original Transformer paper.
        attention_probs = self.dropout(attention_probs, training=training)

        # Mask heads if we want to
        if head_mask is not None:
            attention_probs = attention_probs * head_mask

        context_layer = tf.matmul(attention_probs, value_layer)

        context_layer = tf.transpose(context_layer, perm=[0, 2, 1, 3])
        context_layer = tf.reshape(
            context_layer, (batch_size, -1, self.all_head_size)
        )  # (batch_size, seq_len_q, all_head_size)

        self_outputs = (
            (context_layer, attention_probs) if cast_bool_to_primitive(output_attentions) is True else (context_layer,)
        )

        hidden_states = self_outputs[0]

        hidden_states = self.dense(hidden_states)
        hidden_states = self.dropout(hidden_states, training=training)
        attention_output = self.LayerNorm(hidden_states + input_tensor)

        # add attentions if we output them
        outputs = (attention_output,) + self_outputs[1:]
        return outputs


class TFAlbertLayer(tf.keras.layers.Layer):
    def __init__(self, config, **kwargs):
        super().__init__(**kwargs)
        self.attention = TFAlbertAttention(config, name="attention")

        self.ffn = tf.keras.layers.Dense(
            config.intermediate_size, kernel_initializer=get_initializer(config.initializer_range), name="ffn"
        )

        if isinstance(config.hidden_act, str):
            self.activation = ACT2FN[config.hidden_act]
        else:
            self.activation = config.hidden_act

        self.ffn_output = tf.keras.layers.Dense(
            config.hidden_size, kernel_initializer=get_initializer(config.initializer_range), name="ffn_output"
        )
        self.full_layer_layer_norm = tf.keras.layers.LayerNormalization(
            epsilon=config.layer_norm_eps, name="full_layer_layer_norm"
        )
        self.dropout = tf.keras.layers.Dropout(config.hidden_dropout_prob)

    def call(self, inputs, training=False):
        hidden_states, attention_mask, head_mask, output_attentions = inputs

        attention_outputs = self.attention(
            [hidden_states, attention_mask, head_mask, output_attentions], training=training
        )
        ffn_output = self.ffn(attention_outputs[0])
        ffn_output = self.activation(ffn_output)
        ffn_output = self.ffn_output(ffn_output)

        hidden_states = self.dropout(hidden_states, training=training)
        hidden_states = self.full_layer_layer_norm(ffn_output + attention_outputs[0])

        # add attentions if we output them
        outputs = (hidden_states,) + attention_outputs[1:]
        return outputs


class TFAlbertLayerGroup(tf.keras.layers.Layer):
    def __init__(self, config, **kwargs):
        super().__init__(**kwargs)

        self.output_hidden_states = config.output_hidden_states
        self.albert_layers = [
            TFAlbertLayer(config, name="albert_layers_._{}".format(i)) for i in range(config.inner_group_num)
        ]

    def call(self, inputs, training=False):
        hidden_states, attention_mask, head_mask, output_attentions = inputs

        layer_hidden_states = ()
        layer_attentions = ()

        for layer_index, albert_layer in enumerate(self.albert_layers):
            layer_output = albert_layer(
                [hidden_states, attention_mask, head_mask[layer_index], output_attentions], training=training
            )
            hidden_states = layer_output[0]

            if cast_bool_to_primitive(output_attentions) is True:
                layer_attentions = layer_attentions + (layer_output[1],)

            if self.output_hidden_states:
                layer_hidden_states = layer_hidden_states + (hidden_states,)

        outputs = (hidden_states,)
        if self.output_hidden_states:
            outputs = outputs + (layer_hidden_states,)
        if cast_bool_to_primitive(output_attentions) is True:
            outputs = outputs + (layer_attentions,)
        # last-layer hidden state, (layer hidden states), (layer attentions)
        return outputs


class TFAlbertTransformer(tf.keras.layers.Layer):
    def __init__(self, config, **kwargs):
        super().__init__(**kwargs)

        self.config = config
        self.output_hidden_states = config.output_hidden_states
        self.embedding_hidden_mapping_in = tf.keras.layers.Dense(
            config.hidden_size,
            kernel_initializer=get_initializer(config.initializer_range),
            name="embedding_hidden_mapping_in",
        )
        self.albert_layer_groups = [
            TFAlbertLayerGroup(config, name="albert_layer_groups_._{}".format(i))
            for i in range(config.num_hidden_groups)
        ]

    def call(self, inputs, training=False):
        hidden_states, attention_mask, head_mask, output_attentions = inputs

        hidden_states = self.embedding_hidden_mapping_in(hidden_states)
        all_attentions = ()

        if self.output_hidden_states:
            all_hidden_states = (hidden_states,)

        for i in range(self.config.num_hidden_layers):
            # Number of layers in a hidden group
            layers_per_group = int(self.config.num_hidden_layers / self.config.num_hidden_groups)

            # Index of the hidden group
            group_idx = int(i / (self.config.num_hidden_layers / self.config.num_hidden_groups))

            layer_group_output = self.albert_layer_groups[group_idx](
                [
                    hidden_states,
                    attention_mask,
                    head_mask[group_idx * layers_per_group : (group_idx + 1) * layers_per_group],
                    output_attentions,
                ],
                training=training,
            )
            hidden_states = layer_group_output[0]

            if cast_bool_to_primitive(output_attentions) is True:
                all_attentions = all_attentions + layer_group_output[-1]

            if self.output_hidden_states:
                all_hidden_states = all_hidden_states + (hidden_states,)

        outputs = (hidden_states,)
        if self.output_hidden_states:
            outputs = outputs + (all_hidden_states,)
        if cast_bool_to_primitive(output_attentions) is True:
            outputs = outputs + (all_attentions,)

        # last-layer hidden state, (all hidden states), (all attentions)
        return outputs


class TFAlbertPreTrainedModel(TFPreTrainedModel):
    """ An abstract class to handle weights initialization and
        a simple interface for downloading and loading pretrained models.
    """

    config_class = AlbertConfig
    base_model_prefix = "albert"


class TFAlbertMLMHead(tf.keras.layers.Layer):
    def __init__(self, config, input_embeddings, **kwargs):
        super().__init__(**kwargs)
        self.vocab_size = config.vocab_size

        self.dense = tf.keras.layers.Dense(
            config.embedding_size, kernel_initializer=get_initializer(config.initializer_range), name="dense"
        )
        if isinstance(config.hidden_act, str):
            self.activation = ACT2FN[config.hidden_act]
        else:
            self.activation = config.hidden_act

        self.LayerNorm = tf.keras.layers.LayerNormalization(epsilon=config.layer_norm_eps, name="LayerNorm")

        # The output weights are the same as the input embeddings, but there is
        # an output-only bias for each token.
        self.decoder = input_embeddings

    def build(self, input_shape):
        self.bias = self.add_weight(shape=(self.vocab_size,), initializer="zeros", trainable=True, name="bias")
        self.decoder_bias = self.add_weight(
            shape=(self.vocab_size,), initializer="zeros", trainable=True, name="decoder/bias"
        )
        super().build(input_shape)

    def call(self, hidden_states):
        hidden_states = self.dense(hidden_states)
        hidden_states = self.activation(hidden_states)
        hidden_states = self.LayerNorm(hidden_states)
        hidden_states = self.decoder(hidden_states, mode="linear") + self.decoder_bias
        return hidden_states


@keras_serializable
class TFAlbertMainLayer(tf.keras.layers.Layer):
    config_class = AlbertConfig

    def __init__(self, config, **kwargs):
        super().__init__(**kwargs)
        self.num_hidden_layers = config.num_hidden_layers
        self.output_attentions = config.output_attentions

        self.embeddings = TFAlbertEmbeddings(config, name="embeddings")
        self.encoder = TFAlbertTransformer(config, name="encoder")
        self.pooler = tf.keras.layers.Dense(
            config.hidden_size,
            kernel_initializer=get_initializer(config.initializer_range),
            activation="tanh",
            name="pooler",
        )

    def get_input_embeddings(self):
        return self.embeddings

    def _resize_token_embeddings(self, new_num_tokens):
        raise NotImplementedError

    def _prune_heads(self, heads_to_prune):
        """ Prunes heads of the model.
            heads_to_prune: dict of {layer_num: list of heads to prune in this layer}
            See base class PreTrainedModel
        """
        raise NotImplementedError

    def call(
        self,
        inputs,
        attention_mask=None,
        token_type_ids=None,
        position_ids=None,
        head_mask=None,
        inputs_embeds=None,
        output_attentions=None,
        training=False,
    ):
        if isinstance(inputs, (tuple, list)):
            input_ids = inputs[0]
            attention_mask = inputs[1] if len(inputs) > 1 else attention_mask
            token_type_ids = inputs[2] if len(inputs) > 2 else token_type_ids
            position_ids = inputs[3] if len(inputs) > 3 else position_ids
            head_mask = inputs[4] if len(inputs) > 4 else head_mask
            inputs_embeds = inputs[5] if len(inputs) > 5 else inputs_embeds
            output_attentions = inputs[6] if len(inputs) > 6 else output_attentions
            assert len(inputs) <= 7, "Too many inputs."
        elif isinstance(inputs, (dict, BatchEncoding)):
            input_ids = inputs.get("input_ids")
            attention_mask = inputs.get("attention_mask", attention_mask)
            token_type_ids = inputs.get("token_type_ids", token_type_ids)
            position_ids = inputs.get("position_ids", position_ids)
            head_mask = inputs.get("head_mask", head_mask)
            inputs_embeds = inputs.get("inputs_embeds", inputs_embeds)
            output_attentions = inputs.get("output_attentions", output_attentions)
            assert len(inputs) <= 7, "Too many inputs."
        else:
            input_ids = inputs

        output_attentions = output_attentions if output_attentions is not None else self.output_attentions

        if input_ids is not None and inputs_embeds is not None:
            raise ValueError("You cannot specify both input_ids and inputs_embeds at the same time")
        elif input_ids is not None:
            input_shape = shape_list(input_ids)
        elif inputs_embeds is not None:
            input_shape = shape_list(inputs_embeds)[:-1]
        else:
            raise ValueError("You have to specify either input_ids or inputs_embeds")

        if attention_mask is None:
            attention_mask = tf.fill(input_shape, 1)
        if token_type_ids is None:
            token_type_ids = tf.fill(input_shape, 0)

        # We create a 3D attention mask from a 2D tensor mask.
        # Sizes are [batch_size, 1, 1, to_seq_length]
        # So we can broadcast to [batch_size, num_heads, from_seq_length, to_seq_length]
        # this attention mask is more simple than the triangular masking of causal attention
        # used in OpenAI GPT, we just need to prepare the broadcast dimension here.
        extended_attention_mask = attention_mask[:, tf.newaxis, tf.newaxis, :]

        # Since attention_mask is 1.0 for positions we want to attend and 0.0 for
        # masked positions, this operation will create a tensor which is 0.0 for
        # positions we want to attend and -10000.0 for masked positions.
        # Since we are adding it to the raw scores before the softmax, this is
        # effectively the same as removing these entirely.

        extended_attention_mask = tf.cast(extended_attention_mask, tf.float32)
        extended_attention_mask = (1.0 - extended_attention_mask) * -10000.0

        # Prepare head mask if needed
        # 1.0 in head_mask indicate we keep the head
        # attention_probs has shape bsz x n_heads x N x N
        # input head_mask has shape [num_heads] or [num_hidden_layers x num_heads]
        # and head_mask is converted to shape [num_hidden_layers x batch x num_heads x seq_length x seq_length]
        if head_mask is not None:
            raise NotImplementedError
        else:
            head_mask = [None] * self.num_hidden_layers
            # head_mask = tf.constant([0] * self.num_hidden_layers)

        embedding_output = self.embeddings([input_ids, position_ids, token_type_ids, inputs_embeds], training=training)
        encoder_outputs = self.encoder(
            [embedding_output, extended_attention_mask, head_mask, output_attentions], training=training
        )

        sequence_output = encoder_outputs[0]
        pooled_output = self.pooler(sequence_output[:, 0])

        # add hidden_states and attentions if they are here
        outputs = (sequence_output, pooled_output,) + encoder_outputs[1:]
        # sequence_output, pooled_output, (hidden_states), (attentions)
        return outputs


ALBERT_START_DOCSTRING = r"""
    This model is a `tf.keras.Model <https://www.tensorflow.org/api_docs/python/tf/keras/Model>`__ sub-class.
    Use it as a regular TF 2.0 Keras Model and
    refer to the TF 2.0 documentation for all matter related to general usage and behavior.

    .. _`ALBERT: A Lite BERT for Self-supervised Learning of Language Representations`:
        https://arxiv.org/abs/1909.11942

    .. _`tf.keras.Model`:
        https://www.tensorflow.org/versions/r2.0/api_docs/python/tf/keras/Model

    .. note::

        TF 2.0 models accepts two formats as inputs:

            - having all inputs as keyword arguments (like PyTorch models), or
            - having all inputs as a list, tuple or dict in the first positional arguments.

        This second option is useful when using :obj:`tf.keras.Model.fit()` method which currently requires having
        all the tensors in the first argument of the model call function: :obj:`model(inputs)`.

        If you choose this second option, there are three possibilities you can use to gather all the input Tensors
        in the first positional argument :

        - a single Tensor with input_ids only and nothing else: :obj:`model(inputs_ids)`
        - a list of varying length with one or several input Tensors IN THE ORDER given in the docstring:
          :obj:`model([input_ids, attention_mask])` or :obj:`model([input_ids, attention_mask, token_type_ids])`
        - a dictionary with one or several input Tensors associated to the input names given in the docstring:
          :obj:`model({'input_ids': input_ids, 'token_type_ids': token_type_ids})`

    Args:
        config (:class:`~transformers.AlbertConfig`): Model configuration class with all the parameters of the model.
            Initializing with a config file does not load the weights associated with the model, only the configuration.
            Check out the :meth:`~transformers.PreTrainedModel.from_pretrained` method to load the model weights.
"""

ALBERT_INPUTS_DOCSTRING = r"""
    Args:
        input_ids (:obj:`Numpy array` or :obj:`tf.Tensor` of shape :obj:`{0}`):
            Indices of input sequence tokens in the vocabulary.

            Indices can be obtained using :class:`transformers.AlbertTokenizer`.
            See :func:`transformers.PreTrainedTokenizer.encode` and
            :func:`transformers.PreTrainedTokenizer.encode_plus` for details.

            `What are input IDs? <../glossary.html#input-ids>`__
        attention_mask (:obj:`Numpy array` or :obj:`tf.Tensor` of shape :obj:`{0}`, `optional, defaults to :obj:`None`):
            Mask to avoid performing attention on padding token indices.
            Mask values selected in ``[0, 1]``:
            ``1`` for tokens that are NOT MASKED, ``0`` for MASKED tokens.

            `What are attention masks? <../glossary.html#attention-mask>`__
        token_type_ids (:obj:`Numpy array` or :obj:`tf.Tensor` of shape :obj:`{0}`, `optional`, defaults to :obj:`None`):
            Segment token indices to indicate first and second portions of the inputs.
            Indices are selected in ``[0, 1]``: ``0`` corresponds to a `sentence A` token, ``1``
            corresponds to a `sentence B` token

            `What are token type IDs? <../glossary.html#token-type-ids>`_
        position_ids (:obj:`Numpy array` or :obj:`tf.Tensor` of shape :obj:`{0}`, `optional`, defaults to :obj:`None`):
            Indices of positions of each input sequence tokens in the position embeddings.
            Selected in the range ``[0, config.max_position_embeddings - 1]``.

            `What are position IDs? <../glossary.html#position-ids>`_
        head_mask (:obj:`Numpy array` or :obj:`tf.Tensor` of shape :obj:`(num_heads,)` or :obj:`(num_layers, num_heads)`, `optional`, defaults to :obj:`None`):
            Mask to nullify selected heads of the self-attention modules.
            Mask values selected in ``[0, 1]``:
            ``1`` indicates the head is **not masked**, ``0`` indicates the head is **masked**.
        inputs_embeds (:obj:`tf.Tensor` of shape :obj:`(batch_size, sequence_length, hidden_size)`, `optional`, defaults to :obj:`None`):
            Optionally, instead of passing :obj:`input_ids` you can choose to directly pass an embedded representation.
            This is useful if you want more control over how to convert `input_ids` indices into associated vectors
            than the model's internal embedding lookup matrix.
        training (:obj:`boolean`, `optional`, defaults to :obj:`False`):
            Whether to activate dropout modules (if set to :obj:`True`) during training or to de-activate them
            (if set to :obj:`False`) for evaluation.
        output_attentions (:obj:`bool`, `optional`, defaults to :obj:`None`):
            If set to ``True``, the attentions tensors of all attention layers are returned. See ``attentions`` under returned tensors for more detail.
"""


@add_start_docstrings(
    "The bare Albert Model transformer outputing raw hidden-states without any specific head on top.",
    ALBERT_START_DOCSTRING,
)
class TFAlbertModel(TFAlbertPreTrainedModel):
    def __init__(self, config, *inputs, **kwargs):
        super().__init__(config, *inputs, **kwargs)
        self.albert = TFAlbertMainLayer(config, name="albert")

    @add_start_docstrings_to_callable(ALBERT_INPUTS_DOCSTRING.format("(batch_size, sequence_length)"))
    def call(self, inputs, **kwargs):
        r"""
        Returns:
            :obj:`tuple(tf.Tensor)` comprising various elements depending on the configuration (:class:`~transformers.AlbertConfig`) and inputs:
            last_hidden_state (:obj:`tf.Tensor` of shape :obj:`(batch_size, sequence_length, hidden_size)`):
                Sequence of hidden-states at the output of the last layer of the model.
            pooler_output (:obj:`tf.Tensor` of shape :obj:`(batch_size, hidden_size)`):
                Last layer hidden-state of the first token of the sequence (classification token)
                further processed by a Linear layer and a Tanh activation function. The Linear
                layer weights are trained from the next sentence prediction (classification)
                objective during Albert pretraining. This output is usually *not* a good summary
                of the semantic content of the input, you're often better with averaging or pooling
                the sequence of hidden-states for the whole input sequence.
            hidden_states (:obj:`tuple(tf.Tensor)`, `optional`, returned when :obj:`config.output_hidden_states=True`):
                tuple of :obj:`tf.Tensor` (one for the output of the embeddings + one for the output of each layer)
                of shape :obj:`(batch_size, sequence_length, hidden_size)`.

                Hidden-states of the model at the output of each layer plus the initial embedding outputs.
            attentions (:obj:`tuple(tf.Tensor)`, `optional`, returned when ``output_attentions=True`` is passed or ``config.output_attentions=True``):
                tuple of :obj:`tf.Tensor` (one for each layer) of shape
                :obj:`(batch_size, num_heads, sequence_length, sequence_length)`:

                Attentions weights after the attention softmax, used to compute the weighted average in the self-attention heads.

        Examples::

            import tensorflow as tf
            from transformers import AlbertTokenizer, TFAlbertModel

            tokenizer = AlbertTokenizer.from_pretrained('albert-base-v2')
            model = TFAlbertModel.from_pretrained('albert-base-v2')
            input_ids = tf.constant(tokenizer.encode("Hello, my dog is cute"))[None, :]  # Batch size 1
            outputs = model(input_ids)
            last_hidden_states = outputs[0]  # The last hidden-state is the first element of the output tuple

        """
        outputs = self.albert(inputs, **kwargs)
        return outputs


@add_start_docstrings(
    """Albert Model with two heads on top for pre-training:
    a `masked language modeling` head and a `sentence order prediction` (classification) head. """,
    ALBERT_START_DOCSTRING,
)
class TFAlbertForPreTraining(TFAlbertPreTrainedModel):
    def __init__(self, config, *inputs, **kwargs):
        super().__init__(config, *inputs, **kwargs)
        self.num_labels = config.num_labels

        self.albert = TFAlbertMainLayer(config, name="albert")
        self.predictions = TFAlbertMLMHead(config, self.albert.embeddings, name="predictions")
        self.sop_classifier = TFAlbertSOPHead(config, name="sop_classifier")

    def get_output_embeddings(self):
        return self.albert.embeddings

    @add_start_docstrings_to_callable(ALBERT_INPUTS_DOCSTRING.format("(batch_size, sequence_length)"))
    def call(self, inputs, **kwargs):
        r"""
    Return:
        :obj:`tuple(tf.Tensor)` comprising various elements depending on the configuration (:class:`~transformers.BertConfig`) and inputs:
        prediction_scores (:obj:`tf.Tensor` of shape :obj:`(batch_size, sequence_length, config.vocab_size)`):
            Prediction scores of the language modeling head (scores for each vocabulary token before SoftMax).
        sop_scores (:obj:`tf.Tensor` of shape :obj:`(batch_size, sequence_length, 2)`):
            Prediction scores of the sentence order prediction (classification) head (scores of True/False continuation before SoftMax).
        hidden_states (:obj:`tuple(tf.Tensor)`, `optional`, returned when :obj:`config.output_hidden_states=True`):
            tuple of :obj:`tf.Tensor` (one for the output of the embeddings + one for the output of each layer)
            of shape :obj:`(batch_size, sequence_length, hidden_size)`.
            Hidden-states of the model at the output of each layer plus the initial embedding outputs.
        attentions (:obj:`tuple(tf.Tensor)`, `optional`, returned when ``output_attentions=True`` is passed or ``config.output_attentions=True``):
            tuple of :obj:`tf.Tensor` (one for each layer) of shape
            :obj:`(batch_size, num_heads, sequence_length, sequence_length)`:
            Attentions weights after the attention softmax, used to compute the weighted average in the self-attention heads.
    Examples::
        import tensorflow as tf
        from transformers import AlbertTokenizer, TFAlbertForPreTraining
        tokenizer = AlbertTokenizer.from_pretrained('albert-base-v2')
        model = TFAlbertForPreTraining.from_pretrained('albert-base-v2')
        input_ids = tf.constant(tokenizer.encode("Hello, my dog is cute", add_special_tokens=True))[None, :]  # Batch size 1
        outputs = model(input_ids)
        prediction_scores, sop_scores = outputs[:2]
        """

        outputs = self.albert(inputs, **kwargs)
        sequence_output, pooled_output = outputs[:2]
        prediction_scores = self.predictions(sequence_output)
        sop_scores = self.sop_classifier(pooled_output, training=kwargs.get("training", False))
        outputs = (prediction_scores, sop_scores) + outputs[2:]
        return outputs


class TFAlbertSOPHead(tf.keras.layers.Layer):
    def __init__(self, config, **kwargs):
        super().__init__(**kwargs)

        self.dropout = tf.keras.layers.Dropout(config.classifier_dropout_prob)
        self.classifier = tf.keras.layers.Dense(
            config.num_labels, kernel_initializer=get_initializer(config.initializer_range), name="classifier",
        )

    def call(self, pooled_output, training: bool):
        dropout_pooled_output = self.dropout(pooled_output, training=training)
        logits = self.classifier(dropout_pooled_output)
        return logits


@add_start_docstrings("""Albert Model with a `language modeling` head on top. """, ALBERT_START_DOCSTRING)
class TFAlbertForMaskedLM(TFAlbertPreTrainedModel):
    def __init__(self, config, *inputs, **kwargs):
        super().__init__(config, *inputs, **kwargs)

        self.albert = TFAlbertMainLayer(config, name="albert")
        self.predictions = TFAlbertMLMHead(config, self.albert.embeddings, name="predictions")

    def get_output_embeddings(self):
        return self.albert.embeddings

    @add_start_docstrings_to_callable(ALBERT_INPUTS_DOCSTRING.format("(batch_size, sequence_length)"))
    def call(self, inputs, **kwargs):
        r"""
    Returns:
        :obj:`tuple(tf.Tensor)` comprising various elements depending on the configuration (:class:`~transformers.AlbertConfig`) and inputs:
        prediction_scores (:obj:`Numpy array` or :obj:`tf.Tensor` of shape :obj:`(batch_size, sequence_length, config.vocab_size)`
            Prediction scores of the language modeling head (scores for each vocabulary token before SoftMax).
        hidden_states (:obj:`tuple(tf.Tensor)`, `optional`, returned when :obj:`config.output_hidden_states=True`):
            tuple of :obj:`tf.Tensor` (one for the output of the embeddings + one for the output of each layer)
            of shape :obj:`(batch_size, sequence_length, hidden_size)`.

            Hidden-states of the model at the output of each layer plus the initial embedding outputs.
        attentions (:obj:`tuple(tf.Tensor)`, `optional`, returned when ``output_attentions=True`` is passed or ``config.output_attentions=True``):
            tuple of :obj:`tf.Tensor` (one for each layer) of shape
            :obj:`(batch_size, num_heads, sequence_length, sequence_length)`:

            Attentions weights after the attention softmax, used to compute the weighted average in the self-attention heads.

    Examples::

        import tensorflow as tf
        from transformers import AlbertTokenizer, TFAlbertForMaskedLM

        tokenizer = AlbertTokenizer.from_pretrained('albert-base-v2')
        model = TFAlbertForMaskedLM.from_pretrained('albert-base-v2')
        input_ids = tf.constant(tokenizer.encode("Hello, my dog is cute"))[None, :]  # Batch size 1
        outputs = model(input_ids)
        prediction_scores = outputs[0]

        """
        outputs = self.albert(inputs, **kwargs)

        sequence_output = outputs[0]
        prediction_scores = self.predictions(sequence_output, training=kwargs.get("training", False))

        # Add hidden states and attention if they are here
        outputs = (prediction_scores,) + outputs[2:]

        return outputs  # prediction_scores, (hidden_states), (attentions)


@add_start_docstrings(
    """Albert Model transformer with a sequence classification/regression head on top (a linear layer on top of
    the pooled output) e.g. for GLUE tasks. """,
    ALBERT_START_DOCSTRING,
)
class TFAlbertForSequenceClassification(TFAlbertPreTrainedModel, TFSequenceClassificationLoss):
    def __init__(self, config, *inputs, **kwargs):
        super().__init__(config, *inputs, **kwargs)
        self.num_labels = config.num_labels

        self.albert = TFAlbertMainLayer(config, name="albert")
        self.dropout = tf.keras.layers.Dropout(config.classifier_dropout_prob)
        self.classifier = tf.keras.layers.Dense(
            config.num_labels, kernel_initializer=get_initializer(config.initializer_range), name="classifier"
        )

    @add_start_docstrings_to_callable(ALBERT_INPUTS_DOCSTRING)
    def call(
        self,
        input_ids=None,
        attention_mask=None,
        token_type_ids=None,
        position_ids=None,
        head_mask=None,
        inputs_embeds=None,
        labels=None,
        output_attentions=None,
        training=False,
    ):
        r"""
        labels (:obj:`tf.Tensor` of shape :obj:`(batch_size,)`, `optional`, defaults to :obj:`None`):
            Labels for computing the sequence classification/regression loss.
            Indices should be in ``[0, ..., config.num_labels - 1]``.
            If ``config.num_labels == 1`` a regression loss is computed (Mean-Square loss),
            If ``config.num_labels > 1`` a classification loss is computed (Cross-Entropy).

    Returns:
        :obj:`tuple(tf.Tensor)` comprising various elements depending on the configuration (:class:`~transformers.AlbertConfig`) and inputs:
        logits (:obj:`Numpy array` or :obj:`tf.Tensor` of shape :obj:`(batch_size, config.num_labels)`)
            Classification (or regression if config.num_labels==1) scores (before SoftMax).
        hidden_states (:obj:`tuple(tf.Tensor)`, `optional`, returned when :obj:`config.output_hidden_states=True`):
            tuple of :obj:`tf.Tensor` (one for the output of the embeddings + one for the output of each layer)
            of shape :obj:`(batch_size, sequence_length, hidden_size)`.

            Hidden-states of the model at the output of each layer plus the initial embedding outputs.
        attentions (:obj:`tuple(tf.Tensor)`, `optional`, returned when ``output_attentions=True`` is passed or ``config.output_attentions=True``):
            tuple of :obj:`tf.Tensor` (one for each layer) of shape
            :obj:`(batch_size, num_heads, sequence_length, sequence_length)`:

            Attentions weights after the attention softmax, used to compute the weighted average in the self-attention heads.

    Examples::

        import tensorflow as tf
        from transformers import AlbertTokenizer, TFAlbertForSequenceClassification

        tokenizer = AlbertTokenizer.from_pretrained('albert-base-v2')
        model = TFAlbertForSequenceClassification.from_pretrained('albert-base-v2')
        input_ids = tf.constant(tokenizer.encode("Hello, my dog is cute"))[None, :]  # Batch size 1
        labels = tf.reshape(tf.constant(1), (-1, 1)) # Batch size 1
        outputs = model(input_ids, labels=labels)
        loss, logits = outputs[:2]

        """

        outputs = self.albert(
            input_ids,
            attention_mask=attention_mask,
            token_type_ids=token_type_ids,
            position_ids=position_ids,
            head_mask=head_mask,
            inputs_embeds=inputs_embeds,
            output_attentions=output_attentions,
            training=training,
        )

        pooled_output = outputs[1]

        pooled_output = self.dropout(pooled_output, training=training)
        logits = self.classifier(pooled_output)

        outputs = (logits,) + outputs[2:]  # add hidden states and attention if they are here

        if labels is not None:
            loss = self.compute_loss(labels, logits)
            outputs = (loss,) + outputs

        return outputs  # (loss), logits, (hidden_states), (attentions)


@add_start_docstrings(
    """Albert Model with a token classification head on top (a linear layer on top of
    the hidden-states output) e.g. for Named-Entity-Recognition (NER) tasks. """,
    ALBERT_START_DOCSTRING,
)
class TFAlbertForTokenClassification(TFAlbertPreTrainedModel, TFTokenClassificationLoss):
    def __init__(self, config, *inputs, **kwargs):
        super().__init__(config, *inputs, **kwargs)
        self.num_labels = config.num_labels

        self.albert = TFAlbertMainLayer(config, name="albert")
        self.dropout = tf.keras.layers.Dropout(config.hidden_dropout_prob)
        self.classifier = tf.keras.layers.Dense(
            config.num_labels, kernel_initializer=get_initializer(config.initializer_range), name="classifier"
        )

    @add_start_docstrings_to_callable(ALBERT_INPUTS_DOCSTRING)
    def call(
        self,
        input_ids=None,
        attention_mask=None,
        token_type_ids=None,
        position_ids=None,
        head_mask=None,
        inputs_embeds=None,
        labels=None,
        output_attentions=None,
        training=False,
    ):
        r"""
        labels (:obj:`tf.Tensor` of shape :obj:`(batch_size, sequence_length)`, `optional`, defaults to :obj:`None`):
            Labels for computing the token classification loss.
            Indices should be in ``[0, ..., config.num_labels - 1]``.

    Return:
        :obj:`tuple(tf.Tensor)` comprising various elements depending on the configuration (:class:`~transformers.BertConfig`) and inputs:
        scores (:obj:`Numpy array` or :obj:`tf.Tensor` of shape :obj:`(batch_size, sequence_length, config.num_labels)`):
            Classification scores (before SoftMax).
        hidden_states (:obj:`tuple(tf.Tensor)`, `optional`, returned when :obj:`config.output_hidden_states=True`):
            tuple of :obj:`tf.Tensor` (one for the output of the embeddings + one for the output of each layer)
            of shape :obj:`(batch_size, sequence_length, hidden_size)`.

            Hidden-states of the model at the output of each layer plus the initial embedding outputs.
        attentions (:obj:`tuple(tf.Tensor)`, `optional`, returned when ``output_attentions=True`` is passed or ``config.output_attentions=True``):
            tuple of :obj:`tf.Tensor` (one for each layer) of shape
            :obj:`(batch_size, num_heads, sequence_length, sequence_length)`:

            Attentions weights after the attention softmax, used to compute the weighted average in the self-attention heads.

    Examples::

        import tensorflow as tf
        from transformers import AlbertTokenizer, TFAlbertForTokenClassification

        tokenizer = AlbertTokenizer.from_pretrained('albert-base-v2')
        model = TFAlbertForTokenClassification.from_pretrained('albert-base-v2')
        input_ids = tf.constant(tokenizer.encode("Hello, my dog is cute", add_special_tokens=True))[None, :]  # Batch size 1
        labels = tf.reshape(tf.constant([1] * tf.size(input_ids).numpy()), (-1, tf.size(input_ids))) # Batch size 1
        outputs = model(input_ids, labels=labels)
        loss, scores = outputs[:2]

        """
        outputs = self.albert(
            input_ids,
            attention_mask=attention_mask,
            token_type_ids=token_type_ids,
            position_ids=position_ids,
            head_mask=head_mask,
            inputs_embeds=inputs_embeds,
            output_attentions=output_attentions,
            training=training,
        )

        sequence_output = outputs[0]

        sequence_output = self.dropout(sequence_output, training=training)
        logits = self.classifier(sequence_output)

        outputs = (logits,) + outputs[2:]  # add hidden states and attention if they are here

        if labels is not None:
            loss = self.compute_loss(labels, logits)
            outputs = (loss,) + outputs

        return outputs  # (loss), logits, (hidden_states), (attentions)


@add_start_docstrings(
    """Albert Model with a span classification head on top for extractive question-answering tasks like SQuAD (a linear layers on top of the hidden-states output to compute `span start logits` and `span end logits`). """,
    ALBERT_START_DOCSTRING,
)
class TFAlbertForQuestionAnswering(TFAlbertPreTrainedModel, TFQuestionAnsweringLoss):
    def __init__(self, config, *inputs, **kwargs):
        super().__init__(config, *inputs, **kwargs)
        self.num_labels = config.num_labels

        self.albert = TFAlbertMainLayer(config, name="albert")
        self.qa_outputs = tf.keras.layers.Dense(
            config.num_labels, kernel_initializer=get_initializer(config.initializer_range), name="qa_outputs"
        )

    @add_start_docstrings_to_callable(ALBERT_INPUTS_DOCSTRING)
    def call(
        self,
        input_ids=None,
        attention_mask=None,
        token_type_ids=None,
        position_ids=None,
        head_mask=None,
        inputs_embeds=None,
        start_positions=None,
        end_positions=None,
        cls_index=None,
        p_mask=None,
        is_impossible=None,
        output_attentions=None,
        training=False,
    ):
        r"""
        start_positions (:obj:`tf.Tensor` of shape :obj:`(batch_size,)`, `optional`, defaults to :obj:`None`):
            Labels for position (index) of the start of the labelled span for computing the token classification loss.
            Positions are clamped to the length of the sequence (`sequence_length`).
            Position outside of the sequence are not taken into account for computing the loss.
        end_positions (:obj:`tf.Tensor` of shape :obj:`(batch_size,)`, `optional`, defaults to :obj:`None`):
            Labels for position (index) of the end of the labelled span for computing the token classification loss.
            Positions are clamped to the length of the sequence (`sequence_length`).
            Position outside of the sequence are not taken into account for computing the loss.

    Return:
        :obj:`tuple(tf.Tensor)` comprising various elements depending on the configuration (:class:`~transformers.AlbertConfig`) and inputs:
        start_scores (:obj:`Numpy array` or :obj:`tf.Tensor` of shape :obj:`(batch_size, sequence_length,)`):
            Span-start scores (before SoftMax).
        end_scores (:obj:`Numpy array` or :obj:`tf.Tensor` of shape :obj:`(batch_size, sequence_length,)`):
            Span-end scores (before SoftMax).
        hidden_states (:obj:`tuple(tf.Tensor)`, `optional`, returned when :obj:`config.output_hidden_states=True`):
            tuple of :obj:`tf.Tensor` (one for the output of the embeddings + one for the output of each layer)
            of shape :obj:`(batch_size, sequence_length, hidden_size)`.

            Hidden-states of the model at the output of each layer plus the initial embedding outputs.
        attentions (:obj:`tuple(tf.Tensor)`, `optional`, returned when ``output_attentions=True`` is passed or ``config.output_attentions=True``):
            tuple of :obj:`tf.Tensor` (one for each layer) of shape
            :obj:`(batch_size, num_heads, sequence_length, sequence_length)`:

            Attentions weights after the attention softmax, used to compute the weighted average in the self-attention heads.

    Examples::

        # The checkpoint albert-base-v2 is not fine-tuned for question answering. Please see the
        # examples/question-answering/run_squad.py example to see how to fine-tune a model to a question answering task.

        import tensorflow as tf
        from transformers import AlbertTokenizer, TFAlbertForQuestionAnswering

        tokenizer = AlbertTokenizer.from_pretrained('albert-base-v2')
        model = TFAlbertForQuestionAnswering.from_pretrained('albert-base-v2')
        question, text = "Who was Jim Henson?", "Jim Henson was a nice puppet"
        input_dict = tokenizer.encode_plus(question, text, return_tensors='tf')
        start_scores, end_scores = model(input_dict)

        all_tokens = tokenizer.convert_ids_to_tokens(input_dict["input_ids"].numpy()[0])
        answer = ' '.join(all_tokens[tf.math.argmax(start_scores, 1)[0] : tf.math.argmax(end_scores, 1)[0]+1])

        """
        outputs = self.albert(
            input_ids,
            attention_mask=attention_mask,
            token_type_ids=token_type_ids,
            position_ids=position_ids,
            head_mask=head_mask,
            inputs_embeds=inputs_embeds,
            output_attentions=output_attentions,
            training=training,
        )

        sequence_output = outputs[0]

        logits = self.qa_outputs(sequence_output)
        start_logits, end_logits = tf.split(logits, 2, axis=-1)
        start_logits = tf.squeeze(start_logits, axis=-1)
        end_logits = tf.squeeze(end_logits, axis=-1)

        outputs = (start_logits, end_logits,) + outputs[2:]

        if start_positions is not None and end_positions is not None:
            labels = {"start_position": start_positions}
            labels["end_position"] = end_positions
            loss = self.compute_loss(labels, outputs[:2])
            outputs = (loss,) + outputs

        return outputs  # (loss), start_logits, end_logits, (hidden_states), (attentions)


@add_start_docstrings(
    """Albert Model with a multiple choice classification head on top (a linear layer on top of
    the pooled output and a softmax) e.g. for RocStories/SWAG tasks. """,
    ALBERT_START_DOCSTRING,
)
class TFAlbertForMultipleChoice(TFAlbertPreTrainedModel, TFMultipleChoiceLoss):
    def __init__(self, config, *inputs, **kwargs):
        super().__init__(config, *inputs, **kwargs)

        self.albert = TFAlbertMainLayer(config, name="albert")
        self.dropout = tf.keras.layers.Dropout(config.hidden_dropout_prob)
        self.classifier = tf.keras.layers.Dense(
            1, kernel_initializer=get_initializer(config.initializer_range), name="classifier"
        )

    @property
    def dummy_inputs(self):
        """ Dummy inputs to build the network.

        Returns:
            tf.Tensor with dummy inputs
        """
        return {"input_ids": tf.constant(MULTIPLE_CHOICE_DUMMY_INPUTS)}

    @add_start_docstrings_to_callable(ALBERT_INPUTS_DOCSTRING.format("(batch_size, num_choices, sequence_length)"))
    def call(
        self,
        inputs,
        attention_mask=None,
        token_type_ids=None,
        position_ids=None,
        head_mask=None,
        inputs_embeds=None,
        labels=None,
        output_attentions=None,
        training=False,
    ):
        r"""
        labels (:obj:`tf.Tensor` of shape :obj:`(batch_size,)`, `optional`, defaults to :obj:`None`):
            Labels for computing the multiple choice classification loss.
            Indices should be in ``[0, ..., num_choices]`` where `num_choices` is the size of the second dimension
            of the input tensors. (see `input_ids` above)

    Return:
        :obj:`tuple(tf.Tensor)` comprising various elements depending on the configuration (:class:`~transformers.BertConfig`) and inputs:
        classification_scores (:obj:`Numpy array` or :obj:`tf.Tensor` of shape :obj:`(batch_size, num_choices)`:
            `num_choices` is the size of the second dimension of the input tensors. (see `input_ids` above).

            Classification scores (before SoftMax).
        hidden_states (:obj:`tuple(tf.Tensor)`, `optional`, returned when :obj:`config.output_hidden_states=True`):
            tuple of :obj:`tf.Tensor` (one for the output of the embeddings + one for the output of each layer)
            of shape :obj:`(batch_size, sequence_length, hidden_size)`.

            Hidden-states of the model at the output of each layer plus the initial embedding outputs.
        attentions (:obj:`tuple(tf.Tensor)`, `optional`, returned when ``output_attentions=True`` is passed or ``config.output_attentions=True``):
            tuple of :obj:`tf.Tensor` (one for each layer) of shape
            :obj:`(batch_size, num_heads, sequence_length, sequence_length)`:

            Attentions weights after the attention softmax, used to compute the weighted average in the self-attention heads.

    Examples::

        import tensorflow as tf
        from transformers import AlbertTokenizer, TFAlbertForMultipleChoice

        tokenizer = AlbertTokenizer.from_pretrained('albert-base-v2')
        model = TFAlbertForMultipleChoice.from_pretrained('albert-base-v2')
        choices = ["Hello, my dog is cute", "Hello, my cat is amazing"]

<<<<<<< HEAD
        example1 = ["This is a context", "Is it a context? Yes"]
        example2 = ["This is a context", "Is it a context? No"]
        encoding = tokenizer.batch_encode_plus([example1, example2], return_tensors='tf', truncation=True, padding=True)
        outputs = model(encoding["input_ids"][None, :])
        logits = outputs[0]
=======
        input_ids = tf.constant([tokenizer.encode(s, add_special_tokens=True) for s in choices])[None, :] # Batch size 1, 2 choices
        labels = tf.reshape(tf.constant(1), (-1, 1))
        outputs = model(input_ids, labels=labels)

        loss, classification_scores = outputs[:2]
>>>>>>> 9931f817

        """
        if isinstance(inputs, (tuple, list)):
            input_ids = inputs[0]
            attention_mask = inputs[1] if len(inputs) > 1 else attention_mask
            token_type_ids = inputs[2] if len(inputs) > 2 else token_type_ids
            position_ids = inputs[3] if len(inputs) > 3 else position_ids
            head_mask = inputs[4] if len(inputs) > 4 else head_mask
            inputs_embeds = inputs[5] if len(inputs) > 5 else inputs_embeds
            output_attentions = inputs[6] if len(inputs) > 6 else output_attentions
            assert len(inputs) <= 7, "Too many inputs."
        elif isinstance(inputs, dict):
            input_ids = inputs.get("input_ids")
            attention_mask = inputs.get("attention_mask", attention_mask)
            token_type_ids = inputs.get("token_type_ids", token_type_ids)
            position_ids = inputs.get("position_ids", position_ids)
            head_mask = inputs.get("head_mask", head_mask)
            inputs_embeds = inputs.get("inputs_embeds", inputs_embeds)
            output_attentions = inputs.get("output_attentions", output_attentions)
            assert len(inputs) <= 7, "Too many inputs."
        else:
            input_ids = inputs

        if input_ids is not None:
            num_choices = shape_list(input_ids)[1]
            seq_length = shape_list(input_ids)[2]
        else:
            num_choices = shape_list(inputs_embeds)[1]
            seq_length = shape_list(inputs_embeds)[2]

        flat_input_ids = tf.reshape(input_ids, (-1, seq_length)) if input_ids is not None else None
        flat_attention_mask = tf.reshape(attention_mask, (-1, seq_length)) if attention_mask is not None else None
        flat_token_type_ids = tf.reshape(token_type_ids, (-1, seq_length)) if token_type_ids is not None else None
        flat_position_ids = tf.reshape(position_ids, (-1, seq_length)) if position_ids is not None else None

        flat_inputs = [
            flat_input_ids,
            flat_attention_mask,
            flat_token_type_ids,
            flat_position_ids,
            head_mask,
            inputs_embeds,
            output_attentions,
        ]

        outputs = self.albert(flat_inputs, training=training)

        pooled_output = outputs[1]

        pooled_output = self.dropout(pooled_output, training=training)
        logits = self.classifier(pooled_output)
        reshaped_logits = tf.reshape(logits, (-1, num_choices))

        outputs = (reshaped_logits,) + outputs[2:]  # add hidden states and attention if they are here

        if labels is not None:
            loss = self.compute_loss(labels, reshaped_logits)
            outputs = (loss,) + outputs

        return outputs  # (loss), reshaped_logits, (hidden_states), (attentions)<|MERGE_RESOLUTION|>--- conflicted
+++ resolved
@@ -1213,19 +1213,11 @@
         model = TFAlbertForMultipleChoice.from_pretrained('albert-base-v2')
         choices = ["Hello, my dog is cute", "Hello, my cat is amazing"]
 
-<<<<<<< HEAD
-        example1 = ["This is a context", "Is it a context? Yes"]
-        example2 = ["This is a context", "Is it a context? No"]
-        encoding = tokenizer.batch_encode_plus([example1, example2], return_tensors='tf', truncation=True, padding=True)
-        outputs = model(encoding["input_ids"][None, :])
-        logits = outputs[0]
-=======
-        input_ids = tf.constant([tokenizer.encode(s, add_special_tokens=True) for s in choices])[None, :] # Batch size 1, 2 choices
+        input_ids = tokenizer(choices, add_special_tokens=True, return_tensors='tf', truncation=True, padding=True)[None, :] # Batch size 1, 2 choices
         labels = tf.reshape(tf.constant(1), (-1, 1))
         outputs = model(input_ids, labels=labels)
 
         loss, classification_scores = outputs[:2]
->>>>>>> 9931f817
 
         """
         if isinstance(inputs, (tuple, list)):
