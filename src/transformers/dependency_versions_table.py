--- conflicted
+++ resolved
@@ -7,11 +7,7 @@
     "cookiecutter": "cookiecutter==1.7.2",
     "dataclasses": "dataclasses",
     "datasets": "datasets",
-<<<<<<< HEAD
-    "deepspeed": "deepspeed>=0.3.14",
-=======
     "deepspeed": "deepspeed>=0.3.15",
->>>>>>> 04ebd7ee
     "docutils": "docutils==0.16.0",
     "fairscale": "fairscale>0.3",
     "faiss-cpu": "faiss-cpu",
