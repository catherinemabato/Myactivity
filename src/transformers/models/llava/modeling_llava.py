--- conflicted
+++ resolved
@@ -45,30 +45,6 @@
 ]
 
 
-<<<<<<< HEAD
-=======
-# Helper function to handle padding based on configuration
-def pad_sequence(sequence, max_len, padding_side="right"):
-    cur_len = sequence.shape[0]
-    if padding_side == "left":
-        return torch.cat(
-            (
-                torch.zeros((max_len - cur_len, sequence.shape[1]), dtype=sequence.dtype, device=sequence.device),
-                sequence,
-            ),
-            dim=0,
-        )
-    else:
-        return torch.cat(
-            (
-                sequence,
-                torch.zeros((max_len - cur_len, sequence.shape[1]), dtype=sequence.dtype, device=sequence.device),
-            ),
-            dim=0,
-        )
-
-
->>>>>>> b988898e
 @dataclass
 # Copied from transformers.models.idefics.modeling_idefics.IdeficsCausalLMOutputWithPast with Idefics->Llava
 class LlavaCausalLMOutputWithPast(ModelOutput):
@@ -280,6 +256,7 @@
     def tie_weights(self):
         return self.language_model.tie_weights()
 
+
     def resize_token_embeddings(self, new_num_tokens: Optional[int] = None, pad_to_multiple_of=None) -> nn.Embedding:
         # TODO make sur this works as expected
         model_embeds = self.language_model.resize_token_embeddings(new_num_tokens, pad_to_multiple_of)
@@ -290,37 +267,26 @@
     def _merge_input_ids_with_image_features(
         self, image_features, inputs_embeds, input_ids, attention_mask, position_ids
     ):
+    def _merge_input_ids_with_image_features(
+        self, image_features, inputs_embeds, input_ids, attention_mask, position_ids
+    ):
         # 1. Create a mask to know where image tokens are
+        image_token_mask = input_ids == self.config.image_token_index
+        num_image_tokens = torch.sum(image_token_mask, dim=-1)
         image_token_mask = input_ids == self.config.image_token_index
         num_image_tokens = torch.sum(image_token_mask, dim=-1)
         nb_text_tokens_per_images = image_features.shape[1]
         batch_indices, non_image_indices = torch.where(input_ids != self.config.image_token_index)
 
         # 2. Compute the positions where text should be written
-<<<<<<< HEAD
         new_token_positions = torch.cumsum((image_token_mask * (nb_text_tokens_per_images-1) + 1), -1) -1
         text_to_overwrite = new_token_positions[batch_indices, non_image_indices]
         # 3. Create the full embedding, already padded to the maximum position
         max_embed_dim = (num_image_tokens.max() * (nb_text_tokens_per_images - 1)) + input_ids.shape[-1]
         final_embedding = torch.zeros(input_ids.shape[0], max_embed_dim, inputs_embeds.shape[-1])
         final_attention_mask = torch.zeros(input_ids.shape[0], max_embed_dim, dtype=torch.long)
-=======
-        text_to_overwrite = torch.cumsum(image_token_mask * nb_text_tokens_per_images + 1, -1) - 1
-
-        # 3. Create the full embedding, already padded to the maximum position
-        max_embed_dim = text_to_overwrite.max()
-        final_embedding = torch.zeros(
-            input_ids.shape[0],
-            max_embed_dim + 1,
-            inputs_embeds.shape[-1],
-            device=input_ids.device,
-            dtype=image_features.dtype,
-        )
-        final_attention_mask = torch.zeros(
-            input_ids.shape[0], max_embed_dim + 1, dtype=torch.long, device=input_ids.device
-        )
->>>>>>> b988898e
-
+
+        # 3. Fill the embeddings based on the mask. If we have ["hey" "<image>", "how", "are"]
         # 3. Fill the embeddings based on the mask. If we have ["hey" "<image>", "how", "are"]
         # we need to index copy on [0, 577, 578, 579] for the text and [1:576] for the image features
         final_embedding[batch_indices, text_to_overwrite] = inputs_embeds[batch_indices, non_image_indices]
@@ -336,15 +302,6 @@
         position_ids = (final_attention_mask.cumsum(-1) - 1).masked_fill_(final_attention_mask == 0, 1)
         return final_embedding, final_attention_mask, position_ids
 
-<<<<<<< HEAD
-=======
-        return (
-            final_embedding,
-            final_attention_mask,
-            (final_attention_mask.cumsum(-1) - 1).masked_fill_(final_attention_mask == 0, 1),
-        )
-
->>>>>>> b988898e
     @add_start_docstrings_to_model_forward(LLAVA_INPUTS_DOCSTRING)
     @replace_return_docstrings(output_type=LlavaCausalLMOutputWithPast, config_class=_CONFIG_FOR_DOC)
     def forward(
@@ -404,19 +361,11 @@
         )
 
         if inputs_embeds is None:
-<<<<<<< HEAD
             # 1. Extra the input embeddings
             inputs_embeds = self.get_input_embeddings()(input_ids)
 
             # 2. Merge text and images
-=======
-            # Case 1: non-cached generation
->>>>>>> b988898e
             if pixel_values is not None and input_ids.shape[1] != 1:
-                # 1. Extra the input embeddings
-                inputs_embeds = self.get_input_embeddings()(input_ids)
-
-                # 2. Get image embeddings and combine them with text embedding
                 image_outputs = self.vision_tower(pixel_values, output_hidden_states=True)
                 # this is not memory efficient at all (output_hidden_states=True) will save all the hidden stated.
                 selected_image_feature = image_outputs.hidden_states[vision_feature_layer]
@@ -431,22 +380,11 @@
                     )
 
                 image_features = self.multi_modal_projector(selected_image_feature)
-<<<<<<< HEAD
                 inputs_embeds, attention_mask, position_ids = self._merge_input_ids_with_image_features(
                     image_features, inputs_embeds, input_ids, attention_mask, position_ids
                 )
                 if labels is None:
                     labels = torch.full_like(input_ids, self.config.ignore_index)
-=======
-                # TODO take into account the padding side for the final embedding, padding in the position_ids and attention_mask
-                # Also TODO Truncate sequences to max length as image embeddings can make the sequence longer
-                inputs_embeds, attention_mask, position_ids = self._merge_input_ids_with_image_features(
-                    image_features, inputs_embeds, input_ids, attention_mask, position_ids
-                )
-
-                # Set input_ids to `None`
-                input_ids = None
->>>>>>> b988898e
             else:
                 # In case input_ids.shape[1] == 1 & pixel_values==None & past_key_values != None, we are in the case of
                 # generation with cache
@@ -508,46 +446,6 @@
     def prepare_inputs_for_generation(
         self, input_ids, past_key_values=None, inputs_embeds=None, pixel_values=None, **kwargs
     ):
-<<<<<<< HEAD
-=======
-        r"""
-        Optionally pad the input embeddings by correctly setting the padding tokens
-        on the correct places inside the attention mask, position ids and labels.
-        """
-        padded_inputs_embeds = []
-        padded_labels = torch.full(
-            (batch_size, max_seqlen),
-            self.config.ignore_index,
-            dtype=labels[0].dtype,
-            device=labels[0].device,
-        )
-
-        for i, (current_embeds, cur_new_labels) in enumerate(zip(inputs_embeds, labels)):
-            # Get the current sequence length and padding side
-            # then optionally padd the input embeds
-            current_seq_len = current_embeds.shape[0]
-            padding_side = getattr(self.config, "tokenizer_padding_side", "right")
-            padded_embedding = pad_sequence(current_embeds, max_seqlen, padding_side)
-
-            padded_inputs_embeds.append(padded_embedding)
-
-            if current_seq_len > 0:
-                start_index = -current_seq_len if padding_side == "left" else 0
-                end_index = None if padding_side == "left" else current_seq_len
-
-                padded_labels[i, start_index:end_index] = cur_new_labels
-                attention_mask[i, start_index:end_index] = True
-                position_ids[i, start_index:end_index] = torch.arange(
-                    0, current_seq_len, dtype=position_ids.dtype, device=position_ids.device
-                )
-
-        inputs_embeds = torch.stack(padded_inputs_embeds, dim=0)
-        return inputs_embeds, attention_mask, position_ids, padded_labels
-
-    def prepare_inputs_for_generation(
-        self, input_ids, past_key_values=None, inputs_embeds=None, pixel_values=None, **kwargs
-    ):
->>>>>>> b988898e
         # Call `prepare_inputs_for_generation` from the LM
         model_input = self.language_model.prepare_inputs_for_generation(
             input_ids, past_key_values, inputs_embeds=inputs_embeds, **kwargs
