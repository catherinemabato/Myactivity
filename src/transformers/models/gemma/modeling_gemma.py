# coding=utf-8
# Copyright 2024 Google Inc. HuggingFace Inc. team. All rights reserved.
#
#
# Licensed under the Apache License, Version 2.0 (the "License");
# you may not use this file except in compliance with the License.
# You may obtain a copy of the License at
#
#     http://www.apache.org/licenses/LICENSE-2.0
#
# Unless required by applicable law or agreed to in writing, software
# distributed under the License is distributed on an "AS IS" BASIS,
# WITHOUT WARRANTIES OR CONDITIONS OF ANY KIND, either express or implied.
# See the License for the specific language governing permissions and
# limitations under the License.
""" PyTorch Gemma model."""

import math
from typing import List, Optional, Tuple, Union

import torch
import torch.nn.functional as F
import torch.utils.checkpoint
from torch import nn
from torch.nn import BCEWithLogitsLoss, CrossEntropyLoss, MSELoss

from ...activations import ACT2FN
from ...cache_utils import Cache, DynamicCache, StaticCache
from ...modeling_attn_mask_utils import (
    AttentionMaskConverter,
    _prepare_4d_causal_attention_mask,
)
from ...modeling_outputs import BaseModelOutputWithPast, CausalLMOutputWithPast, SequenceClassifierOutputWithPast
from ...modeling_utils import PreTrainedModel
from ...pytorch_utils import ALL_LAYERNORM_LAYERS, is_torch_greater_or_equal_than_1_13
from ...utils import (
    add_start_docstrings,
    add_start_docstrings_to_model_forward,
    is_flash_attn_2_available,
    is_flash_attn_greater_or_equal_2_10,
    logging,
    replace_return_docstrings,
)
from ...utils.import_utils import is_torch_fx_available
from .configuration_gemma import GemmaConfig


if is_flash_attn_2_available():
    from flash_attn import flash_attn_func, flash_attn_varlen_func
    from flash_attn.bert_padding import index_first_axis, pad_input, unpad_input  # noqa


# This makes `_prepare_4d_causal_attention_mask` a leaf function in the FX graph.
# It means that the function will not be traced through and simply appear as a node in the graph.
if is_torch_fx_available():
    if not is_torch_greater_or_equal_than_1_13:
        import torch.fx

    _prepare_4d_causal_attention_mask = torch.fx.wrap(_prepare_4d_causal_attention_mask)


logger = logging.get_logger(__name__)

_CONFIG_FOR_DOC = "GemmaConfig"


def _get_unpad_data(attention_mask):
    seqlens_in_batch = attention_mask.sum(dim=-1, dtype=torch.int32)
    indices = torch.nonzero(attention_mask.flatten(), as_tuple=False).flatten()
    max_seqlen_in_batch = seqlens_in_batch.max().item()
    cu_seqlens = F.pad(torch.cumsum(seqlens_in_batch, dim=0, dtype=torch.torch.int32), (1, 0))
    return (
        indices,
        cu_seqlens,
        max_seqlen_in_batch,
    )


class GemmaRMSNorm(nn.Module):
    def __init__(self, dim: int, eps: float = 1e-6):
        super().__init__()
        self.eps = eps
        self.weight = nn.Parameter(torch.zeros(dim))

    def _norm(self, x):
        return x * torch.rsqrt(x.pow(2).mean(-1, keepdim=True) + self.eps)

    def forward(self, x):
        output = self._norm(x.float())
        # Llama does x.to(float16) * w whilst Gemma is (x * w).to(float16)
        # See https://github.com/huggingface/transformers/pull/29402
        output = output * (1.0 + self.weight.float())
        return output.type_as(x)


ALL_LAYERNORM_LAYERS.append(GemmaRMSNorm)


class GemmaRotaryEmbedding(nn.Module):
    def __init__(self, dim, max_position_embeddings=2048, base=10000, device=None):
        super().__init__()

        self.dim = dim
        self.max_position_embeddings = max_position_embeddings
        self.base = base
<<<<<<< HEAD

        inv_freq = 1.0 / (self.base ** (torch.arange(0, self.dim, 2, dtype=torch.int64).float() / self.dim))
        self.register_buffer("inv_freq", tensor=inv_freq, persistent=False)
=======
        inv_freq = 1.0 / (self.base ** (torch.arange(0, self.dim, 2, dtype=torch.int64).float() / self.dim))
        self.register_buffer("inv_freq", inv_freq, persistent=False)
>>>>>>> cbf98115

    @torch.no_grad()
    def forward(self, x, position_ids, seq_len=None):
        # x: [bs, num_attention_heads, seq_len, head_size]
<<<<<<< HEAD
        self.inv_freq.to(x.device)
=======
        self.inv_freq = self.inv_freq.to(x.device)
>>>>>>> cbf98115
        inv_freq_expanded = self.inv_freq[None, :, None].float().expand(position_ids.shape[0], -1, 1)
        position_ids_expanded = position_ids[:, None, :].float()
        # Force float32 since bfloat16 loses precision on long contexts
        # See https://github.com/huggingface/transformers/pull/29285
        device_type = x.device.type
        device_type = device_type if isinstance(device_type, str) and device_type != "mps" else "cpu"
        with torch.autocast(device_type=device_type, enabled=False):
            freqs = (inv_freq_expanded.float() @ position_ids_expanded.float()).transpose(1, 2)
            emb = torch.cat((freqs, freqs), dim=-1)
            cos = emb.cos()
            sin = emb.sin()
        return cos.to(dtype=x.dtype), sin.to(dtype=x.dtype)


# Copied from transformers.models.llama.modeling_llama.rotate_half
def rotate_half(x):
    """Rotates half the hidden dims of the input."""
    x1 = x[..., : x.shape[-1] // 2]
    x2 = x[..., x.shape[-1] // 2 :]
    return torch.cat((-x2, x1), dim=-1)


# Copied from transformers.models.llama.modeling_llama.apply_rotary_pos_emb
def apply_rotary_pos_emb(q, k, cos, sin, position_ids=None, unsqueeze_dim=1):
    """Applies Rotary Position Embedding to the query and key tensors.

    Args:
        q (`torch.Tensor`): The query tensor.
        k (`torch.Tensor`): The key tensor.
        cos (`torch.Tensor`): The cosine part of the rotary embedding.
        sin (`torch.Tensor`): The sine part of the rotary embedding.
        position_ids (`torch.Tensor`, *optional*):
            Deprecated and unused.
        unsqueeze_dim (`int`, *optional*, defaults to 1):
            The 'unsqueeze_dim' argument specifies the dimension along which to unsqueeze cos[position_ids] and
            sin[position_ids] so that they can be properly broadcasted to the dimensions of q and k. For example, note
            that cos[position_ids] and sin[position_ids] have the shape [batch_size, seq_len, head_dim]. Then, if q and
            k have the shape [batch_size, heads, seq_len, head_dim], then setting unsqueeze_dim=1 makes
            cos[position_ids] and sin[position_ids] broadcastable to the shapes of q and k. Similarly, if q and k have
            the shape [batch_size, seq_len, heads, head_dim], then set unsqueeze_dim=2.
    Returns:
        `tuple(torch.Tensor)` comprising of the query and key tensors rotated using the Rotary Position Embedding.
    """
    cos = cos.unsqueeze(unsqueeze_dim)
    sin = sin.unsqueeze(unsqueeze_dim)
    q_embed = (q * cos) + (rotate_half(q) * sin)
    k_embed = (k * cos) + (rotate_half(k) * sin)
    return q_embed, k_embed


class GemmaMLP(nn.Module):
    def __init__(self, config):
        super().__init__()
        self.config = config
        self.hidden_size = config.hidden_size
        self.intermediate_size = config.intermediate_size
        self.gate_proj = nn.Linear(self.hidden_size, self.intermediate_size, bias=False)
        self.up_proj = nn.Linear(self.hidden_size, self.intermediate_size, bias=False)
        self.down_proj = nn.Linear(self.intermediate_size, self.hidden_size, bias=False)
        if config.hidden_activation is None:
            logger.warning_once(
                "`config.hidden_act` is ignored, you should use `config.hidden_activation` instead.\n"
                "Gemma's activation function will be set to `gelu_pytorch_tanh`. Please, use\n"
                "`config.hidden_activation` if you want to override this behaviour.\n"
                "See https://github.com/huggingface/transformers/pull/29402 for more details."
            )
            config.hidden_activation = "gelu_pytorch_tanh"
        hidden_activation = config.hidden_activation
        self.act_fn = ACT2FN[hidden_activation]

    def forward(self, x):
        return self.down_proj(self.act_fn(self.gate_proj(x)) * self.up_proj(x))


# Copied from transformers.models.llama.modeling_llama.repeat_kv
def repeat_kv(hidden_states: torch.Tensor, n_rep: int) -> torch.Tensor:
    """
    This is the equivalent of torch.repeat_interleave(x, dim=1, repeats=n_rep). The hidden states go from (batch,
    num_key_value_heads, seqlen, head_dim) to (batch, num_attention_heads, seqlen, head_dim)
    """
    batch, num_key_value_heads, slen, head_dim = hidden_states.shape
    if n_rep == 1:
        return hidden_states
    hidden_states = hidden_states[:, :, None, :, :].expand(batch, num_key_value_heads, n_rep, slen, head_dim)
    return hidden_states.reshape(batch, num_key_value_heads * n_rep, slen, head_dim)


class GemmaAttention(nn.Module):
    """Multi-headed attention from 'Attention Is All You Need' paper"""

    # Ignore copy
    def __init__(self, config: GemmaConfig, layer_idx: Optional[int] = None):
        super().__init__()
        self.config = config
        self.layer_idx = layer_idx
        if layer_idx is None:
            logger.warning_once(
                f"Instantiating {self.__class__.__name__} without passing a `layer_idx` is not recommended and will "
                "lead to errors during the forward call if caching is used. Please make sure to provide a `layer_idx` "
                "when creating this class."
            )

        self.attention_dropout = config.attention_dropout
        self.hidden_size = config.hidden_size
        self.num_heads = config.num_attention_heads
        self.head_dim = config.head_dim
        self.num_key_value_heads = config.num_key_value_heads
        self.num_key_value_groups = self.num_heads // self.num_key_value_heads
        self.max_position_embeddings = config.max_position_embeddings
        self.rope_theta = config.rope_theta
        self.is_causal = True

        if self.hidden_size % self.num_heads != 0:
            raise ValueError(
                f"hidden_size must be divisible by num_heads (got `hidden_size`: {self.hidden_size}"
                f" and `num_heads`: {self.num_heads})."
            )

        self.q_proj = nn.Linear(self.hidden_size, self.num_heads * self.head_dim, bias=config.attention_bias)
        self.k_proj = nn.Linear(self.hidden_size, self.num_key_value_heads * self.head_dim, bias=config.attention_bias)
        self.v_proj = nn.Linear(self.hidden_size, self.num_key_value_heads * self.head_dim, bias=config.attention_bias)
        self.o_proj = nn.Linear(self.num_heads * self.head_dim, self.hidden_size, bias=config.attention_bias)
        self.rotary_emb = GemmaRotaryEmbedding(
            self.head_dim,
            max_position_embeddings=self.max_position_embeddings,
            base=self.rope_theta,
        )

    def forward(
        self,
        hidden_states: torch.Tensor,
        attention_mask: Optional[torch.Tensor] = None,
        position_ids: Optional[torch.LongTensor] = None,
        past_key_value: Optional[Cache] = None,
        output_attentions: bool = False,
        use_cache: bool = False,
        cache_position: Optional[torch.LongTensor] = None,
        **kwargs,
    ) -> Tuple[torch.Tensor, Optional[torch.Tensor], Optional[Tuple[torch.Tensor]]]:
        bsz, q_len, _ = hidden_states.size()

        query_states = self.q_proj(hidden_states)
        key_states = self.k_proj(hidden_states)
        value_states = self.v_proj(hidden_states)

        query_states = query_states.view(bsz, q_len, self.num_heads, self.head_dim).transpose(1, 2)
        key_states = key_states.view(bsz, q_len, self.num_key_value_heads, self.head_dim).transpose(1, 2)
        value_states = value_states.view(bsz, q_len, self.num_key_value_heads, self.head_dim).transpose(1, 2)

        cos, sin = self.rotary_emb(value_states, position_ids, seq_len=None)
        query_states, key_states = apply_rotary_pos_emb(query_states, key_states, cos, sin, None)

        if past_key_value is not None:
            # sin and cos are specific to RoPE models; cache_position needed for the static cache
            cache_kwargs = {"sin": sin, "cos": cos, "cache_position": cache_position}
            key_states, value_states = past_key_value.update(key_states, value_states, self.layer_idx, cache_kwargs)

        key_states = repeat_kv(key_states, self.num_key_value_groups)
        value_states = repeat_kv(value_states, self.num_key_value_groups)

        attn_weights = torch.matmul(query_states, key_states.transpose(2, 3)) / math.sqrt(self.head_dim)

        if attention_mask is not None:  # no matter the length, we just slice it
            causal_mask = attention_mask[:, :, :, : key_states.shape[-2]]
            attn_weights = attn_weights + causal_mask

        # upcast attention to fp32
        attn_weights = nn.functional.softmax(attn_weights, dim=-1, dtype=torch.float32).to(query_states.dtype)
        attn_weights = nn.functional.dropout(attn_weights, p=self.attention_dropout, training=self.training)
        attn_output = torch.matmul(attn_weights, value_states)

        if attn_output.size() != (bsz, self.num_heads, q_len, self.head_dim):
            raise ValueError(
                f"`attn_output` should be of size {(bsz, self.num_heads, q_len, self.head_dim)}, but is"
                f" {attn_output.size()}"
            )

        attn_output = attn_output.transpose(1, 2).contiguous()

        attn_output = attn_output.view(bsz, q_len, -1)
        attn_output = self.o_proj(attn_output)

        if not output_attentions:
            attn_weights = None

        return attn_output, attn_weights, past_key_value


# Copied from transformers.models.llama.modeling_llama.LlamaFlashAttention2 with Llama->Gemma
class GemmaFlashAttention2(GemmaAttention):
    """
    Gemma flash attention module. This module inherits from `GemmaAttention` as the weights of the module stays
    untouched. The only required change would be on the forward pass where it needs to correctly call the public API of
    flash attention and deal with padding tokens in case the input contains any of them.
    """

    def __init__(self, *args, **kwargs):
        super().__init__(*args, **kwargs)

        # TODO: Should be removed once Flash Attention for RoCm is bumped to 2.1.
        # flash_attn<2.1 generates top-left aligned causal mask, while what is needed here is bottom-right alignement, that was made default for flash_attn>=2.1. This attribute is used to handle this difference. Reference: https://github.com/Dao-AILab/flash-attention/releases/tag/v2.1.0.
        # Beware that with flash_attn<2.1, using q_seqlen != k_seqlen (except for the case q_seqlen == 1) produces a wrong mask (top-left).
        self._flash_attn_uses_top_left_mask = not is_flash_attn_greater_or_equal_2_10()

    # Ignore copy
    def forward(
        self,
        hidden_states: torch.Tensor,
        attention_mask: Optional[torch.LongTensor] = None,
        position_ids: Optional[torch.LongTensor] = None,
        past_key_value: Optional[Cache] = None,
        output_attentions: bool = False,
        use_cache: bool = False,
        cache_position: Optional[torch.LongTensor] = None,
        **kwargs,
    ) -> Tuple[torch.Tensor, Optional[torch.Tensor], Optional[Tuple[torch.Tensor]]]:
        if isinstance(past_key_value, StaticCache):
            raise ValueError(
                "`static` cache implementation is not compatible with `attn_implementation==flash_attention_2` "
                "make sure to use `sdpa` in the mean time, and open an issue at https://github.com/huggingface/transformers"
            )
        output_attentions = False

        bsz, q_len, _ = hidden_states.size()

        query_states = self.q_proj(hidden_states)
        key_states = self.k_proj(hidden_states)
        value_states = self.v_proj(hidden_states)

        # Flash attention requires the input to have the shape
        # batch_size x seq_length x head_dim x hidden_dim
        # therefore we just need to keep the original shape
        query_states = query_states.view(bsz, q_len, self.num_heads, self.head_dim).transpose(1, 2)
        key_states = key_states.view(bsz, q_len, self.num_key_value_heads, self.head_dim).transpose(1, 2)
        value_states = value_states.view(bsz, q_len, self.num_key_value_heads, self.head_dim).transpose(1, 2)

        cos, sin = self.rotary_emb(value_states, position_ids, seq_len=None)
        query_states, key_states = apply_rotary_pos_emb(query_states, key_states, cos, sin, None)

        if past_key_value is not None:
            # sin and cos are specific to RoPE models; cache_position needed for the static cache
            cache_kwargs = {"sin": sin, "cos": cos, "cache_position": cache_position}
            key_states, value_states = past_key_value.update(key_states, value_states, self.layer_idx, cache_kwargs)

        # TODO: These transpose are quite inefficient but Flash Attention requires the layout [batch_size, sequence_length, num_heads, head_dim]. We would need to refactor the KV cache
        # to be able to avoid many of these transpose/reshape/view.
        query_states = query_states.transpose(1, 2)
        key_states = key_states.transpose(1, 2)
        value_states = value_states.transpose(1, 2)

        dropout_rate = self.attention_dropout if self.training else 0.0

        # In PEFT, usually we cast the layer norms in float32 for training stability reasons
        # therefore the input hidden states gets silently casted in float32. Hence, we need
        # cast them back in the correct dtype just to be sure everything works as expected.
        # This might slowdown training & inference so it is recommended to not cast the LayerNorms
        # in fp32. (GemmaRMSNorm handles it correctly)

        input_dtype = query_states.dtype
        if input_dtype == torch.float32:
            if torch.is_autocast_enabled():
                target_dtype = torch.get_autocast_gpu_dtype()
            # Handle the case where the model is quantized
            elif hasattr(self.config, "_pre_quantization_dtype"):
                target_dtype = self.config._pre_quantization_dtype
            else:
                target_dtype = self.q_proj.weight.dtype

            logger.warning_once(
                f"The input hidden states seems to be silently casted in float32, this might be related to"
                f" the fact you have upcasted embedding or layer norm layers in float32. We will cast back the input in"
                f" {target_dtype}."
            )

            query_states = query_states.to(target_dtype)
            key_states = key_states.to(target_dtype)
            value_states = value_states.to(target_dtype)

        attn_output = self._flash_attention_forward(
            query_states, key_states, value_states, attention_mask, q_len, dropout=dropout_rate
        )

        attn_output = attn_output.reshape(bsz, q_len, -1).contiguous()
        attn_output = self.o_proj(attn_output)

        if not output_attentions:
            attn_weights = None

        return attn_output, attn_weights, past_key_value

    def _flash_attention_forward(
        self, query_states, key_states, value_states, attention_mask, query_length, dropout=0.0, softmax_scale=None
    ):
        """
        Calls the forward method of Flash Attention - if the input hidden states contain at least one padding token
        first unpad the input, then computes the attention scores and pad the final attention scores.

        Args:
            query_states (`torch.Tensor`):
                Input query states to be passed to Flash Attention API
            key_states (`torch.Tensor`):
                Input key states to be passed to Flash Attention API
            value_states (`torch.Tensor`):
                Input value states to be passed to Flash Attention API
            attention_mask (`torch.Tensor`):
                The padding mask - corresponds to a tensor of size `(batch_size, seq_len)` where 0 stands for the
                position of padding tokens and 1 for the position of non-padding tokens.
            dropout (`float`):
                Attention dropout
            softmax_scale (`float`, *optional*):
                The scaling of QK^T before applying softmax. Default to 1 / sqrt(head_dim)
        """
        if not self._flash_attn_uses_top_left_mask:
            causal = self.is_causal
        else:
            # TODO: Remove the `query_length != 1` check once Flash Attention for RoCm is bumped to 2.1. For details, please see the comment in GemmaFlashAttention2 __init__.
            causal = self.is_causal and query_length != 1

        # Contains at least one padding token in the sequence
        if attention_mask is not None:
            batch_size = query_states.shape[0]
            query_states, key_states, value_states, indices_q, cu_seq_lens, max_seq_lens = self._upad_input(
                query_states, key_states, value_states, attention_mask, query_length
            )

            cu_seqlens_q, cu_seqlens_k = cu_seq_lens
            max_seqlen_in_batch_q, max_seqlen_in_batch_k = max_seq_lens

            attn_output_unpad = flash_attn_varlen_func(
                query_states,
                key_states,
                value_states,
                cu_seqlens_q=cu_seqlens_q,
                cu_seqlens_k=cu_seqlens_k,
                max_seqlen_q=max_seqlen_in_batch_q,
                max_seqlen_k=max_seqlen_in_batch_k,
                dropout_p=dropout,
                softmax_scale=softmax_scale,
                causal=causal,
            )

            attn_output = pad_input(attn_output_unpad, indices_q, batch_size, query_length)
        else:
            attn_output = flash_attn_func(
                query_states, key_states, value_states, dropout, softmax_scale=softmax_scale, causal=causal
            )

        return attn_output

    def _upad_input(self, query_layer, key_layer, value_layer, attention_mask, query_length):
        indices_k, cu_seqlens_k, max_seqlen_in_batch_k = _get_unpad_data(attention_mask)
        batch_size, kv_seq_len, num_key_value_heads, head_dim = key_layer.shape

        key_layer = index_first_axis(
            key_layer.reshape(batch_size * kv_seq_len, num_key_value_heads, head_dim), indices_k
        )
        value_layer = index_first_axis(
            value_layer.reshape(batch_size * kv_seq_len, num_key_value_heads, head_dim), indices_k
        )
        if query_length == kv_seq_len:
            query_layer = index_first_axis(
                query_layer.reshape(batch_size * kv_seq_len, self.num_heads, head_dim), indices_k
            )
            cu_seqlens_q = cu_seqlens_k
            max_seqlen_in_batch_q = max_seqlen_in_batch_k
            indices_q = indices_k
        elif query_length == 1:
            max_seqlen_in_batch_q = 1
            cu_seqlens_q = torch.arange(
                batch_size + 1, dtype=torch.int32, device=query_layer.device
            )  # There is a memcpy here, that is very bad.
            indices_q = cu_seqlens_q[:-1]
            query_layer = query_layer.squeeze(1)
        else:
            # The -q_len: slice assumes left padding.
            attention_mask = attention_mask[:, -query_length:]
            query_layer, indices_q, cu_seqlens_q, max_seqlen_in_batch_q = unpad_input(query_layer, attention_mask)

        return (
            query_layer,
            key_layer,
            value_layer,
            indices_q,
            (cu_seqlens_q, cu_seqlens_k),
            (max_seqlen_in_batch_q, max_seqlen_in_batch_k),
        )


# Copied from transformers.models.llama.modeling_llama.LlamaSdpaAttention with Llama->Gemma
class GemmaSdpaAttention(GemmaAttention):
    """
    Gemma attention module using torch.nn.functional.scaled_dot_product_attention. This module inherits from
    `GemmaAttention` as the weights of the module stays untouched. The only changes are on the forward pass to adapt to
    SDPA API.
    """

    # Ignore copy
    def forward(
        self,
        hidden_states: torch.Tensor,
        attention_mask: Optional[torch.Tensor] = None,
        position_ids: Optional[torch.LongTensor] = None,
        past_key_value: Optional[Cache] = None,
        output_attentions: bool = False,
        use_cache: bool = False,
        cache_position: Optional[torch.LongTensor] = None,
        _length: int = 0,
    ) -> Tuple[torch.Tensor, Optional[torch.Tensor], Optional[Tuple[torch.Tensor]]]:
        if output_attentions:
            # TODO: Improve this warning with e.g. `model.config.attn_implementation = "manual"` once this is implemented.
            logger.warning_once(
                "GemmaModel is using GemmaSdpaAttention, but `torch.nn.functional.scaled_dot_product_attention` does not support `output_attentions=True`. Falling back to the manual attention implementation, "
                'but specifying the manual implementation will be required from Transformers version v5.0.0 onwards. This warning can be removed using the argument `attn_implementation="eager"` when loading the model.'
            )
            return super().forward(
                hidden_states=hidden_states,
                attention_mask=attention_mask,
                position_ids=position_ids,
                past_key_value=past_key_value,
                output_attentions=output_attentions,
                use_cache=use_cache,
                cache_position=cache_position,
            )

        bsz, q_len, _ = hidden_states.size()

        query_states = self.q_proj(hidden_states)
        key_states = self.k_proj(hidden_states)
        value_states = self.v_proj(hidden_states)

        query_states = query_states.view(bsz, q_len, self.num_heads, self.head_dim).transpose(1, 2)
        key_states = key_states.view(bsz, q_len, self.num_key_value_heads, self.head_dim).transpose(1, 2)
        value_states = value_states.view(bsz, q_len, self.num_key_value_heads, self.head_dim).transpose(1, 2)

        cos, sin = self.rotary_emb(value_states, position_ids, seq_len=None)
        query_states, key_states = apply_rotary_pos_emb(query_states, key_states, cos, sin, None)

        if past_key_value is not None:
            # sin and cos are specific to RoPE models; cache_position needed for the static cache
            cache_kwargs = {"sin": sin, "cos": cos, "cache_position": cache_position}
            key_states, value_states = past_key_value.update(key_states, value_states, self.layer_idx, cache_kwargs)

        key_states = repeat_kv(key_states, self.num_key_value_groups)
        value_states = repeat_kv(value_states, self.num_key_value_groups)

        causal_mask = attention_mask
        if attention_mask is not None:
            causal_mask = causal_mask[:, :, :, : key_states.shape[-2]]

        # SDPA with memory-efficient backend is currently (torch==2.1.2) bugged with non-contiguous inputs with custom attn_mask,
        # Reference: https://github.com/pytorch/pytorch/issues/112577.
        if query_states.device.type == "cuda" and causal_mask is not None:
            query_states = query_states.contiguous()
            key_states = key_states.contiguous()
            value_states = value_states.contiguous()

        # We dispatch to SDPA's Flash Attention or Efficient kernels via this if statement instead of an
        # inline conditional assignment to support both torch.compile's `dynamic=True` and `fullgraph=True`
        is_causal = True if causal_mask is None and q_len > 1 else False

        if _length > 0:
            key_states = key_states[:, :, :_length, :]
            value_states = value_states[:, :, :_length, :]
            causal_mask = causal_mask[:, :, :, :_length] if causal_mask is not None else causal_mask

        attn_output = torch.nn.functional.scaled_dot_product_attention(
            query_states,
            key_states,
            value_states,
            attn_mask=causal_mask,
            dropout_p=self.attention_dropout if self.training else 0.0,
            is_causal=is_causal,
        )

        attn_output = attn_output.transpose(1, 2).contiguous()
        attn_output = attn_output.view(bsz, q_len, -1)

        attn_output = self.o_proj(attn_output)

        return attn_output, None, past_key_value


GEMMA_ATTENTION_CLASSES = {
    "eager": GemmaAttention,
    "flash_attention_2": GemmaFlashAttention2,
    "sdpa": GemmaSdpaAttention,
}


# Copied from transformers.models.llama.modeling_llama.LlamaDecoderLayer with LLAMA->GEMMA,Llama->Gemma
class GemmaDecoderLayer(nn.Module):
    def __init__(self, config: GemmaConfig, layer_idx: int):
        super().__init__()
        self.hidden_size = config.hidden_size

        self.self_attn = GEMMA_ATTENTION_CLASSES[config._attn_implementation](config=config, layer_idx=layer_idx)

        self.mlp = GemmaMLP(config)
        self.input_layernorm = GemmaRMSNorm(config.hidden_size, eps=config.rms_norm_eps)
        self.post_attention_layernorm = GemmaRMSNorm(config.hidden_size, eps=config.rms_norm_eps)

    def forward(
        self,
        hidden_states: torch.Tensor,
        attention_mask: Optional[torch.Tensor] = None,
        position_ids: Optional[torch.LongTensor] = None,
        past_key_value: Optional[Cache] = None,
        output_attentions: Optional[bool] = False,
        use_cache: Optional[bool] = False,
        cache_position: Optional[torch.LongTensor] = None,
<<<<<<< HEAD
=======
        _length: int = 0,
        **kwargs,
>>>>>>> cbf98115
    ) -> Tuple[torch.FloatTensor, Optional[Tuple[torch.FloatTensor, torch.FloatTensor]]]:
        """
        Args:
            hidden_states (`torch.FloatTensor`): input to the layer of shape `(batch, seq_len, embed_dim)`
            attention_mask (`torch.FloatTensor`, *optional*):
                attention mask of size `(batch_size, sequence_length)` if flash attention is used or `(batch_size, 1,
                query_sequence_length, key_sequence_length)` if default attention is used.
            output_attentions (`bool`, *optional*):
                Whether or not to return the attentions tensors of all attention layers. See `attentions` under
                returned tensors for more detail.
            use_cache (`bool`, *optional*):
                If set to `True`, `past_key_values` key value states are returned and can be used to speed up decoding
                (see `past_key_values`).
            past_key_value (`Tuple(torch.FloatTensor)`, *optional*): cached past key and value projection states
        """
        residual = hidden_states

        hidden_states = self.input_layernorm(hidden_states)

        # Self Attention
        hidden_states, self_attn_weights, present_key_value = self.self_attn(
            hidden_states=hidden_states,
            attention_mask=attention_mask,
            position_ids=position_ids,
            past_key_value=past_key_value,
            output_attentions=output_attentions,
            use_cache=use_cache,
            cache_position=cache_position,
<<<<<<< HEAD
=======
            _length=_length,
            **kwargs,
>>>>>>> cbf98115
        )
        hidden_states = residual + hidden_states

        # Fully Connected
        residual = hidden_states
        hidden_states = self.post_attention_layernorm(hidden_states)
        hidden_states = self.mlp(hidden_states)
        hidden_states = residual + hidden_states

        outputs = (hidden_states,)

        if output_attentions:
            outputs += (self_attn_weights,)

        if use_cache:
            outputs += (present_key_value,)

        return outputs


GEMMA_START_DOCSTRING = r"""
    This model inherits from [`PreTrainedModel`]. Check the superclass documentation for the generic methods the
    library implements for all its model (such as downloading or saving, resizing the input embeddings, pruning heads
    etc.)

    This model is also a PyTorch [torch.nn.Module](https://pytorch.org/docs/stable/nn.html#torch.nn.Module) subclass.
    Use it as a regular PyTorch Module and refer to the PyTorch documentation for all matter related to general usage
    and behavior.

    Parameters:
        config ([`GemmaConfig`]):
            Model configuration class with all the parameters of the model. Initializing with a config file does not
            load the weights associated with the model, only the configuration. Check out the
            [`~PreTrainedModel.from_pretrained`] method to load the model weights.
"""


@add_start_docstrings(
    "The bare Gemma Model outputting raw hidden-states without any specific head on top.",
    GEMMA_START_DOCSTRING,
)
class GemmaPreTrainedModel(PreTrainedModel):
    config_class = GemmaConfig
    base_model_prefix = "model"
    supports_gradient_checkpointing = True
    _keep_in_fp32_modules = ["inv_freq", "rotary_emb", "cos_cached", "sin_cached"]
    _no_split_modules = ["GemmaDecoderLayer"]
    _skip_keys_device_placement = ["past_key_values", "causal_mask"]
    _supports_flash_attn_2 = True
    _supports_sdpa = True
    _supports_cache_class = True
    _supports_static_cache = True

    def _init_weights(self, module):
        std = self.config.initializer_range
        if isinstance(module, nn.Linear):
            module.weight.data.normal_(mean=0.0, std=std)
            if module.bias is not None:
                module.bias.data.zero_()
        elif isinstance(module, nn.Embedding):
            module.weight.data.normal_(mean=0.0, std=std)
            if module.padding_idx is not None:
                module.weight.data[module.padding_idx].zero_()


GEMMA_INPUTS_DOCSTRING = r"""
    Args:
        input_ids (`torch.LongTensor` of shape `(batch_size, sequence_length)`):
            Indices of input sequence tokens in the vocabulary. Padding will be ignored by default should you provide
            it.

            Indices can be obtained using [`AutoTokenizer`]. See [`PreTrainedTokenizer.encode`] and
            [`PreTrainedTokenizer.__call__`] for details.

            [What are input IDs?](../glossary#input-ids)
        attention_mask (`torch.Tensor` of shape `(batch_size, sequence_length)`, *optional*):
            Mask to avoid performing attention on padding token indices. Mask values selected in `[0, 1]`:

            - 1 for tokens that are **not masked**,
            - 0 for tokens that are **masked**.

            [What are attention masks?](../glossary#attention-mask)

            Indices can be obtained using [`AutoTokenizer`]. See [`PreTrainedTokenizer.encode`] and
            [`PreTrainedTokenizer.__call__`] for details.

            If `past_key_values` is used, optionally only the last `input_ids` have to be input (see
            `past_key_values`).

            If you want to change padding behavior, you should read [`modeling_opt._prepare_decoder_attention_mask`]
            and modify to your needs. See diagram 1 in [the paper](https://arxiv.org/abs/1910.13461) for more
            information on the default strategy.

            - 1 indicates the head is **not masked**,
            - 0 indicates the head is **masked**.
        position_ids (`torch.LongTensor` of shape `(batch_size, sequence_length)`, *optional*):
            Indices of positions of each input sequence tokens in the position embeddings. Selected in the range `[0,
            config.n_positions - 1]`.

            [What are position IDs?](../glossary#position-ids)
        past_key_values (`Cache` or `tuple(tuple(torch.FloatTensor))`, *optional*):
            Pre-computed hidden-states (key and values in the self-attention blocks and in the cross-attention
            blocks) that can be used to speed up sequential decoding. This typically consists in the `past_key_values`
            returned by the model at a previous stage of decoding, when `use_cache=True` or `config.use_cache=True`.

            Two formats are allowed:
            - a [`~cache_utils.Cache`] instance;
            - Tuple of `tuple(torch.FloatTensor)` of length `config.n_layers`, with each tuple having 2 tensors of
            shape `(batch_size, num_heads, sequence_length, embed_size_per_head)`). This is also known as the legacy
            cache format.

            The model will output the same cache format that is fed as input. If no `past_key_values` are passed, the
            legacy cache format will be returned.

            If `past_key_values` are used, the user can optionally input only the last `input_ids` (those that don't
            have their past key value states given to this model) of shape `(batch_size, 1)` instead of all `input_ids`
            of shape `(batch_size, sequence_length)`.
        inputs_embeds (`torch.FloatTensor` of shape `(batch_size, sequence_length, hidden_size)`, *optional*):
            Optionally, instead of passing `input_ids` you can choose to directly pass an embedded representation. This
            is useful if you want more control over how to convert `input_ids` indices into associated vectors than the
            model's internal embedding lookup matrix.
        use_cache (`bool`, *optional*):
            If set to `True`, `past_key_values` key value states are returned and can be used to speed up decoding (see
            `past_key_values`).
        output_attentions (`bool`, *optional*):
            Whether or not to return the attentions tensors of all attention layers. See `attentions` under returned
            tensors for more detail.
        output_hidden_states (`bool`, *optional*):
            Whether or not to return the hidden states of all layers. See `hidden_states` under returned tensors for
            more detail.
        return_dict (`bool`, *optional*):
            Whether or not to return a [`~utils.ModelOutput`] instead of a plain tuple.
        cache_position (`torch.LongTensor` of shape `(sequence_length)`, *optional*):
            Indices depicting the position of the input sequence tokens in the sequence. Contrarily to `position_ids`,
            this tensor is not affected by padding. It is used to update the cache in the correct position and to infer
            the complete sequence length.
"""


@add_start_docstrings(
    "The bare Gemma Model outputting raw hidden-states without any specific head on top.",
    GEMMA_START_DOCSTRING,
)
class GemmaModel(GemmaPreTrainedModel):
    """
    Transformer decoder consisting of *config.num_hidden_layers* layers. Each layer is a [`GemmaDecoderLayer`]

    Args:
        config: GemmaConfig
    """

    def __init__(self, config: GemmaConfig):
        super().__init__(config)
        self.padding_idx = config.pad_token_id
        self.vocab_size = config.vocab_size

        self.embed_tokens = nn.Embedding(config.vocab_size, config.hidden_size, self.padding_idx)
        self.layers = nn.ModuleList(
            [GemmaDecoderLayer(config, layer_idx) for layer_idx in range(config.num_hidden_layers)]
        )
        self.norm = GemmaRMSNorm(config.hidden_size, eps=config.rms_norm_eps)
        self.gradient_checkpointing = False

        # Initialize weights and apply final processing
        self.post_init()

    def get_input_embeddings(self):
        return self.embed_tokens

    def set_input_embeddings(self, value):
        self.embed_tokens = value

    @add_start_docstrings_to_model_forward(GEMMA_INPUTS_DOCSTRING)
    # Ignore copy
    def forward(
        self,
        input_ids: torch.LongTensor = None,
        attention_mask: Optional[torch.Tensor] = None,
        position_ids: Optional[torch.LongTensor] = None,
        past_key_values: Optional[Union[Cache, List[torch.FloatTensor]]] = None,
        inputs_embeds: Optional[torch.FloatTensor] = None,
        use_cache: Optional[bool] = None,
        output_attentions: Optional[bool] = None,
        output_hidden_states: Optional[bool] = None,
        return_dict: Optional[bool] = None,
        cache_position: Optional[torch.LongTensor] = None,
        _length: int = 0,
    ) -> Union[Tuple, BaseModelOutputWithPast]:
        output_attentions = output_attentions if output_attentions is not None else self.config.output_attentions
        output_hidden_states = (
            output_hidden_states if output_hidden_states is not None else self.config.output_hidden_states
        )
        use_cache = use_cache if use_cache is not None else self.config.use_cache
        return_dict = return_dict if return_dict is not None else self.config.use_return_dict

        if (input_ids is None) ^ (inputs_embeds is not None):
            raise ValueError(
                "You cannot specify both input_ids and inputs_embeds at the same time, and must specify either one"
            )

        if self.gradient_checkpointing and self.training and use_cache:
            logger.warning_once(
                "`use_cache=True` is incompatible with gradient checkpointing. Setting `use_cache=False`."
            )
            use_cache = False

        if inputs_embeds is None:
            inputs_embeds = self.embed_tokens(input_ids)

        return_legacy_cache = False
        if use_cache and not isinstance(past_key_values, Cache):  # kept for BC (non `Cache` `past_key_values` inputs)
            return_legacy_cache = True
            past_key_values = DynamicCache.from_legacy_cache(past_key_values)

        if cache_position is None:
            past_seen_tokens = past_key_values.get_seq_length() if past_key_values is not None else 0
            cache_position = torch.arange(
                past_seen_tokens, past_seen_tokens + inputs_embeds.shape[1], device=inputs_embeds.device
            )

        if position_ids is None:
            position_ids = cache_position.unsqueeze(0)

        causal_mask = self._update_causal_mask(
            attention_mask, inputs_embeds, cache_position, past_key_values, output_attentions
        )

        # embed positions
        hidden_states = inputs_embeds

        # normalized
        # Gemma downcasts the below to float16, causing sqrt(3072)=55.4256 to become 55.5
        # See https://github.com/huggingface/transformers/pull/29402
        normalizer = torch.tensor(self.config.hidden_size**0.5, dtype=hidden_states.dtype)
        hidden_states = hidden_states * normalizer

        # decoder layers
        all_hidden_states = () if output_hidden_states else None
        all_self_attns = () if output_attentions else None
        next_decoder_cache = None

        for decoder_layer in self.layers:
            if output_hidden_states:
                all_hidden_states += (hidden_states,)

            if self.gradient_checkpointing and self.training:
                layer_outputs = self._gradient_checkpointing_func(
                    decoder_layer.__call__,
                    hidden_states,
                    causal_mask,
                    position_ids,
                    past_key_values,
                    output_attentions,
                    use_cache,
                    cache_position,
                )
            else:
                layer_outputs = decoder_layer(
                    hidden_states,
                    attention_mask=causal_mask,
                    position_ids=position_ids,
                    past_key_value=past_key_values,
                    output_attentions=output_attentions,
                    use_cache=use_cache,
                    cache_position=cache_position,
                    _length=_length,
                )

            hidden_states = layer_outputs[0]

            if use_cache:
                next_decoder_cache = layer_outputs[2 if output_attentions else 1]

            if output_attentions:
                all_self_attns += (layer_outputs[1],)

        hidden_states = self.norm(hidden_states)

        # add hidden states from the last decoder layer
        if output_hidden_states:
            all_hidden_states += (hidden_states,)

        next_cache = next_decoder_cache if use_cache else None
        if return_legacy_cache:
            next_cache = next_cache.to_legacy_cache()

        if not return_dict:
            return tuple(v for v in [hidden_states, next_cache, all_hidden_states, all_self_attns] if v is not None)
        return BaseModelOutputWithPast(
            last_hidden_state=hidden_states,
            past_key_values=next_cache,
            hidden_states=all_hidden_states,
            attentions=all_self_attns,
        )

    def _update_causal_mask(
        self,
        attention_mask: torch.Tensor,
        input_tensor: torch.Tensor,
        cache_position: torch.Tensor,
        past_key_values: Cache,
        output_attentions: bool,
    ):
        # TODO: As of torch==2.2.0, the `attention_mask` passed to the model in `generate` is 2D and of dynamic length even when the static
        # KV cache is used. This is an issue for torch.compile which then recaptures cudagraphs at each decode steps due to the dynamic shapes.
        # (`recording cudagraph tree for symint key 13`, etc.), which is VERY slow. A workaround is `@torch.compiler.disable`, but this prevents using
        # `fullgraph=True`. See more context in https://github.com/huggingface/transformers/pull/29114

        if self.config._attn_implementation == "flash_attention_2":
            if attention_mask is not None and 0.0 in attention_mask:
                return attention_mask
            return None

        # For SDPA, when possible, we will rely on its `is_causal` argument instead of its `attn_mask` argument, in
        # order to dispatch on Flash Attention 2. This feature is not compatible with static cache, as SDPA will fail
        # to infer the attention mask.
        past_seen_tokens = past_key_values.get_seq_length() if past_key_values is not None else 0
        using_static_cache = isinstance(past_key_values, StaticCache)

        # When output attentions is True, sdpa implementation's forward method calls the eager implementation's forward
        if self.config._attn_implementation == "sdpa" and not using_static_cache and not output_attentions:
            if AttentionMaskConverter._ignore_causal_mask_sdpa(
                attention_mask,
                inputs_embeds=input_tensor,
                past_key_values_length=past_seen_tokens,
                is_training=self.training,
            ):
                return None

        dtype, device = input_tensor.dtype, input_tensor.device
        min_dtype = torch.finfo(dtype).min
        sequence_length = input_tensor.shape[1]
        if using_static_cache:
            target_length = past_key_values.get_max_length()
        else:
            target_length = (
                attention_mask.shape[-1]
                if isinstance(attention_mask, torch.Tensor)
                else past_seen_tokens + sequence_length + 1
            )

        if attention_mask is not None and attention_mask.dim() == 4:
            # in this case we assume that the mask comes already in inverted form and requires no inversion or slicing
            causal_mask = attention_mask
        else:
            causal_mask = torch.full(
                (sequence_length, target_length), fill_value=min_dtype, dtype=dtype, device=device
            )
            if sequence_length != 1:
                causal_mask = torch.triu(causal_mask, diagonal=1)
            causal_mask *= torch.arange(target_length, device=device) > cache_position.reshape(-1, 1)
            causal_mask = causal_mask[None, None, :, :].expand(input_tensor.shape[0], 1, -1, -1)
            if attention_mask is not None:
                causal_mask = causal_mask.clone()  # copy to contiguous memory for in-place edit
                mask_length = attention_mask.shape[-1]
                padding_mask = causal_mask[:, :, :, :mask_length] + attention_mask[:, None, None, :]
                padding_mask = padding_mask == 0
                causal_mask[:, :, :, :mask_length] = causal_mask[:, :, :, :mask_length].masked_fill(
                    padding_mask, min_dtype
                )
        if (
            self.config._attn_implementation == "sdpa"
            and attention_mask is not None
            and attention_mask.device.type == "cuda"
            and not output_attentions
        ):
            # Attend to all tokens in fully masked rows in the causal_mask, for example the relevant first rows when
            # using left padding. This is required by F.scaled_dot_product_attention memory-efficient attention path.
            # Details: https://github.com/pytorch/pytorch/issues/110213
            causal_mask = AttentionMaskConverter._unmask_unattended(causal_mask, min_dtype)

        return causal_mask


# Copied from transformers.models.llama.modeling_llama.LlamaForCausalLM with LLAMA->GEMMA,Llama->Gemma,llama->gemma
class GemmaForCausalLM(GemmaPreTrainedModel):
    _tied_weights_keys = ["lm_head.weight"]

    def __init__(self, config):
        super().__init__(config)
        self.model = GemmaModel(config)
        self.vocab_size = config.vocab_size
        self.lm_head = nn.Linear(config.hidden_size, config.vocab_size, bias=False)

        # Initialize weights and apply final processing
        self.post_init()

    def get_input_embeddings(self):
        return self.model.embed_tokens

    def set_input_embeddings(self, value):
        self.model.embed_tokens = value

    def get_output_embeddings(self):
        return self.lm_head

    def set_output_embeddings(self, new_embeddings):
        self.lm_head = new_embeddings

    def set_decoder(self, decoder):
        self.model = decoder

    def get_decoder(self):
        return self.model

    # Ignore copy
    @add_start_docstrings_to_model_forward(GEMMA_INPUTS_DOCSTRING)
    @replace_return_docstrings(output_type=CausalLMOutputWithPast, config_class=_CONFIG_FOR_DOC)
    def forward(
        self,
        input_ids: torch.LongTensor = None,
        attention_mask: Optional[torch.Tensor] = None,
        position_ids: Optional[torch.LongTensor] = None,
        past_key_values: Optional[Union[Cache, List[torch.FloatTensor]]] = None,
        inputs_embeds: Optional[torch.FloatTensor] = None,
        labels: Optional[torch.LongTensor] = None,
        use_cache: Optional[bool] = None,
        output_attentions: Optional[bool] = None,
        output_hidden_states: Optional[bool] = None,
        return_dict: Optional[bool] = None,
        cache_position: Optional[torch.LongTensor] = None,
        _length: int = 0,
    ) -> Union[Tuple, CausalLMOutputWithPast]:
        r"""
        Args:
            labels (`torch.LongTensor` of shape `(batch_size, sequence_length)`, *optional*):
                Labels for computing the masked language modeling loss. Indices should either be in `[0, ...,
                config.vocab_size]` or -100 (see `input_ids` docstring). Tokens with indices set to `-100` are ignored
                (masked), the loss is only computed for the tokens with labels in `[0, ..., config.vocab_size]`.

        Returns:

        Example:

        ```python
        >>> from transformers import AutoTokenizer, GemmaForCausalLM

        >>> model = GemmaForCausalLM.from_pretrained("google/gemma-7b")
        >>> tokenizer = AutoTokenizer.from_pretrained("google/gemma-7b")

        >>> prompt = "What is your favorite condiment?"
        >>> inputs = tokenizer(prompt, return_tensors="pt")

        >>> # Generate
        >>> generate_ids = model.generate(inputs.input_ids, max_length=30)
        >>> tokenizer.batch_decode(generate_ids, skip_special_tokens=True, clean_up_tokenization_spaces=False)[0]
        "What is your favorite condiment?"
        ```"""
        output_attentions = output_attentions if output_attentions is not None else self.config.output_attentions
        output_hidden_states = (
            output_hidden_states if output_hidden_states is not None else self.config.output_hidden_states
        )
        return_dict = return_dict if return_dict is not None else self.config.use_return_dict

        # decoder outputs consists of (dec_features, layer_state, dec_hidden, dec_attn)
        outputs = self.model(
            input_ids=input_ids,
            attention_mask=attention_mask,
            position_ids=position_ids,
            past_key_values=past_key_values,
            inputs_embeds=inputs_embeds,
            use_cache=use_cache,
            output_attentions=output_attentions,
            output_hidden_states=output_hidden_states,
            return_dict=return_dict,
            cache_position=cache_position,
            _length=_length,
        )

        hidden_states = outputs[0]
        logits = self.lm_head(hidden_states)
        logits = logits.float()
        loss = None
        if labels is not None:
            # Shift so that tokens < n predict n
            shift_logits = logits[..., :-1, :].contiguous()
            shift_labels = labels[..., 1:].contiguous()
            # Flatten the tokens
            loss_fct = CrossEntropyLoss()
            shift_logits = shift_logits.view(-1, self.config.vocab_size)
            shift_labels = shift_labels.view(-1)
            # Enable model parallelism
            shift_labels = shift_labels.to(shift_logits.device)
            loss = loss_fct(shift_logits, shift_labels)

        if not return_dict:
            output = (logits,) + outputs[1:]
            return (loss,) + output if loss is not None else output

        return CausalLMOutputWithPast(
            loss=loss,
            logits=logits,
            past_key_values=outputs.past_key_values,
            hidden_states=outputs.hidden_states,
            attentions=outputs.attentions,
        )

    def prepare_inputs_for_generation(
        self,
        input_ids,
        past_key_values=None,
        attention_mask=None,
        inputs_embeds=None,
        cache_position=None,
        use_cache=True,
        _length=None,
        **kwargs,
    ):
        past_length = 0
        if past_key_values is not None:
            if isinstance(past_key_values, Cache):
                past_length = cache_position[0] if cache_position is not None else past_key_values.get_seq_length()
                max_cache_length = (
                    torch.tensor(past_key_values.get_max_length(), device=input_ids.device)
                    if past_key_values.get_max_length() is not None
                    else None
                )
                cache_length = past_length if max_cache_length is None else torch.min(max_cache_length, past_length)
            # TODO joao: remove this `else` after `generate` prioritizes `Cache` objects
            else:
                cache_length = past_length = past_key_values[0][0].shape[2]
                max_cache_length = None

            # Keep only the unprocessed tokens:
            # 1 - If the length of the attention_mask exceeds the length of input_ids, then we are in a setting where
            # some of the inputs are exclusively passed as part of the cache (e.g. when passing input_embeds as input)
            if attention_mask is not None and attention_mask.shape[1] > input_ids.shape[1]:
                input_ids = input_ids[:, -(attention_mask.shape[1] - past_length) :]
            # 2 - If the past_length is smaller than input_ids', then input_ids holds all input tokens. We can discard
            # input_ids based on the past_length.
            elif past_length < input_ids.shape[1]:
                input_ids = input_ids[:, past_length:]
            # 3 - Otherwise (past_length >= input_ids.shape[1]), let's assume input_ids only has unprocessed tokens.

            # If we are about to go beyond the maximum cache length, we need to crop the input attention mask.
            if (
                max_cache_length is not None
                and attention_mask is not None
                and cache_length + input_ids.shape[1] > max_cache_length
            ):
                attention_mask = attention_mask[:, -max_cache_length:]

        position_ids = kwargs.get("position_ids", None)
        if attention_mask is not None and position_ids is None:
            # create position_ids on the fly for batch generation
            position_ids = attention_mask.long().cumsum(-1) - 1
            position_ids.masked_fill_(attention_mask == 0, 1)
            if past_key_values:
                position_ids = position_ids[:, -input_ids.shape[1] :]

        # if `inputs_embeds` are passed, we only want to use them in the 1st generation step
        if inputs_embeds is not None and past_key_values is None:
            model_inputs = {"inputs_embeds": inputs_embeds}
        else:
            # The `contiguous()` here is necessary to have a static stride during decoding. torchdynamo otherwise
            # recompiles graphs as the stride of the inputs is a guard. Ref: https://github.com/huggingface/transformers/pull/29114
            # TODO: use `next_tokens` directly instead.
            model_inputs = {"input_ids": input_ids.contiguous()}

        input_length = position_ids.shape[-1] if position_ids is not None else input_ids.shape[-1]
        if cache_position is None:
            cache_position = torch.arange(past_length, past_length + input_length, device=input_ids.device)
        elif use_cache:
            cache_position = cache_position[-input_length:]

        model_inputs.update(
            {
                "position_ids": position_ids,
                "cache_position": cache_position,
                "past_key_values": past_key_values,
                "use_cache": use_cache,
                "attention_mask": attention_mask,
                "_length": int(cache_position[-1]) + 1,
            }
        )
        return model_inputs

    @staticmethod
    def _reorder_cache(past_key_values, beam_idx):
        reordered_past = ()
        for layer_past in past_key_values:
            reordered_past += (
                tuple(past_state.index_select(0, beam_idx.to(past_state.device)) for past_state in layer_past),
            )
        return reordered_past


@add_start_docstrings(
    """
    The Gemma Model transformer with a sequence classification head on top (linear layer).

    [`GemmaForSequenceClassification`] uses the last token in order to do the classification, as other causal models
    (e.g. GPT-2) do.

    Since it does classification on the last token, it requires to know the position of the last token. If a
    `pad_token_id` is defined in the configuration, it finds the last token that is not a padding token in each row. If
    no `pad_token_id` is defined, it simply takes the last value in each row of the batch. Since it cannot guess the
    padding tokens when `inputs_embeds` are passed instead of `input_ids`, it does the same (take the last value in
    each row of the batch).
    """,
    GEMMA_START_DOCSTRING,
)
# Copied from transformers.models.llama.modeling_llama.LlamaForSequenceClassification with LLAMA->GEMMA,Llama->Gemma
class GemmaForSequenceClassification(GemmaPreTrainedModel):
    def __init__(self, config):
        super().__init__(config)
        self.num_labels = config.num_labels
        self.model = GemmaModel(config)
        self.score = nn.Linear(config.hidden_size, self.num_labels, bias=False)

        # Initialize weights and apply final processing
        self.post_init()

    def get_input_embeddings(self):
        return self.model.embed_tokens

    def set_input_embeddings(self, value):
        self.model.embed_tokens = value

    @add_start_docstrings_to_model_forward(GEMMA_INPUTS_DOCSTRING)
    def forward(
        self,
        input_ids: torch.LongTensor = None,
        attention_mask: Optional[torch.Tensor] = None,
        position_ids: Optional[torch.LongTensor] = None,
        past_key_values: Optional[Union[Cache, List[torch.FloatTensor]]] = None,
        inputs_embeds: Optional[torch.FloatTensor] = None,
        labels: Optional[torch.LongTensor] = None,
        use_cache: Optional[bool] = None,
        output_attentions: Optional[bool] = None,
        output_hidden_states: Optional[bool] = None,
        return_dict: Optional[bool] = None,
    ) -> Union[Tuple, SequenceClassifierOutputWithPast]:
        r"""
        labels (`torch.LongTensor` of shape `(batch_size,)`, *optional*):
            Labels for computing the sequence classification/regression loss. Indices should be in `[0, ...,
            config.num_labels - 1]`. If `config.num_labels == 1` a regression loss is computed (Mean-Square loss), If
            `config.num_labels > 1` a classification loss is computed (Cross-Entropy).
        """
        return_dict = return_dict if return_dict is not None else self.config.use_return_dict

        transformer_outputs = self.model(
            input_ids,
            attention_mask=attention_mask,
            position_ids=position_ids,
            past_key_values=past_key_values,
            inputs_embeds=inputs_embeds,
            use_cache=use_cache,
            output_attentions=output_attentions,
            output_hidden_states=output_hidden_states,
            return_dict=return_dict,
        )
        hidden_states = transformer_outputs[0]
        logits = self.score(hidden_states)

        if input_ids is not None:
            batch_size = input_ids.shape[0]
        else:
            batch_size = inputs_embeds.shape[0]

        if self.config.pad_token_id is None and batch_size != 1:
            raise ValueError("Cannot handle batch sizes > 1 if no padding token is defined.")
        if self.config.pad_token_id is None:
            sequence_lengths = -1
        else:
            if input_ids is not None:
                # if no pad token found, use modulo instead of reverse indexing for ONNX compatibility
                sequence_lengths = torch.eq(input_ids, self.config.pad_token_id).int().argmax(-1) - 1
                sequence_lengths = sequence_lengths % input_ids.shape[-1]
                sequence_lengths = sequence_lengths.to(logits.device)
            else:
                sequence_lengths = -1

        pooled_logits = logits[torch.arange(batch_size, device=logits.device), sequence_lengths]

        loss = None
        if labels is not None:
            labels = labels.to(logits.device)
            if self.config.problem_type is None:
                if self.num_labels == 1:
                    self.config.problem_type = "regression"
                elif self.num_labels > 1 and (labels.dtype == torch.long or labels.dtype == torch.int):
                    self.config.problem_type = "single_label_classification"
                else:
                    self.config.problem_type = "multi_label_classification"

            if self.config.problem_type == "regression":
                loss_fct = MSELoss()
                if self.num_labels == 1:
                    loss = loss_fct(pooled_logits.squeeze(), labels.squeeze())
                else:
                    loss = loss_fct(pooled_logits, labels)
            elif self.config.problem_type == "single_label_classification":
                loss_fct = CrossEntropyLoss()
                loss = loss_fct(pooled_logits.view(-1, self.num_labels), labels.view(-1))
            elif self.config.problem_type == "multi_label_classification":
                loss_fct = BCEWithLogitsLoss()
                loss = loss_fct(pooled_logits, labels)
        if not return_dict:
            output = (pooled_logits,) + transformer_outputs[1:]
            return ((loss,) + output) if loss is not None else output

        return SequenceClassifierOutputWithPast(
            loss=loss,
            logits=pooled_logits,
            past_key_values=transformer_outputs.past_key_values,
            hidden_states=transformer_outputs.hidden_states,
            attentions=transformer_outputs.attentions,
        )<|MERGE_RESOLUTION|>--- conflicted
+++ resolved
@@ -103,23 +103,14 @@
         self.dim = dim
         self.max_position_embeddings = max_position_embeddings
         self.base = base
-<<<<<<< HEAD
 
         inv_freq = 1.0 / (self.base ** (torch.arange(0, self.dim, 2, dtype=torch.int64).float() / self.dim))
         self.register_buffer("inv_freq", tensor=inv_freq, persistent=False)
-=======
-        inv_freq = 1.0 / (self.base ** (torch.arange(0, self.dim, 2, dtype=torch.int64).float() / self.dim))
-        self.register_buffer("inv_freq", inv_freq, persistent=False)
->>>>>>> cbf98115
 
     @torch.no_grad()
     def forward(self, x, position_ids, seq_len=None):
         # x: [bs, num_attention_heads, seq_len, head_size]
-<<<<<<< HEAD
-        self.inv_freq.to(x.device)
-=======
         self.inv_freq = self.inv_freq.to(x.device)
->>>>>>> cbf98115
         inv_freq_expanded = self.inv_freq[None, :, None].float().expand(position_ids.shape[0], -1, 1)
         position_ids_expanded = position_ids[:, None, :].float()
         # Force float32 since bfloat16 loses precision on long contexts
@@ -630,11 +621,7 @@
         output_attentions: Optional[bool] = False,
         use_cache: Optional[bool] = False,
         cache_position: Optional[torch.LongTensor] = None,
-<<<<<<< HEAD
-=======
         _length: int = 0,
-        **kwargs,
->>>>>>> cbf98115
     ) -> Tuple[torch.FloatTensor, Optional[Tuple[torch.FloatTensor, torch.FloatTensor]]]:
         """
         Args:
@@ -663,11 +650,7 @@
             output_attentions=output_attentions,
             use_cache=use_cache,
             cache_position=cache_position,
-<<<<<<< HEAD
-=======
             _length=_length,
-            **kwargs,
->>>>>>> cbf98115
         )
         hidden_states = residual + hidden_states
 
