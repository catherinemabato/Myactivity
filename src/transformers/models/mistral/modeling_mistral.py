# coding=utf-8
# Copyright 2023 Mistral AI and the HuggingFace Inc. team. All rights reserved.
#
# This code is based on EleutherAI's GPT-NeoX library and the GPT-NeoX
# and OPT implementations in this library. It has been modified from its
# original forms to accommodate minor architectural differences compared
# to GPT-NeoX and OPT used by the Meta AI team that trained the model.
#
# Licensed under the Apache License, Version 2.0 (the "License");
# you may not use this file except in compliance with the License.
# You may obtain a copy of the License at
#
#     http://www.apache.org/licenses/LICENSE-2.0
#
# Unless required by applicable law or agreed to in writing, software
# distributed under the License is distributed on an "AS IS" BASIS,
# WITHOUT WARRANTIES OR CONDITIONS OF ANY KIND, either express or implied.
# See the License for the specific language governing permissions and
# limitations under the License.
""" PyTorch Mistral model."""
import inspect
import math
import warnings
from typing import List, Optional, Tuple, Union

import torch
import torch.nn.functional as F
import torch.utils.checkpoint
from torch import nn
from torch.nn import BCEWithLogitsLoss, CrossEntropyLoss, MSELoss

from ...activations import ACT2FN
from ...cache_utils import Cache, DynamicCache
from ...modeling_attn_mask_utils import _prepare_4d_causal_attention_mask
from ...modeling_outputs import BaseModelOutputWithPast, CausalLMOutputWithPast, SequenceClassifierOutputWithPast
from ...modeling_utils import PreTrainedModel
from ...utils import (
    add_start_docstrings,
    add_start_docstrings_to_model_forward,
    is_flash_attn_2_available,
    is_flash_attn_greater_or_equal_2_10,
    logging,
    replace_return_docstrings,
)
from .configuration_mistral import MistralConfig


if is_flash_attn_2_available():
    from flash_attn import flash_attn_func, flash_attn_varlen_func
    from flash_attn.bert_padding import index_first_axis, pad_input, unpad_input  # noqa

    _flash_supports_window_size = "window_size" in list(inspect.signature(flash_attn_func).parameters)


logger = logging.get_logger(__name__)

_CONFIG_FOR_DOC = "MistralConfig"


# Copied from transformers.models.llama.modeling_llama._get_unpad_data
def _get_unpad_data(attention_mask):
    seqlens_in_batch = attention_mask.sum(dim=-1, dtype=torch.int32)
    indices = torch.nonzero(attention_mask.flatten(), as_tuple=False).flatten()
    max_seqlen_in_batch = seqlens_in_batch.max().item()
    cu_seqlens = F.pad(torch.cumsum(seqlens_in_batch, dim=0, dtype=torch.torch.int32), (1, 0))
    return (
        indices,
        cu_seqlens,
        max_seqlen_in_batch,
    )


# Copied from transformers.models.llama.modeling_llama.LlamaRMSNorm with Llama->Mistral
class MistralRMSNorm(nn.Module):
    def __init__(self, hidden_size, eps=1e-6):
        """
        MistralRMSNorm is equivalent to T5LayerNorm
        """
        super().__init__()
        self.weight = nn.Parameter(torch.ones(hidden_size))
        self.variance_epsilon = eps

    def forward(self, hidden_states):
        input_dtype = hidden_states.dtype
        hidden_states = hidden_states.to(torch.float32)
        variance = hidden_states.pow(2).mean(-1, keepdim=True)
        hidden_states = hidden_states * torch.rsqrt(variance + self.variance_epsilon)
        return self.weight * hidden_states.to(input_dtype)


# Copied from transformers.models.llama.modeling_llama.LlamaRotaryEmbedding with Llama->Mistral
class MistralRotaryEmbedding(nn.Module):
    def __init__(self, dim, max_position_embeddings=2048, base=10000, device=None):
        super().__init__()

        self.dim = dim
        self.max_position_embeddings = max_position_embeddings
        self.base = base
        inv_freq = 1.0 / (self.base ** (torch.arange(0, self.dim, 2).float().to(device) / self.dim))
        self.register_buffer("inv_freq", inv_freq, persistent=False)

        # Build here to make `torch.jit.trace` work.
        self._set_cos_sin_cache(
            seq_len=max_position_embeddings, device=self.inv_freq.device, dtype=torch.get_default_dtype()
        )

    def _set_cos_sin_cache(self, seq_len, device, dtype):
        self.max_seq_len_cached = seq_len
        t = torch.arange(self.max_seq_len_cached, device=device, dtype=self.inv_freq.dtype)

        freqs = torch.outer(t, self.inv_freq)
        # Different from paper, but it uses a different permutation in order to obtain the same calculation
        emb = torch.cat((freqs, freqs), dim=-1)
        self.register_buffer("cos_cached", emb.cos().to(dtype), persistent=False)
        self.register_buffer("sin_cached", emb.sin().to(dtype), persistent=False)

    def forward(self, x, seq_len=None):
        # x: [bs, num_attention_heads, seq_len, head_size]
        if seq_len > self.max_seq_len_cached:
            self._set_cos_sin_cache(seq_len=seq_len, device=x.device, dtype=x.dtype)

        return (
            self.cos_cached[:seq_len].to(dtype=x.dtype),
            self.sin_cached[:seq_len].to(dtype=x.dtype),
        )


# Copied from transformers.models.llama.modeling_llama.rotate_half
def rotate_half(x):
    """Rotates half the hidden dims of the input."""
    x1 = x[..., : x.shape[-1] // 2]
    x2 = x[..., x.shape[-1] // 2 :]
    return torch.cat((-x2, x1), dim=-1)


# Copied from transformers.models.llama.modeling_llama.apply_rotary_pos_emb
def apply_rotary_pos_emb(q, k, cos, sin, position_ids, unsqueeze_dim=1):
    """Applies Rotary Position Embedding to the query and key tensors.

    Args:
        q (`torch.Tensor`): The query tensor.
        k (`torch.Tensor`): The key tensor.
        cos (`torch.Tensor`): The cosine part of the rotary embedding.
        sin (`torch.Tensor`): The sine part of the rotary embedding.
        position_ids (`torch.Tensor`):
            The position indices of the tokens corresponding to the query and key tensors. For example, this can be
            used to pass offsetted position ids when working with a KV-cache.
        unsqueeze_dim (`int`, *optional*, defaults to 1):
            The 'unsqueeze_dim' argument specifies the dimension along which to unsqueeze cos[position_ids] and
            sin[position_ids] so that they can be properly broadcasted to the dimensions of q and k. For example, note
            that cos[position_ids] and sin[position_ids] have the shape [batch_size, seq_len, head_dim]. Then, if q and
            k have the shape [batch_size, heads, seq_len, head_dim], then setting unsqueeze_dim=1 makes
            cos[position_ids] and sin[position_ids] broadcastable to the shapes of q and k. Similarly, if q and k have
            the shape [batch_size, seq_len, heads, head_dim], then set unsqueeze_dim=2.
    Returns:
        `tuple(torch.Tensor)` comprising of the query and key tensors rotated using the Rotary Position Embedding.
    """
    cos = cos[position_ids].unsqueeze(unsqueeze_dim)
    sin = sin[position_ids].unsqueeze(unsqueeze_dim)
    q_embed = (q * cos) + (rotate_half(q) * sin)
    k_embed = (k * cos) + (rotate_half(k) * sin)
    return q_embed, k_embed


class MistralMLP(nn.Module):
    def __init__(self, config):
        super().__init__()
        self.config = config
        self.hidden_size = config.hidden_size
        self.intermediate_size = config.intermediate_size
        self.gate_proj = nn.Linear(self.hidden_size, self.intermediate_size, bias=False)
        self.up_proj = nn.Linear(self.hidden_size, self.intermediate_size, bias=False)
        self.down_proj = nn.Linear(self.intermediate_size, self.hidden_size, bias=False)
        self.act_fn = ACT2FN[config.hidden_act]

    def forward(self, x):
        return self.down_proj(self.act_fn(self.gate_proj(x)) * self.up_proj(x))


# Copied from transformers.models.llama.modeling_llama.repeat_kv
def repeat_kv(hidden_states: torch.Tensor, n_rep: int) -> torch.Tensor:
    """
    This is the equivalent of torch.repeat_interleave(x, dim=1, repeats=n_rep). The hidden states go from (batch,
    num_key_value_heads, seqlen, head_dim) to (batch, num_attention_heads, seqlen, head_dim)
    """
    batch, num_key_value_heads, slen, head_dim = hidden_states.shape
    if n_rep == 1:
        return hidden_states
    hidden_states = hidden_states[:, :, None, :, :].expand(batch, num_key_value_heads, n_rep, slen, head_dim)
    return hidden_states.reshape(batch, num_key_value_heads * n_rep, slen, head_dim)


class MistralAttention(nn.Module):
    """
    Multi-headed attention from 'Attention Is All You Need' paper. Modified to use sliding window attention: Longformer
    and "Generating Long Sequences with Sparse Transformers".
    """

    def __init__(self, config: MistralConfig, layer_idx: Optional[int] = None):
        super().__init__()
        self.config = config
        self.layer_idx = layer_idx
        if layer_idx is None:
            logger.warning_once(
                f"Instantiating {self.__class__.__name__} without passing `layer_idx` is not recommended and will "
                "to errors during the forward call, if caching is used. Please make sure to provide a `layer_idx` "
                "when creating this class."
            )

        self.hidden_size = config.hidden_size
        self.num_heads = config.num_attention_heads
        self.head_dim = self.hidden_size // self.num_heads
        self.num_key_value_heads = config.num_key_value_heads
        self.num_key_value_groups = self.num_heads // self.num_key_value_heads
        self.max_position_embeddings = config.max_position_embeddings
        self.rope_theta = config.rope_theta
        self.is_causal = True
        self.attention_dropout = config.attention_dropout

        if (self.head_dim * self.num_heads) != self.hidden_size:
            raise ValueError(
                f"hidden_size must be divisible by num_heads (got `hidden_size`: {self.hidden_size}"
                f" and `num_heads`: {self.num_heads})."
            )
        self.q_proj = nn.Linear(self.hidden_size, self.num_heads * self.head_dim, bias=False)
        self.k_proj = nn.Linear(self.hidden_size, self.num_key_value_heads * self.head_dim, bias=False)
        self.v_proj = nn.Linear(self.hidden_size, self.num_key_value_heads * self.head_dim, bias=False)
        self.o_proj = nn.Linear(self.num_heads * self.head_dim, self.hidden_size, bias=False)

        self.rotary_emb = MistralRotaryEmbedding(
            self.head_dim,
            max_position_embeddings=self.max_position_embeddings,
            base=self.rope_theta,
        )

    def _shape(self, tensor: torch.Tensor, seq_len: int, bsz: int):
        return tensor.view(bsz, seq_len, self.num_heads, self.head_dim).transpose(1, 2).contiguous()

    def forward(
        self,
        hidden_states: torch.Tensor,
        attention_mask: Optional[torch.Tensor] = None,
        position_ids: Optional[torch.LongTensor] = None,
        past_key_value: Optional[Cache] = None,
        output_attentions: bool = False,
        use_cache: bool = False,
        **kwargs,
    ) -> Tuple[torch.Tensor, Optional[torch.Tensor], Optional[Tuple[torch.Tensor]]]:
        if "padding_mask" in kwargs:
            warnings.warn(
                "Passing `padding_mask` is deprecated and will be removed in v4.37. Please make sure use `attention_mask` instead.`"
            )
        bsz, q_len, _ = hidden_states.size()

        query_states = self.q_proj(hidden_states)
        key_states = self.k_proj(hidden_states)
        value_states = self.v_proj(hidden_states)

        query_states = query_states.view(bsz, q_len, self.num_heads, self.head_dim).transpose(1, 2)
        key_states = key_states.view(bsz, q_len, self.num_key_value_heads, self.head_dim).transpose(1, 2)
        value_states = value_states.view(bsz, q_len, self.num_key_value_heads, self.head_dim).transpose(1, 2)

        kv_seq_len = key_states.shape[-2]
        if past_key_value is not None:
            if self.layer_idx is None:
                raise ValueError(
                    f"The cache structure has changed since version v4.36. If you are using {self.__class__.__name__} "
                    "for auto-regressive decoding with k/v caching, please make sure to initialize the attention class "
                    "with a layer index."
                )
            kv_seq_len += past_key_value.get_seq_length(self.layer_idx)
        cos, sin = self.rotary_emb(value_states, seq_len=kv_seq_len)
        query_states, key_states = apply_rotary_pos_emb(query_states, key_states, cos, sin, position_ids)

        if past_key_value is not None:
            cache_kwargs = {"sin": sin, "cos": cos}  # Specific to RoPE models
            key_states, value_states = past_key_value.update(key_states, value_states, self.layer_idx, cache_kwargs)

        # repeat k/v heads if n_kv_heads < n_heads
        key_states = repeat_kv(key_states, self.num_key_value_groups)
        value_states = repeat_kv(value_states, self.num_key_value_groups)

        attn_weights = torch.matmul(query_states, key_states.transpose(2, 3)) / math.sqrt(self.head_dim)

        if attn_weights.size() != (bsz, self.num_heads, q_len, kv_seq_len):
            raise ValueError(
                f"Attention weights should be of size {(bsz, self.num_heads, q_len, kv_seq_len)}, but is"
                f" {attn_weights.size()}"
            )

        if attention_mask is not None:
            if attention_mask.size() != (bsz, 1, q_len, kv_seq_len):
                raise ValueError(
                    f"Attention mask should be of size {(bsz, 1, q_len, kv_seq_len)}, but is {attention_mask.size()}"
                )

            attn_weights = attn_weights + attention_mask

        # upcast attention to fp32
        attn_weights = nn.functional.softmax(attn_weights, dim=-1, dtype=torch.float32).to(query_states.dtype)
        attn_weights = nn.functional.dropout(attn_weights, p=self.attention_dropout, training=self.training)
        attn_output = torch.matmul(attn_weights, value_states)

        if attn_output.size() != (bsz, self.num_heads, q_len, self.head_dim):
            raise ValueError(
                f"`attn_output` should be of size {(bsz, self.num_heads, q_len, self.head_dim)}, but is"
                f" {attn_output.size()}"
            )

        attn_output = attn_output.transpose(1, 2).contiguous()
        attn_output = attn_output.reshape(bsz, q_len, self.hidden_size)

        attn_output = self.o_proj(attn_output)

        if not output_attentions:
            attn_weights = None

        return attn_output, attn_weights, past_key_value


class MistralFlashAttention2(MistralAttention):
    """
    Mistral flash attention module. This module inherits from `MistralAttention` as the weights of the module stays
    untouched. The only required change would be on the forward pass where it needs to correctly call the public API of
    flash attention and deal with padding tokens in case the input contains any of them.
    """

    # Copied from transformers.models.llama.modeling_llama.LlamaFlashAttention2.__init__
    def __init__(self, *args, **kwargs):
        super().__init__(*args, **kwargs)

        # TODO: Should be removed once Flash Attention for RoCm is bumped to 2.1.
        # flash_attn<2.1 generates top-left aligned causal mask, while what is needed here is bottom-right alignement, that was made default for flash_attn>=2.1. This attribute is used to handle this difference. Reference: https://github.com/Dao-AILab/flash-attention/releases/tag/v2.1.0.
        # Beware that with flash_attn<2.1, using q_seqlen != k_seqlen (except for the case q_seqlen == 1) produces a wrong mask (top-left).
        self._flash_attn_uses_top_left_mask = not is_flash_attn_greater_or_equal_2_10()

    def forward(
        self,
        hidden_states: torch.Tensor,
        attention_mask: Optional[torch.Tensor] = None,
        position_ids: Optional[torch.LongTensor] = None,
        past_key_value: Optional[Cache] = None,
        output_attentions: bool = False,
        use_cache: bool = False,
        **kwargs,
    ):
        if "padding_mask" in kwargs:
            warnings.warn(
                "Passing `padding_mask` is deprecated and will be removed in v4.37. Please make sure use `attention_mask` instead.`"
            )

            # overwrite attention_mask with padding_mask
            attention_mask = kwargs.pop("padding_mask")
        bsz, q_len, _ = hidden_states.size()

        query_states = self.q_proj(hidden_states)
        key_states = self.k_proj(hidden_states)
        value_states = self.v_proj(hidden_states)

        query_states = query_states.view(bsz, q_len, self.num_heads, self.head_dim).transpose(1, 2)
        key_states = key_states.view(bsz, q_len, self.num_key_value_heads, self.head_dim).transpose(1, 2)
        value_states = value_states.view(bsz, q_len, self.num_key_value_heads, self.head_dim).transpose(1, 2)

        kv_seq_len = key_states.shape[-2]
        if past_key_value is not None:
            kv_seq_len += past_key_value.get_seq_length(self.layer_idx)

        # Because the input can be padded, the absolute sequence length depends on the max position id.
        rotary_seq_len = max(kv_seq_len, position_ids[:, -1].max().item()) + 1
        cos, sin = self.rotary_emb(value_states, seq_len=rotary_seq_len)

        query_states, key_states = apply_rotary_pos_emb(query_states, key_states, cos, sin, position_ids)

        use_sliding_windows = (
            _flash_supports_window_size
            and getattr(self.config, "sliding_window", None) is not None
            and kv_seq_len > self.config.sliding_window
        )

        if not _flash_supports_window_size:
            logger.warning_once(
                "The current flash attention version does not support sliding window attention, for a more memory efficient implementation"
                " make sure to upgrade flash-attn library."
            )

        if past_key_value is not None:
            # Activate slicing cache only if the config has a value `sliding_windows` attribute
            if getattr(self.config, "sliding_window", None) is not None and kv_seq_len > self.config.sliding_window:
                slicing_tokens = 1 - self.config.sliding_window

                past_key = past_key_value[0]
                past_value = past_key_value[1]

                past_key = past_key[:, :, slicing_tokens:, :].contiguous()
                past_value = past_value[:, :, slicing_tokens:, :].contiguous()

                if past_key.shape[-2] != self.config.sliding_window - 1:
                    raise ValueError(
                        f"past key must have a shape of (`batch_size, num_heads, self.config.sliding_window-1, head_dim`), got"
                        f" {past_key.shape}"
                    )

                past_key_value = (past_key, past_value)

                if attention_mask is not None:
                    attention_mask = attention_mask[:, slicing_tokens:]
                    attention_mask = torch.cat([attention_mask, torch.ones_like(attention_mask[:, -1:])], dim=-1)

            cache_kwargs = {"sin": sin, "cos": cos}  # Specific to RoPE models
            key_states, value_states = past_key_value.update(key_states, value_states, self.layer_idx, cache_kwargs)

        # repeat k/v heads if n_kv_heads < n_heads
        key_states = repeat_kv(key_states, self.num_key_value_groups)
        value_states = repeat_kv(value_states, self.num_key_value_groups)
        dropout_rate = 0.0 if not self.training else self.attention_dropout

        # In PEFT, usually we cast the layer norms in float32 for training stability reasons
        # therefore the input hidden states gets silently casted in float32. Hence, we need
        # cast them back in float16 just to be sure everything works as expected.
        input_dtype = query_states.dtype
        if input_dtype == torch.float32:
            # Handle the case where the model is quantized
            if hasattr(self.config, "_pre_quantization_dtype"):
                target_dtype = self.config._pre_quantization_dtype
            else:
                target_dtype = self.q_proj.weight.dtype

            logger.warning_once(
                f"The input hidden states seems to be silently casted in float32, this might be related to"
                f" the fact you have upcasted embedding or layer norm layers in float32. We will cast back the input in"
                f" {target_dtype}."
            )

            query_states = query_states.to(target_dtype)
            key_states = key_states.to(target_dtype)
            value_states = value_states.to(target_dtype)

        # Reashape to the expected shape for Flash Attention
        query_states = query_states.transpose(1, 2)
        key_states = key_states.transpose(1, 2)
        value_states = value_states.transpose(1, 2)

        attn_output = self._flash_attention_forward(
            query_states,
            key_states,
            value_states,
            attention_mask,
            q_len,
            dropout=dropout_rate,
            use_sliding_windows=use_sliding_windows,
        )

        attn_output = attn_output.reshape(bsz, q_len, self.hidden_size).contiguous()
        attn_output = self.o_proj(attn_output)

        if not output_attentions:
            attn_weights = None

        return attn_output, attn_weights, past_key_value

    def _flash_attention_forward(
        self,
        query_states,
        key_states,
        value_states,
        attention_mask,
        query_length,
        dropout=0.0,
        softmax_scale=None,
        use_sliding_windows=False,
    ):
        """
        Calls the forward method of Flash Attention - if the input hidden states contain at least one padding token
        first unpad the input, then computes the attention scores and pad the final attention scores.

        Args:
            query_states (`torch.Tensor`):
                Input query states to be passed to Flash Attention API
            key_states (`torch.Tensor`):
                Input key states to be passed to Flash Attention API
            value_states (`torch.Tensor`):
                Input value states to be passed to Flash Attention API
            attention_mask (`torch.Tensor`):
                The padding mask - corresponds to a tensor of size `(batch_size, seq_len)` where 0 stands for the
                position of padding tokens and 1 for the position of non-padding tokens.
            dropout (`int`, *optional*):
                Attention dropout
            softmax_scale (`float`, *optional*):
                The scaling of QK^T before applying softmax. Default to 1 / sqrt(head_dim)
            use_sliding_windows (`bool`, *optional*):
                Whether to activate sliding window attention.
        """
        if not self._flash_attn_uses_top_left_mask:
            causal = self.is_causal
        else:
            # TODO: Remove the `query_length != 1` check once Flash Attention for RoCm is bumped to 2.1. For details, please see the comment in LlamaFlashAttention2 __init__.
            causal = self.is_causal and query_length != 1

        # Contains at least one padding token in the sequence
        if attention_mask is not None:
            batch_size = query_states.shape[0]
            query_states, key_states, value_states, indices_q, cu_seq_lens, max_seq_lens = self._upad_input(
                query_states, key_states, value_states, attention_mask, query_length
            )

            cu_seqlens_q, cu_seqlens_k = cu_seq_lens
            max_seqlen_in_batch_q, max_seqlen_in_batch_k = max_seq_lens

            if not use_sliding_windows:
                attn_output_unpad = flash_attn_varlen_func(
                    query_states,
                    key_states,
                    value_states,
                    cu_seqlens_q=cu_seqlens_q,
                    cu_seqlens_k=cu_seqlens_k,
                    max_seqlen_q=max_seqlen_in_batch_q,
                    max_seqlen_k=max_seqlen_in_batch_k,
                    dropout_p=dropout,
                    softmax_scale=softmax_scale,
                    causal=causal,
                )
            else:
                attn_output_unpad = flash_attn_varlen_func(
                    query_states,
                    key_states,
                    value_states,
                    cu_seqlens_q=cu_seqlens_q,
                    cu_seqlens_k=cu_seqlens_k,
                    max_seqlen_q=max_seqlen_in_batch_q,
                    max_seqlen_k=max_seqlen_in_batch_k,
                    dropout_p=dropout,
                    softmax_scale=softmax_scale,
                    causal=causal,
                    window_size=(self.config.sliding_window, self.config.sliding_window),
                )

            attn_output = pad_input(attn_output_unpad, indices_q, batch_size, query_length)
        else:
            if not use_sliding_windows:
                attn_output = flash_attn_func(
                    query_states,
                    key_states,
                    value_states,
                    dropout,
                    softmax_scale=softmax_scale,
                    causal=causal,
                )
            else:
                attn_output = flash_attn_func(
                    query_states,
                    key_states,
                    value_states,
                    dropout,
                    softmax_scale=softmax_scale,
                    causal=causal,
                    window_size=(self.config.sliding_window, self.config.sliding_window),
                )

        return attn_output

    def _upad_input(self, query_layer, key_layer, value_layer, attention_mask, query_length):
        batch_size, kv_seq_len, num_heads, head_dim = key_layer.shape

        # On the first iteration we need to properly re-create the padding mask
        # by slicing it on the proper place
        if kv_seq_len != attention_mask.shape[-1]:
            attention_mask_num_tokens = attention_mask.shape[-1]
            attention_mask = attention_mask[:, attention_mask_num_tokens - kv_seq_len :]

        indices_k, cu_seqlens_k, max_seqlen_in_batch_k = _get_unpad_data(attention_mask)

        key_layer = index_first_axis(key_layer.reshape(batch_size * kv_seq_len, num_heads, head_dim), indices_k)
        value_layer = index_first_axis(value_layer.reshape(batch_size * kv_seq_len, num_heads, head_dim), indices_k)

        if query_length == kv_seq_len:
            query_layer = index_first_axis(
                query_layer.reshape(batch_size * kv_seq_len, num_heads, head_dim), indices_k
            )
            cu_seqlens_q = cu_seqlens_k
            max_seqlen_in_batch_q = max_seqlen_in_batch_k
            indices_q = indices_k
        elif query_length == 1:
            max_seqlen_in_batch_q = 1
            cu_seqlens_q = torch.arange(
                batch_size + 1, dtype=torch.int32, device=query_layer.device
            )  # There is a memcpy here, that is very bad.
            indices_q = cu_seqlens_q[:-1]
            query_layer = query_layer.squeeze(1)
        else:
            # The -q_len: slice assumes left padding.
            attention_mask = attention_mask[:, -query_length:]
            query_layer, indices_q, cu_seqlens_q, max_seqlen_in_batch_q = unpad_input(query_layer, attention_mask)

        return (
            query_layer,
            key_layer,
            value_layer,
            indices_q,
            (cu_seqlens_q, cu_seqlens_k),
            (max_seqlen_in_batch_q, max_seqlen_in_batch_k),
        )


MISTRAL_ATTENTION_CLASSES = {
    "eager": MistralAttention,
    "flash_attention_2": MistralFlashAttention2,
}


class MistralDecoderLayer(nn.Module):
    def __init__(self, config: MistralConfig, layer_idx: int):
        super().__init__()
        self.hidden_size = config.hidden_size
<<<<<<< HEAD

        self.self_attn = MISTRAL_ATTENTION_CLASSES[config._attn_implementation](config)

=======
        self.self_attn = (
            MistralAttention(config=config, layer_idx=layer_idx)
            if not getattr(config, "_flash_attn_2_enabled", False)
            else MistralFlashAttention2(config, layer_idx=layer_idx)
        )
>>>>>>> 633215ba
        self.mlp = MistralMLP(config)
        self.input_layernorm = MistralRMSNorm(config.hidden_size, eps=config.rms_norm_eps)
        self.post_attention_layernorm = MistralRMSNorm(config.hidden_size, eps=config.rms_norm_eps)

    def forward(
        self,
        hidden_states: torch.Tensor,
        attention_mask: Optional[torch.Tensor] = None,
        position_ids: Optional[torch.LongTensor] = None,
        past_key_value: Optional[Tuple[torch.Tensor]] = None,
        output_attentions: Optional[bool] = False,
        use_cache: Optional[bool] = False,
        **kwargs,
    ) -> Tuple[torch.FloatTensor, Optional[Tuple[torch.FloatTensor, torch.FloatTensor]]]:
        if "padding_mask" in kwargs:
            warnings.warn(
                "Passing `padding_mask` is deprecated and will be removed in v4.37. Please make sure use `attention_mask` instead.`"
            )
        """
        Args:
            hidden_states (`torch.FloatTensor`): input to the layer of shape `(batch, seq_len, embed_dim)`
            attention_mask (`torch.FloatTensor`, *optional*): attention mask of size
                `(batch, sequence_length)` where padding elements are indicated by 0.
            output_attentions (`bool`, *optional*):
                Whether or not to return the attentions tensors of all attention layers. See `attentions` under
                returned tensors for more detail.
            use_cache (`bool`, *optional*):
                If set to `True`, `past_key_values` key value states are returned and can be used to speed up decoding
                (see `past_key_values`).
            past_key_value (`Tuple(torch.FloatTensor)`, *optional*): cached past key and value projection states
        """

        residual = hidden_states

        hidden_states = self.input_layernorm(hidden_states)

        # Self Attention
        hidden_states, self_attn_weights, present_key_value = self.self_attn(
            hidden_states=hidden_states,
            attention_mask=attention_mask,
            position_ids=position_ids,
            past_key_value=past_key_value,
            output_attentions=output_attentions,
            use_cache=use_cache,
        )
        hidden_states = residual + hidden_states

        # Fully Connected
        residual = hidden_states
        hidden_states = self.post_attention_layernorm(hidden_states)
        hidden_states = self.mlp(hidden_states)
        hidden_states = residual + hidden_states

        outputs = (hidden_states,)

        if output_attentions:
            outputs += (self_attn_weights,)

        if use_cache:
            outputs += (present_key_value,)

        return outputs


MISTRAL_START_DOCSTRING = r"""
    This model inherits from [`PreTrainedModel`]. Check the superclass documentation for the generic methods the
    library implements for all its model (such as downloading or saving, resizing the input embeddings, pruning heads
    etc.)

    This model is also a PyTorch [torch.nn.Module](https://pytorch.org/docs/stable/nn.html#torch.nn.Module) subclass.
    Use it as a regular PyTorch Module and refer to the PyTorch documentation for all matter related to general usage
    and behavior.

    Parameters:
        config ([`MistralConfig`]):
            Model configuration class with all the parameters of the model. Initializing with a config file does not
            load the weights associated with the model, only the configuration. Check out the
            [`~PreTrainedModel.from_pretrained`] method to load the model weights.
"""


@add_start_docstrings(
    "The bare Mistral Model outputting raw hidden-states without any specific head on top.",
    MISTRAL_START_DOCSTRING,
)
class MistralPreTrainedModel(PreTrainedModel):
    config_class = MistralConfig
    base_model_prefix = "model"
    supports_gradient_checkpointing = True
    _no_split_modules = ["MistralDecoderLayer"]
    _skip_keys_device_placement = "past_key_values"
    _supports_flash_attn_2 = True
    _supports_cache_class = True

    def _init_weights(self, module):
        std = self.config.initializer_range
        if isinstance(module, nn.Linear):
            module.weight.data.normal_(mean=0.0, std=std)
            if module.bias is not None:
                module.bias.data.zero_()
        elif isinstance(module, nn.Embedding):
            module.weight.data.normal_(mean=0.0, std=std)
            if module.padding_idx is not None:
                module.weight.data[module.padding_idx].zero_()


MISTRAL_INPUTS_DOCSTRING = r"""
    Args:
        input_ids (`torch.LongTensor` of shape `(batch_size, sequence_length)`):
            Indices of input sequence tokens in the vocabulary. Padding will be ignored by default should you provide
            it.

            Indices can be obtained using [`AutoTokenizer`]. See [`PreTrainedTokenizer.encode`] and
            [`PreTrainedTokenizer.__call__`] for details.

            [What are input IDs?](../glossary#input-ids)
        attention_mask (`torch.Tensor` of shape `(batch_size, sequence_length)`, *optional*):
            Mask to avoid performing attention on padding token indices. Mask values selected in `[0, 1]`:

            - 1 for tokens that are **not masked**,
            - 0 for tokens that are **masked**.

            [What are attention masks?](../glossary#attention-mask)

            Indices can be obtained using [`AutoTokenizer`]. See [`PreTrainedTokenizer.encode`] and
            [`PreTrainedTokenizer.__call__`] for details.

            If `past_key_values` is used, optionally only the last `decoder_input_ids` have to be input (see
            `past_key_values`).

            If you want to change padding behavior, you should read [`modeling_opt._prepare_decoder_attention_mask`]
            and modify to your needs. See diagram 1 in [the paper](https://arxiv.org/abs/1910.13461) for more
            information on the default strategy.

            - 1 indicates the head is **not masked**,
            - 0 indicates the head is **masked**.
        position_ids (`torch.LongTensor` of shape `(batch_size, sequence_length)`, *optional*):
            Indices of positions of each input sequence tokens in the position embeddings. Selected in the range `[0,
            config.n_positions - 1]`.

            [What are position IDs?](../glossary#position-ids)
        past_key_values (`Cache` or `tuple(tuple(torch.FloatTensor))`, *optional*):
            Pre-computed hidden-states (key and values in the self-attention blocks and in the cross-attention
            blocks) that can be used to speed up sequential decoding. This typically consists in the `past_key_values`
            returned by the model at a previous stage of decoding, when `use_cache=True` or `config.use_cache=True`.

            Two formats are allowed:
            - a [`~cache_utils.Cache`] instance;
            - Tuple of `tuple(torch.FloatTensor)` of length `config.n_layers`, with each tuple having 2 tensors of
            shape `(batch_size, num_heads, sequence_length, embed_size_per_head)`). This is also known as the legacy
            cache format.

            The model will output the same cache format that is fed as input. If no `past_key_values` are passed, the
            legacy cache format will be returned.

            If `past_key_values` are used, the user can optionally input only the last `input_ids` (those that don't
            have their past key value states given to this model) of shape `(batch_size, 1)` instead of all `input_ids`
            of shape `(batch_size, sequence_length)`.
        inputs_embeds (`torch.FloatTensor` of shape `(batch_size, sequence_length, hidden_size)`, *optional*):
            Optionally, instead of passing `input_ids` you can choose to directly pass an embedded representation. This
            is useful if you want more control over how to convert `input_ids` indices into associated vectors than the
            model's internal embedding lookup matrix.
        use_cache (`bool`, *optional*):
            If set to `True`, `past_key_values` key value states are returned and can be used to speed up decoding (see
            `past_key_values`).
        output_attentions (`bool`, *optional*):
            Whether or not to return the attentions tensors of all attention layers. See `attentions` under returned
            tensors for more detail.
        output_hidden_states (`bool`, *optional*):
            Whether or not to return the hidden states of all layers. See `hidden_states` under returned tensors for
            more detail.
        return_dict (`bool`, *optional*):
            Whether or not to return a [`~utils.ModelOutput`] instead of a plain tuple.
"""


@add_start_docstrings(
    "The bare Mistral Model outputting raw hidden-states without any specific head on top.",
    MISTRAL_START_DOCSTRING,
)
class MistralModel(MistralPreTrainedModel):
    """
    Transformer decoder consisting of *config.num_hidden_layers* layers. Each layer is a [`MistralDecoderLayer`]

    Args:
        config: MistralConfig
    """

    def __init__(self, config: MistralConfig):
        super().__init__(config)
        self.padding_idx = config.pad_token_id
        self.vocab_size = config.vocab_size

        self.embed_tokens = nn.Embedding(config.vocab_size, config.hidden_size, self.padding_idx)
<<<<<<< HEAD
        self.layers = nn.ModuleList([MistralDecoderLayer(config) for _ in range(config.num_hidden_layers)])
        self._use_flash_attention_2 = config._attn_implementation == "flash_attention_2"
=======
        self.layers = nn.ModuleList(
            [MistralDecoderLayer(config, layer_idx) for layer_idx in range(config.num_hidden_layers)]
        )
>>>>>>> 633215ba
        self.norm = MistralRMSNorm(config.hidden_size, eps=config.rms_norm_eps)

        self.gradient_checkpointing = False
        # Initialize weights and apply final processing
        self.post_init()

    def get_input_embeddings(self):
        return self.embed_tokens

    def set_input_embeddings(self, value):
        self.embed_tokens = value

    @add_start_docstrings_to_model_forward(MISTRAL_INPUTS_DOCSTRING)
    def forward(
        self,
        input_ids: torch.LongTensor = None,
        attention_mask: Optional[torch.Tensor] = None,
        position_ids: Optional[torch.LongTensor] = None,
        past_key_values: Optional[List[torch.FloatTensor]] = None,
        inputs_embeds: Optional[torch.FloatTensor] = None,
        use_cache: Optional[bool] = None,
        output_attentions: Optional[bool] = None,
        output_hidden_states: Optional[bool] = None,
        return_dict: Optional[bool] = None,
    ) -> Union[Tuple, BaseModelOutputWithPast]:
        output_attentions = output_attentions if output_attentions is not None else self.config.output_attentions
        output_hidden_states = (
            output_hidden_states if output_hidden_states is not None else self.config.output_hidden_states
        )
        use_cache = use_cache if use_cache is not None else self.config.use_cache

        return_dict = return_dict if return_dict is not None else self.config.use_return_dict

        # retrieve input_ids and inputs_embeds
        if input_ids is not None and inputs_embeds is not None:
            raise ValueError("You cannot specify both decoder_input_ids and decoder_inputs_embeds at the same time")
        elif input_ids is not None:
            batch_size, seq_length = input_ids.shape
        elif inputs_embeds is not None:
            batch_size, seq_length, _ = inputs_embeds.shape
        else:
            raise ValueError("You have to specify either decoder_input_ids or decoder_inputs_embeds")

        seq_length_with_past = seq_length
        past_key_values_length = 0

        if use_cache:
            use_legacy_cache = not isinstance(past_key_values, Cache)
            if use_legacy_cache:
                past_key_values = DynamicCache.from_legacy_cache(past_key_values)
            past_key_values_length = past_key_values.get_seq_length()
            seq_length_with_past = seq_length_with_past + past_key_values_length

        if position_ids is None:
            device = input_ids.device if input_ids is not None else inputs_embeds.device
            position_ids = torch.arange(
                past_key_values_length, seq_length + past_key_values_length, dtype=torch.long, device=device
            )
            position_ids = position_ids.unsqueeze(0).view(-1, seq_length)
        else:
            position_ids = position_ids.view(-1, seq_length).long()

        if inputs_embeds is None:
            inputs_embeds = self.embed_tokens(input_ids)

        if attention_mask is not None and self._use_flash_attention_2 and use_cache:
            is_padding_right = attention_mask[:, -1].sum().item() != batch_size
            if is_padding_right:
                raise ValueError(
                    "You are attempting to perform batched generation with padding_side='right'"
                    " this may lead to unexpected behaviour for Flash Attention version of Mistral. Make sure to "
                    " call `tokenizer.padding_side  = 'left'` before tokenizing the input. "
                )

        if self._use_flash_attention_2:
            # 2d mask is passed through the layers
            attention_mask = attention_mask if (attention_mask is not None and 0 in attention_mask) else None
        else:
            # 4d mask is passed through the layers
            attention_mask = _prepare_4d_causal_attention_mask(
                attention_mask,
                (batch_size, seq_length),
                inputs_embeds,
                past_key_values_length,
                sliding_window=self.config.sliding_window,
            )

        hidden_states = inputs_embeds

        if self.gradient_checkpointing and self.training:
            if use_cache:
                logger.warning_once(
                    "`use_cache=True` is incompatible with gradient checkpointing. Setting `use_cache=False`..."
                )
                use_cache = False

        # decoder layers
        all_hidden_states = () if output_hidden_states else None
        all_self_attns = () if output_attentions else None
        next_decoder_cache = None

        for decoder_layer in self.layers:
            if output_hidden_states:
                all_hidden_states += (hidden_states,)

            if self.gradient_checkpointing and self.training:
                layer_outputs = self._gradient_checkpointing_func(
                    decoder_layer.__call__,
                    hidden_states,
                    attention_mask,
                    position_ids,
                    past_key_values,
                    output_attentions,
                    use_cache,
                )
            else:
                layer_outputs = decoder_layer(
                    hidden_states,
                    attention_mask=attention_mask,
                    position_ids=position_ids,
                    past_key_value=past_key_values,
                    output_attentions=output_attentions,
                    use_cache=use_cache,
                )

            hidden_states = layer_outputs[0]

            if use_cache:
                next_decoder_cache = layer_outputs[2 if output_attentions else 1]

            if output_attentions:
                all_self_attns += (layer_outputs[1],)

        hidden_states = self.norm(hidden_states)

        # add hidden states from the last decoder layer
        if output_hidden_states:
            all_hidden_states += (hidden_states,)

        next_cache = None
        if use_cache:
            next_cache = next_decoder_cache.to_legacy_cache() if use_legacy_cache else next_decoder_cache

        if not return_dict:
            return tuple(v for v in [hidden_states, next_cache, all_hidden_states, all_self_attns] if v is not None)
        return BaseModelOutputWithPast(
            last_hidden_state=hidden_states,
            past_key_values=next_cache,
            hidden_states=all_hidden_states,
            attentions=all_self_attns,
        )


class MistralForCausalLM(MistralPreTrainedModel):
    _tied_weights_keys = ["lm_head.weight"]

    def __init__(self, config):
        super().__init__(config)
        self.model = MistralModel(config)
        self.vocab_size = config.vocab_size
        self.lm_head = nn.Linear(config.hidden_size, config.vocab_size, bias=False)

        # Initialize weights and apply final processing
        self.post_init()

    def get_input_embeddings(self):
        return self.model.embed_tokens

    def set_input_embeddings(self, value):
        self.model.embed_tokens = value

    def get_output_embeddings(self):
        return self.lm_head

    def set_output_embeddings(self, new_embeddings):
        self.lm_head = new_embeddings

    def set_decoder(self, decoder):
        self.model = decoder

    def get_decoder(self):
        return self.model

    @add_start_docstrings_to_model_forward(MISTRAL_INPUTS_DOCSTRING)
    @replace_return_docstrings(output_type=CausalLMOutputWithPast, config_class=_CONFIG_FOR_DOC)
    def forward(
        self,
        input_ids: torch.LongTensor = None,
        attention_mask: Optional[torch.Tensor] = None,
        position_ids: Optional[torch.LongTensor] = None,
        past_key_values: Optional[List[torch.FloatTensor]] = None,
        inputs_embeds: Optional[torch.FloatTensor] = None,
        labels: Optional[torch.LongTensor] = None,
        use_cache: Optional[bool] = None,
        output_attentions: Optional[bool] = None,
        output_hidden_states: Optional[bool] = None,
        return_dict: Optional[bool] = None,
    ) -> Union[Tuple, CausalLMOutputWithPast]:
        r"""
        Args:
            labels (`torch.LongTensor` of shape `(batch_size, sequence_length)`, *optional*):
                Labels for computing the masked language modeling loss. Indices should either be in `[0, ...,
                config.vocab_size]` or -100 (see `input_ids` docstring). Tokens with indices set to `-100` are ignored
                (masked), the loss is only computed for the tokens with labels in `[0, ..., config.vocab_size]`.

        Returns:

        Example:

        ```python
        >>> from transformers import AutoTokenizer, MistralForCausalLM

        >>> model = MistralForCausalLM.from_pretrained(PATH_TO_CONVERTED_WEIGHTS)
        >>> tokenizer = AutoTokenizer.from_pretrained(PATH_TO_CONVERTED_TOKENIZER)

        >>> prompt = "Hey, are you conscious? Can you talk to me?"
        >>> inputs = tokenizer(prompt, return_tensors="pt")

        >>> # Generate
        >>> generate_ids = model.generate(inputs.input_ids, max_length=30)
        >>> tokenizer.batch_decode(generate_ids, skip_special_tokens=True, clean_up_tokenization_spaces=False)[0]
        "Hey, are you conscious? Can you talk to me?\nI'm not conscious, but I can talk to you."
        ```"""

        output_attentions = output_attentions if output_attentions is not None else self.config.output_attentions
        output_hidden_states = (
            output_hidden_states if output_hidden_states is not None else self.config.output_hidden_states
        )
        return_dict = return_dict if return_dict is not None else self.config.use_return_dict

        # decoder outputs consists of (dec_features, layer_state, dec_hidden, dec_attn)
        outputs = self.model(
            input_ids=input_ids,
            attention_mask=attention_mask,
            position_ids=position_ids,
            past_key_values=past_key_values,
            inputs_embeds=inputs_embeds,
            use_cache=use_cache,
            output_attentions=output_attentions,
            output_hidden_states=output_hidden_states,
            return_dict=return_dict,
        )

        hidden_states = outputs[0]
        logits = self.lm_head(hidden_states)
        logits = logits.float()

        loss = None
        if labels is not None:
            # Shift so that tokens < n predict n
            shift_logits = logits[..., :-1, :].contiguous()
            shift_labels = labels[..., 1:].contiguous()
            # Flatten the tokens
            loss_fct = CrossEntropyLoss()
            shift_logits = shift_logits.view(-1, self.config.vocab_size)
            shift_labels = shift_labels.view(-1)
            # Enable model parallelism
            shift_labels = shift_labels.to(shift_logits.device)
            loss = loss_fct(shift_logits, shift_labels)

        if not return_dict:
            output = (logits,) + outputs[1:]
            return (loss,) + output if loss is not None else output

        return CausalLMOutputWithPast(
            loss=loss,
            logits=logits,
            past_key_values=outputs.past_key_values,
            hidden_states=outputs.hidden_states,
            attentions=outputs.attentions,
        )

    def prepare_inputs_for_generation(
        self, input_ids, past_key_values=None, attention_mask=None, inputs_embeds=None, **kwargs
    ):
        # Omit tokens covered by past_key_values
        if past_key_values is not None:
            if isinstance(past_key_values, Cache):
                cache_length = past_key_values.get_seq_length()
                past_length = past_key_values.seen_tokens
            else:
                cache_length = past_length = past_key_values[0][0].shape[2]

            # Keep only the unprocessed tokens:
            # 1 - If the length of the attention_mask exceeds the length of input_ids, then we are in a setting where
            # some of the inputs are exclusivelly passed as part of the cache (e.g. when passing input_embeds as
            # input)
            if attention_mask is not None and attention_mask.shape[1] > input_ids.shape[1]:
                input_ids = input_ids[:, -(attention_mask.shape[1] - past_length) :]
            # 2 - If the past_length is smaller than input_ids', then input_ids holds all input tokens. We can discard
            # input_ids based on the past_length.
            elif past_length < input_ids.shape[1]:
                input_ids = input_ids[:, past_length:]
            # 3 - Otherwise (past_length >= input_ids.shape[1]), let's assume input_ids only has unprocessed tokens.

            # If the cache has seen more tokens than it can hold, then the cache has a size limit. Let's discard the
            # older attention values, as their corresponding values are not part of the input.
            if cache_length < past_length and attention_mask is not None:
                attention_mask = attention_mask[:, -(cache_length + input_ids.shape[1]) :]

        position_ids = kwargs.get("position_ids", None)
        if attention_mask is not None and position_ids is None:
            # create position_ids on the fly for batch generation
            position_ids = attention_mask.long().cumsum(-1) - 1
            position_ids.masked_fill_(attention_mask == 0, 1)
            if past_key_values:
                position_ids = position_ids[:, -input_ids.shape[1] :]

        # if `inputs_embeds` are passed, we only want to use them in the 1st generation step
        if inputs_embeds is not None and past_key_values is None:
            model_inputs = {"inputs_embeds": inputs_embeds}
        else:
            model_inputs = {"input_ids": input_ids}

        model_inputs.update(
            {
                "position_ids": position_ids,
                "past_key_values": past_key_values,
                "use_cache": kwargs.get("use_cache"),
                "attention_mask": attention_mask,
            }
        )
        return model_inputs

    @staticmethod
    def _reorder_cache(past_key_values, beam_idx):
        reordered_past = ()
        for layer_past in past_key_values:
            reordered_past += (
                tuple(past_state.index_select(0, beam_idx.to(past_state.device)) for past_state in layer_past),
            )
        return reordered_past


@add_start_docstrings(
    """
    The Mistral Model transformer with a sequence classification head on top (linear layer).

    [`MistralForSequenceClassification`] uses the last token in order to do the classification, as other causal models
    (e.g. GPT-2) do.

    Since it does classification on the last token, it requires to know the position of the last token. If a
    `pad_token_id` is defined in the configuration, it finds the last token that is not a padding token in each row. If
    no `pad_token_id` is defined, it simply takes the last value in each row of the batch. Since it cannot guess the
    padding tokens when `inputs_embeds` are passed instead of `input_ids`, it does the same (take the last value in
    each row of the batch).
    """,
    MISTRAL_START_DOCSTRING,
)
# Copied from transformers.models.llama.modeling_llama.LlamaForSequenceClassification with Llama->Mistral, LLAMA->MISTRAL
class MistralForSequenceClassification(MistralPreTrainedModel):
    def __init__(self, config):
        super().__init__(config)
        self.num_labels = config.num_labels
        self.model = MistralModel(config)
        self.score = nn.Linear(config.hidden_size, self.num_labels, bias=False)

        # Initialize weights and apply final processing
        self.post_init()

    def get_input_embeddings(self):
        return self.model.embed_tokens

    def set_input_embeddings(self, value):
        self.model.embed_tokens = value

    @add_start_docstrings_to_model_forward(MISTRAL_INPUTS_DOCSTRING)
    def forward(
        self,
        input_ids: torch.LongTensor = None,
        attention_mask: Optional[torch.Tensor] = None,
        position_ids: Optional[torch.LongTensor] = None,
        past_key_values: Optional[List[torch.FloatTensor]] = None,
        inputs_embeds: Optional[torch.FloatTensor] = None,
        labels: Optional[torch.LongTensor] = None,
        use_cache: Optional[bool] = None,
        output_attentions: Optional[bool] = None,
        output_hidden_states: Optional[bool] = None,
        return_dict: Optional[bool] = None,
    ) -> Union[Tuple, SequenceClassifierOutputWithPast]:
        r"""
        labels (`torch.LongTensor` of shape `(batch_size,)`, *optional*):
            Labels for computing the sequence classification/regression loss. Indices should be in `[0, ...,
            config.num_labels - 1]`. If `config.num_labels == 1` a regression loss is computed (Mean-Square loss), If
            `config.num_labels > 1` a classification loss is computed (Cross-Entropy).
        """
        return_dict = return_dict if return_dict is not None else self.config.use_return_dict

        transformer_outputs = self.model(
            input_ids,
            attention_mask=attention_mask,
            position_ids=position_ids,
            past_key_values=past_key_values,
            inputs_embeds=inputs_embeds,
            use_cache=use_cache,
            output_attentions=output_attentions,
            output_hidden_states=output_hidden_states,
            return_dict=return_dict,
        )
        hidden_states = transformer_outputs[0]
        logits = self.score(hidden_states)

        if input_ids is not None:
            batch_size = input_ids.shape[0]
        else:
            batch_size = inputs_embeds.shape[0]

        if self.config.pad_token_id is None and batch_size != 1:
            raise ValueError("Cannot handle batch sizes > 1 if no padding token is defined.")
        if self.config.pad_token_id is None:
            sequence_lengths = -1
        else:
            if input_ids is not None:
                sequence_lengths = (torch.eq(input_ids, self.config.pad_token_id).int().argmax(-1) - 1).to(
                    logits.device
                )
            else:
                sequence_lengths = -1

        pooled_logits = logits[torch.arange(batch_size, device=logits.device), sequence_lengths]

        loss = None
        if labels is not None:
            labels = labels.to(logits.device)
            if self.config.problem_type is None:
                if self.num_labels == 1:
                    self.config.problem_type = "regression"
                elif self.num_labels > 1 and (labels.dtype == torch.long or labels.dtype == torch.int):
                    self.config.problem_type = "single_label_classification"
                else:
                    self.config.problem_type = "multi_label_classification"

            if self.config.problem_type == "regression":
                loss_fct = MSELoss()
                if self.num_labels == 1:
                    loss = loss_fct(pooled_logits.squeeze(), labels.squeeze())
                else:
                    loss = loss_fct(pooled_logits, labels)
            elif self.config.problem_type == "single_label_classification":
                loss_fct = CrossEntropyLoss()
                loss = loss_fct(pooled_logits.view(-1, self.num_labels), labels.view(-1))
            elif self.config.problem_type == "multi_label_classification":
                loss_fct = BCEWithLogitsLoss()
                loss = loss_fct(pooled_logits, labels)
        if not return_dict:
            output = (pooled_logits,) + transformer_outputs[1:]
            return ((loss,) + output) if loss is not None else output

        return SequenceClassifierOutputWithPast(
            loss=loss,
            logits=pooled_logits,
            past_key_values=transformer_outputs.past_key_values,
            hidden_states=transformer_outputs.hidden_states,
            attentions=transformer_outputs.attentions,
        )<|MERGE_RESOLUTION|>--- conflicted
+++ resolved
@@ -611,17 +611,9 @@
     def __init__(self, config: MistralConfig, layer_idx: int):
         super().__init__()
         self.hidden_size = config.hidden_size
-<<<<<<< HEAD
-
-        self.self_attn = MISTRAL_ATTENTION_CLASSES[config._attn_implementation](config)
-
-=======
-        self.self_attn = (
-            MistralAttention(config=config, layer_idx=layer_idx)
-            if not getattr(config, "_flash_attn_2_enabled", False)
-            else MistralFlashAttention2(config, layer_idx=layer_idx)
-        )
->>>>>>> 633215ba
+
+        self.self_attn = MISTRAL_ATTENTION_CLASSES[config._attn_implementation](config, layer_idx)
+
         self.mlp = MistralMLP(config)
         self.input_layernorm = MistralRMSNorm(config.hidden_size, eps=config.rms_norm_eps)
         self.post_attention_layernorm = MistralRMSNorm(config.hidden_size, eps=config.rms_norm_eps)
@@ -816,14 +808,10 @@
         self.vocab_size = config.vocab_size
 
         self.embed_tokens = nn.Embedding(config.vocab_size, config.hidden_size, self.padding_idx)
-<<<<<<< HEAD
-        self.layers = nn.ModuleList([MistralDecoderLayer(config) for _ in range(config.num_hidden_layers)])
-        self._use_flash_attention_2 = config._attn_implementation == "flash_attention_2"
-=======
         self.layers = nn.ModuleList(
             [MistralDecoderLayer(config, layer_idx) for layer_idx in range(config.num_hidden_layers)]
         )
->>>>>>> 633215ba
+        self._use_flash_attention_2 = config._attn_implementation == "flash_attention_2"
         self.norm = MistralRMSNorm(config.hidden_size, eps=config.rms_norm_eps)
 
         self.gradient_checkpointing = False
