# coding=utf-8
# Copyright 2024 the HuggingFace Inc. team. All rights reserved.
#
# Licensed under the Apache License, Version 2.0 (the "License");
# you may not use this file except in compliance with the License.
# You may obtain a copy of the License at
#
#     http://www.apache.org/licenses/LICENSE-2.0
#
# Unless required by applicable law or agreed to in writing, software
# distributed under the License is distributed on an "AS IS" BASIS,
# WITHOUT WARRANTIES OR CONDITIONS OF ANY KIND, either express or implied.
# See the License for the specific language governing permissions and
# limitations under the License.
"""PyTorch Llava-NeXT model."""

import math
from dataclasses import dataclass
from typing import List, Optional, Tuple, Union

import numpy as np
import torch
import torch.utils.checkpoint
from torch import nn

from ... import PreTrainedModel
from ...activations import ACT2FN
from ...image_processing_utils import select_best_resolution
from ...modeling_outputs import ModelOutput
from ...utils import (
    add_start_docstrings,
    add_start_docstrings_to_model_forward,
    logging,
    replace_return_docstrings,
)
from ..auto import AutoModel, AutoModelForCausalLM
from .configuration_llava_next import LlavaNextConfig


logger = logging.get_logger(__name__)

_CONFIG_FOR_DOC = "LlavaNextConfig"


def get_anyres_image_grid_shape(image_size, grid_pinpoints, patch_size):
    """
    Calculate the shape of the image patch grid after the preprocessing for images of any resolution.

    Args:
        image_size (`tuple`):
            The size of the input image in the format (width, height).
        grid_pinpoints (`List`):
            A list containing possible resolutions. Each item in the list should be a tuple or list
            of the form `(height, width)`.
        patch_size (`int`):
            The size of each image patch.

    Returns:
        tuple: The shape of the image patch grid in the format (width, height).
    """
    if not isinstance(grid_pinpoints, list):
        raise TypeError("grid_pinpoints should be a list of tuples or lists")

    # ! VERY IMPORTANT if image_size is tensor, must convert to into tuple, otherwise it will cause wrong calculate
    if not isinstance(image_size, (list, tuple)):
        if not isinstance(image_size, (torch.Tensor, np.ndarray)):
            raise TypeError(
                f"image_size invalid type: {type(image_size)} not valid, should be either list, tuple, np.ndarray or tensor"
            )
        image_size = image_size.tolist()

    height, width = select_best_resolution(image_size, grid_pinpoints)
    return height // patch_size, width // patch_size


def image_size_to_num_patches(image_size, grid_pinpoints, patch_size: int):
    """
    Calculate the number of patches after the preprocessing for images of any resolution.

    Args:
        image_size (`torch.LongTensor` or `np.ndarray` or `Tuple[int, int]`):
            The size of the input image in the format (height, width). ?
        grid_pinpoints (`List`):
            A list containing possible resolutions. Each item in the list should be a tuple or list
            of the form `(height, width)`.
        patch_size (`int`):
            The size of each image patch.

    Returns:
        int: the number of patches
    """
    if not isinstance(grid_pinpoints, list):
        raise TypeError("grid_pinpoints should be a list of tuples or lists")

    # ! VERY IMPORTANT if image_size is tensor, must convert to into tuple, otherwise it will cause wrong calculate
    if not isinstance(image_size, (list, tuple)):
        if not isinstance(image_size, (torch.Tensor, np.ndarray)):
            raise TypeError(f"image_size invalid type {type(image_size)} with value {image_size}")
        image_size = image_size.tolist()

    best_resolution = select_best_resolution(image_size, grid_pinpoints)
    height, width = best_resolution
    num_patches = 0
    # consider change to ceil(height/patch_size)*ceil(width/patch_size) + 1
    for i in range(0, height, patch_size):
        for j in range(0, width, patch_size):
            num_patches += 1
    # add the base patch
    num_patches += 1
    return num_patches


def unpad_image(tensor, original_size):
    """
    Unpads a PyTorch tensor of a padded and resized image.

    Args:
        tensor (`torch.Tensor`):
            The image tensor, assumed to be of shape (num_channels, height, width).
        original_size (`tuple`):
            The original size of the image (height, width).

    Returns:
        `torch.Tensor`: The unpadded image tensor.
    """
    original_height, original_width = original_size
    current_height, current_width = tensor.shape[1:]

    original_aspect_ratio = original_width / original_height
    current_aspect_ratio = current_width / current_height

    if original_aspect_ratio > current_aspect_ratio:
        scale_factor = current_width / original_width
        new_height = int(original_height * scale_factor)
        padding = (current_height - new_height) // 2
        unpadded_tensor = tensor[:, padding : current_height - padding, :]
    else:
        scale_factor = current_height / original_height
        new_width = int(original_width * scale_factor)
        padding = (current_width - new_width) // 2
        unpadded_tensor = tensor[:, :, padding : current_width - padding]

    return unpadded_tensor


@dataclass
# Copied from transformers.models.idefics.modeling_idefics.IdeficsCausalLMOutputWithPast with Idefics->LlavaNext
class LlavaNextCausalLMOutputWithPast(ModelOutput):
    """
    Base class for LlavaNext causal language model (or autoregressive) outputs.

    Args:
        loss (`torch.FloatTensor` of shape `(1,)`, *optional*, returned when `labels` is provided):
            Language modeling loss (for next-token prediction).
        logits (`torch.FloatTensor` of shape `(batch_size, sequence_length, config.vocab_size)`):
            Prediction scores of the language modeling head (scores for each vocabulary token before SoftMax).
        past_key_values (`tuple(tuple(torch.FloatTensor))`, *optional*, returned when `use_cache=True` is passed or when `config.use_cache=True`):
            Tuple of `tuple(torch.FloatTensor)` of length `config.n_layers`, with each tuple having 2 tensors of shape
            `(batch_size, num_heads, sequence_length, embed_size_per_head)`)

            Contains pre-computed hidden-states (key and values in the self-attention blocks) that can be used (see
            `past_key_values` input) to speed up sequential decoding.
        hidden_states (`tuple(torch.FloatTensor)`, *optional*, returned when `output_hidden_states=True` is passed or when `config.output_hidden_states=True`):
            Tuple of `torch.FloatTensor` (one for the output of the embeddings, if the model has an embedding layer, +
            one for the output of each layer) of shape `(batch_size, sequence_length, hidden_size)`.

            Hidden-states of the model at the output of each layer plus the optional initial embedding outputs.
        attentions (`tuple(torch.FloatTensor)`, *optional*, returned when `output_attentions=True` is passed or when `config.output_attentions=True`):
            Tuple of `torch.FloatTensor` (one for each layer) of shape `(batch_size, num_heads, sequence_length,
            sequence_length)`.

            Attentions weights after the attention softmax, used to compute the weighted average in the self-attention
            heads.
        image_hidden_states (`tuple(torch.FloatTensor)`, *optional*):
            Tuple of `torch.FloatTensor` (one for the output of the image embeddings, `(batch_size, num_images,
            sequence_length, hidden_size)`.

            image_hidden_states of the model produced by the vision encoder, and optionally by the perceiver
    """

    loss: Optional[torch.FloatTensor] = None
    logits: torch.FloatTensor = None
    past_key_values: Optional[List[torch.FloatTensor]] = None
    hidden_states: Optional[Tuple[torch.FloatTensor]] = None
    attentions: Optional[Tuple[torch.FloatTensor]] = None
    image_hidden_states: Optional[Tuple[torch.FloatTensor]] = None


# Copied from transformers.models.llava.modeling_llava.LlavaMultiModalProjector with Llava->LlavaNext
class LlavaNextMultiModalProjector(nn.Module):
    def __init__(self, config: LlavaNextConfig):
        super().__init__()

        self.linear_1 = nn.Linear(config.vision_config.hidden_size, config.text_config.hidden_size, bias=True)
        self.act = ACT2FN[config.projector_hidden_act]
        self.linear_2 = nn.Linear(config.text_config.hidden_size, config.text_config.hidden_size, bias=True)

    def forward(self, image_features):
        hidden_states = self.linear_1(image_features)
        hidden_states = self.act(hidden_states)
        hidden_states = self.linear_2(hidden_states)
        return hidden_states


LLAVA_NEXT_START_DOCSTRING = r"""
    This model inherits from [`PreTrainedModel`]. Check the superclass documentation for the generic methods the
    library implements for all its model (such as downloading or saving, resizing the input embeddings, pruning heads
    etc.)

    This model is also a PyTorch [torch.nn.Module](https://pytorch.org/docs/stable/nn.html#torch.nn.Module) subclass.
    Use it as a regular PyTorch Module and refer to the PyTorch documentation for all matter related to general usage
    and behavior.

    Parameters:
        config ([`LlavaNextConfig`] or [`LlavaNextVisionConfig`]):
            Model configuration class with all the parameters of the model. Initializing with a config file does not
            load the weights associated with the model, only the configuration. Check out the
            [`~PreTrainedModel.from_pretrained`] method to load the model weights.
"""


@add_start_docstrings(
    "The bare LLaMA Model outputting raw hidden-states without any specific head on top.",
    LLAVA_NEXT_START_DOCSTRING,
)
# Copied from transformers.models.llava.modeling_llava.LlavaPreTrainedModel with Llava->LlavaNext,llava->llava_next
class LlavaNextPreTrainedModel(PreTrainedModel):
    config_class = LlavaNextConfig
    base_model_prefix = "model"
    supports_gradient_checkpointing = True
    _no_split_modules = ["LlavaNextVisionAttention"]
    _skip_keys_device_placement = "past_key_values"
    _supports_flash_attn_2 = True
    _supports_cache_class = True

    def _init_weights(self, module):
        # important: this ported version of LlavaNext isn't meant for training from scratch - only
        # inference and fine-tuning - so the proper init weights code has been removed - the original codebase
        # https://github.com/haotian-liu/LLaVA/tree/main/llava_next should serve for that purpose
        std = (
            self.config.initializer_range
            if hasattr(self.config, "initializer_range")
            else self.config.text_config.initializer_range
        )

        if hasattr(module, "class_embedding"):
            module.class_embedding.data.normal_(mean=0.0, std=std)

        if isinstance(module, (nn.Linear, nn.Conv2d)):
            module.weight.data.normal_(mean=0.0, std=std)
            if module.bias is not None:
                module.bias.data.zero_()
        elif isinstance(module, nn.Embedding):
            module.weight.data.normal_(mean=0.0, std=std)
            if module.padding_idx is not None:
                module.weight.data[module.padding_idx].zero_()

    @property
    def _supports_sdpa(self):
        """
        Retrieve language_model's attribute to check whether the model supports
        SDPA or not.
        """
        return self.language_model._supports_sdpa


LLAVA_NEXT_INPUTS_DOCSTRING = r"""
    Args:
        input_ids (`torch.LongTensor` of shape `(batch_size, sequence_length)`):
            Indices of input sequence tokens in the vocabulary. Padding will be ignored by default should you provide
            it.

            Indices can be obtained using [`AutoTokenizer`]. See [`PreTrainedTokenizer.encode`] and
            [`PreTrainedTokenizer.__call__`] for details.

            [What are input IDs?](../glossary#input-ids)
        pixel_values (`torch.FloatTensor` of shape `(batch_size, num_channels, image_size, image_size)):
            The tensors corresponding to the input images. Pixel values can be obtained using
            [`AutoImageProcessor`]. See [`LlavaNextImageProcessor.__call__`] for details. [`LlavaProcessor`] uses
            [`LlavaNextImageProcessor`] for processing images.
        image_sizes (`torch.LongTensor` of shape `(batch_size, 2)`, *optional*):
            The sizes of the images in the batch, being (height, width) for each image.
        attention_mask (`torch.Tensor` of shape `(batch_size, sequence_length)`, *optional*):
            Mask to avoid performing attention on padding token indices. Mask values selected in `[0, 1]`:

            - 1 for tokens that are **not masked**,
            - 0 for tokens that are **masked**.

            [What are attention masks?](../glossary#attention-mask)

            Indices can be obtained using [`AutoTokenizer`]. See [`PreTrainedTokenizer.encode`] and
            [`PreTrainedTokenizer.__call__`] for details.

            If `past_key_values` is used, optionally only the last `decoder_input_ids` have to be input (see
            `past_key_values`).

            If you want to change padding behavior, you should read [`modeling_opt._prepare_decoder_attention_mask`]
            and modify to your needs. See diagram 1 in [the paper](https://arxiv.org/abs/1910.13461) for more
            information on the default strategy.

            - 1 indicates the head is **not masked**,
            - 0 indicates the head is **masked**.
        position_ids (`torch.LongTensor` of shape `(batch_size, sequence_length)`, *optional*):
            Indices of positions of each input sequence tokens in the position embeddings. Selected in the range `[0,
            config.n_positions - 1]`. [What are position IDs?](../glossary#position-ids)
        past_key_values (`tuple(tuple(torch.FloatTensor))`, *optional*, returned when `use_cache=True` is passed or when `config.use_cache=True`):
            Tuple of `tuple(torch.FloatTensor)` of length `config.n_layers`, with each tuple having 2 tensors of shape
            `(batch_size, num_heads, sequence_length, embed_size_per_head)`) and 2 additional tensors of shape
            `(batch_size, num_heads, encoder_sequence_length, embed_size_per_head)`.

            Contains pre-computed hidden-states (key and values in the self-attention blocks and in the cross-attention
            blocks) that can be used (see `past_key_values` input) to speed up sequential decoding.

            If `past_key_values` are used, the user can optionally input only the last `decoder_input_ids` (those that
            don't have their past key value states given to this model) of shape `(batch_size, 1)` instead of all
            `decoder_input_ids` of shape `(batch_size, sequence_length)`.
        inputs_embeds (`torch.FloatTensor` of shape `(batch_size, sequence_length, hidden_size)`, *optional*):
            Optionally, instead of passing `input_ids` you can choose to directly pass an embedded representation. This
            is useful if you want more control over how to convert `input_ids` indices into associated vectors than the
            model's internal embedding lookup matrix.
        vision_feature_layer (`int`, *optional*, defaults to -2):
            The index of the layer to select the vision feature.
        vision_feature_select_strategy (`str`, *optional*, defaults to `"default"`):
            The feature selection strategy used to select the vision feature from the vision backbone.
            Can be one of `"default"` or `"full"`. If `"default"`, the CLS token is removed from the vision features.
            If `"full"`, the full vision features are used.
        use_cache (`bool`, *optional*):
            If set to `True`, `past_key_values` key value states are returned and can be used to speed up decoding (see
            `past_key_values`).
        output_attentions (`bool`, *optional*):
            Whether or not to return the attentions tensors of all attention layers. See `attentions` under returned
            tensors for more detail.
        output_hidden_states (`bool`, *optional*):
            Whether or not to return the hidden states of all layers. See `hidden_states` under returned tensors for
            more detail.
        return_dict (`bool`, *optional*):
            Whether or not to return a [`~utils.ModelOutput`] instead of a plain tuple.
        cache_position (`torch.LongTensor` of shape `(sequence_length)`, *optional*):
            Indices depicting the position of the input sequence tokens in the sequence. Contrarily to `position_ids`,
            this tensor is not affected by padding. It is used to update the cache in the correct position and to infer
            the complete sequence length.
"""


@add_start_docstrings(
    """The LLAVA-NeXT model which consists of a vision backbone and a language model.""",
    LLAVA_NEXT_START_DOCSTRING,
)
class LlavaNextForConditionalGeneration(LlavaNextPreTrainedModel):
    def __init__(self, config: LlavaNextConfig):
        super().__init__(config)
        self.vision_tower = AutoModel.from_config(config.vision_config)

        self.multi_modal_projector = LlavaNextMultiModalProjector(config)
        embed_std = 1 / math.sqrt(config.text_config.hidden_size)
        self.image_newline = nn.Parameter(torch.randn(config.text_config.hidden_size, dtype=self.dtype) * embed_std)

        self.vocab_size = config.text_config.vocab_size
        self.language_model = AutoModelForCausalLM.from_config(
            config.text_config, attn_implementation=config._attn_implementation
        )
        self.pad_token_id = self.config.pad_token_id if self.config.pad_token_id is not None else -1
        self._padding_side = "left"  # set it to left by default, user can use setter to change padding_sides
        self.post_init()

    @property
    def padding_side(self):
        return self._padding_side

    @padding_side.setter
    def padding_side(self, padding_side: str):
        if padding_side not in ["left", "right"]:
            raise ValueError(f"{padding_side} is not `left` or `right`.")
        self._padding_side = padding_side

    # Copied from transformers.models.llava.modeling_llava.LlavaForConditionalGeneration.get_input_embeddings
    def get_input_embeddings(self):
        return self.language_model.get_input_embeddings()

    # Copied from transformers.models.llava.modeling_llava.LlavaForConditionalGeneration.set_input_embeddings
    def set_input_embeddings(self, value):
        self.language_model.set_input_embeddings(value)

    # Copied from transformers.models.llava.modeling_llava.LlavaForConditionalGeneration.get_output_embeddings
    def get_output_embeddings(self):
        return self.language_model.get_output_embeddings()

    # Copied from transformers.models.llava.modeling_llava.LlavaForConditionalGeneration.set_output_embeddings
    def set_output_embeddings(self, new_embeddings):
        self.language_model.set_output_embeddings(new_embeddings)

    # Copied from transformers.models.llava.modeling_llava.LlavaForConditionalGeneration.set_decoder
    def set_decoder(self, decoder):
        self.language_model.set_decoder(decoder)

    # Copied from transformers.models.llava.modeling_llava.LlavaForConditionalGeneration.get_decoder
    def get_decoder(self):
        return self.language_model.get_decoder()

    # Copied from transformers.models.llava.modeling_llava.LlavaForConditionalGeneration.tie_weights
    def tie_weights(self):
        return self.language_model.tie_weights()

    # Copied from transformers.models.llava.modeling_llava.LlavaForConditionalGeneration.resize_token_embeddings
    def resize_token_embeddings(self, new_num_tokens: Optional[int] = None, pad_to_multiple_of=None) -> nn.Embedding:
        model_embeds = self.language_model.resize_token_embeddings(new_num_tokens, pad_to_multiple_of)
        # update vocab size
        self.config.text_config.vocab_size = model_embeds.num_embeddings
        self.vocab_size = model_embeds.num_embeddings
        return model_embeds

    def _merge_input_ids_with_image_features(
        self,
        image_features,
        feature_lens,
        inputs_embeds,
        input_ids,
        attention_mask,
        position_ids=None,
        labels=None,
        image_token_index=None,
        ignore_index=-100,
    ):
        """
        Merge input_ids with with image features into final embeddings

        Args:
            image_features (`torch.Tensor` of shape `(all_feature_lens, embed_dim)`):
                All vision vectors of all images in the batch
            feature_lens (`torch.LongTensor` of shape `(num_images)`):
                The length of visual embeddings of each image as stacked in `image_features`
            inputs_embeds (`torch.Tensor` of shape `(batch_size, sequence_length, embed_dim)`):
                Token embeddings before merging with visual embeddings
            input_ids (`torch.LongTensor` of shape `(batch_size, sequence_length)`):
                Input_ids of tokens, possibly filled with image token
            attention_mask (`torch.LongTensor` of shape `(batch_size, sequence_length)`):
                Mask to avoid performing attention on padding token indices.
            position_ids (`torch.LongTensor` of shape `(batch_size, sequence_length)`):
                Indices of positions of each input sequence tokens in the position embeddings. Selected in the range `[0,
                config.n_positions - 1]`.
            labels (`torch.Tensor` of shape `(batch_size, sequence_length)`, *optional*)
                :abels need to be recalculated to support training (if provided)
            image_token_index (`int`, *optional*)
                Token id used to indicate the special "image" token. Defaults to `config.image_token_index`
            ignore_index (`int`, *optional*)
                Value that is used to pad `labels` and will be ignored when calculated loss. Default: -100.
        Returns:
            final_embedding, final_attention_mask, position_ids, final_labels

        Explanation:
            each image has variable length embeddings, with length specified by feature_lens
            image_features is concatenation of all visual embed vectors
            task: fill each <image> with the correct number of visual embeddings
            Example:
                X (5 patches), Y (3 patches), Z (8)
                X, Y are in the same sequence (in-context learning)
            if right padding
                input_ids: [
                    a b c d e f X g h i j k Y l m
                    o p q r Z s t u v _ _ _ _ _ _
                ]
                input_ids should be: [
                    a b c d e f X X X X X g h i j k Y Y Y l m
                    o p q r Z Z Z Z Z Z Z Z s t u v _ _ _ _ _
                ]
                labels should be: [
                    a b c d e f _ _ _ _ _ g h i j k _ _ _ l m
                    o p q r _ _ _ _ _ _ _ _ s t u v _ _ _ _ _
                ]
            elif left padding
                input_ids: [
                    a b c d e f X g h i j k Y l m
                    _ _ _ _ _ _ o p q r Z s t u v
                ]
                input_ids should be: [
                    a b c d e f X X X X X g h i j k Y Y Y l m
                    _ _ _ _ _ o p q r Z Z Z Z Z Z Z Z s t u v
                ]
                labels should be: [
                    a b c d e f _ _ _ _ _ g h i j k _ _ _ l m
                    _ _ _ _ _ o p q r _ _ _ _ _ _ _ _ s t u v
                ]
            Edge cases:
                * If tokens are same but image token sizes are different, then cannot infer left or right padding
                ```python
                cat_img = Image.open(requests.get("http://images.cocodataset.org/val2017/000000039769.jpg", stream=True).raw)
                chart_img = Image.open(requests.get("https://github.com/haotian-liu/LLaVA/blob/1a91fc274d7c35a9b50b3cb29c4247ae5837ce39/images/llava_v1_5_radar.jpg?raw=true", stream=True).raw)
                prompts = [
                    "[INST] <image>\nWhat is shown in this image? [/INST]",
                    "[INST] <image>\nWhat is shown in this image? [/INST]",
                ]
                inputs = processor(prompts, [chart_img, cat_img], return_tensors='pt', padding=True).to("cuda")
                    chart_img has 2634 tokens, while cat_img has 2340 tokens
                ```

                input_ids: [
                    a b c d X g h
                    i j Y k l m n
                ]
                where X is 3 tokens while Y is 5, this mean after merge
                if left-padding (batched generation)
                    input_ids should be: [
                        _ _ a b c d X X X g h
                        i j Y Y Y Y Y k l m n
                    ]
                elif (right padding) (training)
                    input_ids should be: [
                        a b c d X X X g h _ _
                        i j Y Y Y Y Y k l m n
                    ]
        """
        image_token_index = image_token_index if image_token_index is not None else self.config.image_token_index
        ignore_index = ignore_index if ignore_index is not None else self.config.ignore_index

        with torch.no_grad():
            # ! in llava 1.6, number of patches is variable
            num_images = feature_lens.size(0)
            num_image_features, embed_dim = image_features.shape
            if feature_lens.sum() != num_image_features:
                raise ValueError(f"{feature_lens=} / {feature_lens.sum()} != {image_features.shape=}")
            batch_size = input_ids.shape[0]
            _left_padding = torch.any(attention_mask[:, 0] == 0)
            _right_padding = torch.any(attention_mask[:, -1] == 0)

            left_padding = True if not self.training else False
            if batch_size > 1 and not self.training:
                if _left_padding and not _right_padding:
                    left_padding = True
                elif not _left_padding and _right_padding:
                    left_padding = False
                elif not _left_padding and not _right_padding:
                    # both side is 1, so cannot tell
                    left_padding = self.padding_side == "left"
                else:
                    # invalid attention_mask
                    raise ValueError(f"both side of attention_mask has zero, invalid. {attention_mask}")

            # Whether to turn off right padding
            # 1. Create a mask to know where special image tokens are
            special_image_token_mask = input_ids == image_token_index
            # special_image_token_mask: [bsz, seqlen]
            num_special_image_tokens = torch.sum(special_image_token_mask, dim=-1)
            # num_special_image_tokens: [bsz]
            # Reserve for padding of num_images
            total_num_special_image_tokens = torch.sum(special_image_token_mask)
            if total_num_special_image_tokens != num_images:
                raise ValueError(
                    f"Number of image tokens in input_ids ({total_num_special_image_tokens}) different from num_images ({num_images})."
                )
            # Compute the maximum embed dimension
            # max_image_feature_lens is max_feature_lens per batch
            feature_lens = feature_lens.to(input_ids.device)
            feature_lens_batch = feature_lens.split(num_special_image_tokens.tolist(), dim=0)
            feature_lens_batch_sum = torch.tensor([x.sum() for x in feature_lens_batch], device=input_ids.device)
            embed_sequence_lengths = (
                (attention_mask == 1).long().sum(-1) - num_special_image_tokens + feature_lens_batch_sum
            )
            max_embed_dim = embed_sequence_lengths.max()

            batch_indices, non_image_indices = torch.where((input_ids != image_token_index) & (attention_mask == 1))
            # 2. Compute the positions where text should be written
            # Calculate new positions for text tokens in merged image-text sequence.
            # `special_image_token_mask` identifies image tokens. Each image token will be replaced by `nb_text_tokens_per_images` text tokens.
            # `torch.cumsum` computes how each image token shifts subsequent text token positions.
            # - 1 to adjust for zero-based indexing, as `cumsum` inherently increases indices by one.
            # ! instead of special_image_token_mask * (num_image_patches - 1)
            #   special_image_token_mask * (num_feature_len - 1)
            special_image_token_mask = special_image_token_mask.long()
            special_image_token_mask[special_image_token_mask == 1] = feature_lens - 1
            new_token_positions = torch.cumsum((special_image_token_mask + 1), -1) - 1
            if left_padding:
                # shift right token positions so that they are ending at the same number
                # the below here was incorrect? new_token_positions += new_token_positions[:, -1].max() - new_token_positions[:, -1:]
                new_token_positions += max_embed_dim - 1 - new_token_positions[:, -1:]

            text_to_overwrite = new_token_positions[batch_indices, non_image_indices]

        # 3. Create the full embedding, already padded to the maximum position
        final_embedding = torch.zeros(
            batch_size, max_embed_dim, embed_dim, dtype=inputs_embeds.dtype, device=inputs_embeds.device
        )
        final_attention_mask = torch.zeros(
            batch_size, max_embed_dim, dtype=attention_mask.dtype, device=inputs_embeds.device
        )
        final_input_ids = torch.full(
            (batch_size, max_embed_dim), self.pad_token_id, dtype=input_ids.dtype, device=inputs_embeds.device
        )
        # In case the Vision model or the Language model has been offloaded to CPU, we need to manually
        # set the corresponding tensors into their correct target device.
        target_device = inputs_embeds.device
        batch_indices, non_image_indices, text_to_overwrite = (
            batch_indices.to(target_device),
            non_image_indices.to(target_device),
            text_to_overwrite.to(target_device),
        )
        attention_mask = attention_mask.to(target_device)
        input_ids = input_ids.to(target_device)

        # 4. Fill the embeddings based on the mask. If we have ["hey" "<image>", "how", "are"]
        # we need to index copy on [0, 577, 578, 579] for the text and [1:576] for the image features
        final_embedding[batch_indices, text_to_overwrite] = inputs_embeds[batch_indices, non_image_indices]
        final_attention_mask[batch_indices, text_to_overwrite] = attention_mask[batch_indices, non_image_indices]
        final_input_ids[batch_indices, text_to_overwrite] = input_ids[batch_indices, non_image_indices]
        final_labels = None
        if labels is not None:
            labels = labels.to(target_device)
            final_labels = torch.full_like(final_attention_mask, ignore_index).to(torch.long)
            final_labels[batch_indices, text_to_overwrite] = labels[batch_indices, non_image_indices]

        # 5. Fill the embeddings corresponding to the images. Anything that is not `text_positions` needs filling (#29835)
        with torch.no_grad():
            image_to_overwrite = torch.full(
                (batch_size, max_embed_dim), True, dtype=torch.bool, device=inputs_embeds.device
            )
            image_to_overwrite[batch_indices, text_to_overwrite] = False
            embed_indices = torch.arange(max_embed_dim).unsqueeze(0).to(target_device)
            embed_indices = embed_indices.expand(batch_size, max_embed_dim)
            embed_seq_lens = embed_sequence_lengths[:, None].to(target_device)

            if left_padding:
                # exclude padding on the left
                max_embed_dim = max_embed_dim.to(target_device)
                val = (max_embed_dim - embed_indices) <= embed_seq_lens
            else:
                # exclude padding on the right
                val = embed_indices < embed_seq_lens
            image_to_overwrite &= val

            if image_to_overwrite.sum() != num_image_features:
                raise ValueError(
                    f"{image_to_overwrite.sum()=} != {num_image_features=} The input provided to the model are wrong. "
                    f"The number of image tokens is {torch.sum(special_image_token_mask)} while"
                    f" the number of image given to the model is {num_images}. "
                    f"This prevents correct indexing and breaks batch generation."
                )
        final_embedding[image_to_overwrite] = image_features.contiguous().reshape(-1, embed_dim).to(target_device)
        final_attention_mask |= image_to_overwrite
        position_ids = (final_attention_mask.cumsum(-1) - 1).masked_fill_((final_attention_mask == 0), 1)

        return final_embedding, final_attention_mask, position_ids, final_labels, final_input_ids

    def pack_image_features(self, image_features, image_sizes, image_newline=None):
        """
        Reshape, unpad and then pack each image_feature into a single image_features tensor containing all visual vectors.

        Args:
            image_features (`List[torch.Tensor]` of length num_images, each of shape `(num_patches, image_length, embed_dim)`)
                List of image feature tensor, each contains all the visual feature of all patches.
            image_sizes (`torch.Tensor` of shape `(num_images, 2)`)
                Actual image size of each images (H, W).
            image_newline (`torch.Tensor` of shape `(embed_dim)`)
                New line embedding vector.
        Returns:
            image_features (`torch.Tensor` of shape `(all_feat_len, embed_dim)`)
            feature_lens (`List[int]`)
                token length of each image in image_features
        """
        new_image_features = []
        feature_lens = []
        for image_idx, image_feature in enumerate(image_features):
            if image_feature.shape[0] > 1:
                base_image_feature = image_feature[0]
                image_feature = image_feature[1:]
                height = width = self.config.vision_config.image_size // self.config.vision_config.patch_size
                if height * width != base_image_feature.shape[0]:
                    raise ValueError("The number of patches is not consistent with the image size.")
                num_patch_height, num_patch_width = get_anyres_image_grid_shape(
                    image_sizes[image_idx],
                    self.config.image_grid_pinpoints,
                    self.config.vision_config.image_size,
                )
                image_feature = image_feature.view(num_patch_height, num_patch_width, height, width, -1)
                image_feature = image_feature.permute(4, 0, 2, 1, 3).contiguous()
                image_feature = image_feature.flatten(1, 2).flatten(2, 3)
                image_feature = unpad_image(image_feature, image_sizes[image_idx])
                if image_newline is not None:
                    image_feature = torch.cat(
                        (
                            image_feature,
                            image_newline[:, None, None].expand(*image_feature.shape[:-1], 1).to(image_feature.dtype),
                        ),
                        dim=-1,
                    )
                image_feature = image_feature.flatten(1, 2).transpose(0, 1)
                image_feature = torch.cat((base_image_feature, image_feature), dim=0)
            else:
                image_feature = image_feature[0]
                if image_newline is not None:
                    image_feature = torch.cat((image_feature, image_newline[None].to(image_feature)), dim=0)
            new_image_features.append(image_feature)
            feature_lens.append(image_feature.size(0))
        image_features = torch.cat(new_image_features, dim=0)
        feature_lens = torch.tensor(feature_lens, dtype=torch.long, device=image_features.device)
        return image_features, feature_lens

    @add_start_docstrings_to_model_forward(LLAVA_NEXT_INPUTS_DOCSTRING)
    @replace_return_docstrings(output_type=LlavaNextCausalLMOutputWithPast, config_class=_CONFIG_FOR_DOC)
    def forward(
        self,
        input_ids: torch.LongTensor = None,
        pixel_values: torch.FloatTensor = None,
        image_sizes: Optional[torch.LongTensor] = None,
        attention_mask: Optional[torch.Tensor] = None,
        position_ids: Optional[torch.LongTensor] = None,
        past_key_values: Optional[List[torch.FloatTensor]] = None,
        inputs_embeds: Optional[torch.FloatTensor] = None,
        vision_feature_layer: Optional[int] = None,
        vision_feature_select_strategy: Optional[str] = None,
        labels: Optional[torch.LongTensor] = None,
        use_cache: Optional[bool] = None,
        output_attentions: Optional[bool] = None,
        output_hidden_states: Optional[bool] = None,
        return_dict: Optional[bool] = None,
        cache_position: Optional[torch.LongTensor] = None,
    ) -> Union[Tuple, LlavaNextCausalLMOutputWithPast]:
        r"""
        Args:
            labels (`torch.LongTensor` of shape `(batch_size, sequence_length)`, *optional*):
                Labels for computing the masked language modeling loss. Indices should either be in `[0, ...,
                config.vocab_size]` or -100 (see `input_ids` docstring). Tokens with indices set to `-100` are ignored
                (masked), the loss is only computed for the tokens with labels in `[0, ..., config.vocab_size]`.

        Returns:

        Example:

        ```python
        >>> from PIL import Image
        >>> import requests
        >>> from transformers import AutoProcessor, LlavaNextForConditionalGeneration

        >>> model = LlavaNextForConditionalGeneration.from_pretrained("llava-hf/llava-v1.6-mistral-7b-hf")
        >>> processor = AutoProcessor.from_pretrained("llava-hf/llava-v1.6-mistral-7b-hf")

        >>> prompt = "[INST] <image>\nWhat is shown in this image? [/INST]"
        >>> url = "https://www.ilankelman.org/stopsigns/australia.jpg"
        >>> image = Image.open(requests.get(url, stream=True).raw)

        >>> inputs = processor(text=prompt, images=image, return_tensors="pt")

        >>> # Generate
        >>> generate_ids = model.generate(**inputs, max_length=30)
        >>> processor.batch_decode(generate_ids, skip_special_tokens=True, clean_up_tokenization_spaces=False)[0]
        "[INST]  \nWhat is shown in this image? [/INST] The image appears to be a radar chart, which is a type of multi-dimensional plot (...)"
        ```"""

        output_attentions = output_attentions if output_attentions is not None else self.config.output_attentions
        output_hidden_states = (
            output_hidden_states if output_hidden_states is not None else self.config.output_hidden_states
        )
        return_dict = return_dict if return_dict is not None else self.config.use_return_dict
        vision_feature_layer = (
            vision_feature_layer if vision_feature_layer is not None else self.config.vision_feature_layer
        )
        vision_feature_select_strategy = (
            vision_feature_select_strategy
            if vision_feature_select_strategy is not None
            else self.config.vision_feature_select_strategy
        )

        if (input_ids is None) ^ (inputs_embeds is not None):
            raise ValueError(
                "You cannot specify both input_ids and inputs_embeds at the same time, and must specify either one"
            )

        if pixel_values is not None and inputs_embeds is not None:
            raise ValueError(
                "You cannot specify both pixel_values and inputs_embeds at the same time, and must specify either one"
            )

        legacy_processing = False
        if inputs_embeds is None:
            inputs_embeds = self.get_input_embeddings()(input_ids)

            # if the number of image tokens is more than image embeddings seq length, then prob we expanded it in processing
            # not very reliable, but we don't expect one to actually pass 500+ images for one prompt
            # In case we're in decoding stage, legacy behavior is checked by presence of pixel values even if use_cache=True
            legacy_processing = (
                (input_ids == self.config.image_token_index).sum(1).max() < self.config.image_seq_length
            ) or (input_ids.shape[-1] == 1 and pixel_values is not None)

        if pixel_values is not None and pixel_values.size(0) > 0:
            # ! infer image_num_patches from image_sizes
            image_num_patches = [
                image_size_to_num_patches(
                    image_size=imsize,
                    grid_pinpoints=self.config.image_grid_pinpoints,
                    patch_size=self.config.vision_config.image_size,
                )
                for imsize in image_sizes
            ]
            # figure out if pixel_values is concatenated or stacked
            if pixel_values.dim() == 5:
                # stacking when input is (batch_size, num_patches, num_channels, height, width)
                _pixel_values_list = [
                    pix_val[:num_patch] for pix_val, num_patch in zip(pixel_values, image_num_patches)
                ]
                pixel_values = torch.cat(_pixel_values_list, dim=0)
            elif pixel_values.dim() != 4:
                # otherwise has to be stacked from list of (num_patches, num_channels, height, width)
                raise ValueError(f"pixel_values of shape {pixel_values.shape}, expect to be of 4 or 5 dimensions")

            image_features = self.vision_tower(pixel_values, output_hidden_states=True)
            selected_image_feature = image_features.hidden_states[vision_feature_layer]
            if vision_feature_select_strategy == "default":
                selected_image_feature = selected_image_feature[:, 1:]
            elif vision_feature_select_strategy == "full":
                selected_image_feature = selected_image_feature
            image_features = self.multi_modal_projector(selected_image_feature)
            image_features = torch.split(image_features, image_num_patches, dim=0)

            # NOTE we only support multimodal_patch_merge_type == "spatial_unpad"
            image_features, feature_lens = self.pack_image_features(
                image_features,
                image_sizes,
                image_newline=self.image_newline,
            )
            if legacy_processing:
                logger.warning_once(
                    "Expanding inputs for image tokens in LLaVa-NeXT should be done in processing. "
                    "Please add `patch_size` and `vision_feature_select_strategy` to the model's processing config or set directly "
                    "with `processor.patch_size = {{patch_size}}` and processor.vision_feature_select_strategy = {{vision_feature_select_strategy}}`. "
                    "Using processors without these attributes in the config is deprecated and will throw an error in v4.47."
                )
                if input_ids.shape[1] != 1:
                    inputs_embeds = inputs_embeds.to(image_features.dtype)
                    inputs_embeds, attention_mask, position_ids, labels, _ = self._merge_input_ids_with_image_features(
                        image_features,
                        feature_lens,
                        inputs_embeds,
                        input_ids,
                        attention_mask,
                        position_ids,
                        labels=labels,
                    )
                else:
                    # Retrieve the first layer to inspect the logits and mask out the hidden states
                    # that are set to 0
                    first_layer_past_key_value = past_key_values[0][0][:, :, :, 0]

                    # Sum all dimensions of head_dim (-2) to avoid random errors such as: https://github.com/huggingface/transformers/pull/28032#issuecomment-1863691941
                    batch_index, non_attended_tokens = torch.where(first_layer_past_key_value.float().sum(-2) == 0)

                    # Get the target length
                    target_length = input_ids.shape[1]
                    past_length = first_layer_past_key_value.shape[-1]

                    extended_attention_mask = torch.ones(
                        (attention_mask.shape[0], past_length),
                        dtype=attention_mask.dtype,
                        device=attention_mask.device,
                    )

                    # Filter out only the tokens that can be un-attended, this can happen
                    # if one uses Llava + Fused modules where the cache on the
                    # first iteration is already big enough, or if one passes custom cache
                    valid_indices = non_attended_tokens < extended_attention_mask.size(-1)
                    new_batch_index = batch_index[valid_indices]
                    new_non_attended_tokens = non_attended_tokens[valid_indices]

                    # Zero-out the places where we don't need to attend
                    extended_attention_mask[new_batch_index, new_non_attended_tokens] = 0
                    attention_mask = torch.cat((extended_attention_mask, attention_mask[:, -target_length:]), dim=1)
                    position_ids = torch.sum(attention_mask, dim=1).unsqueeze(-1) - 1

            # TODO: @raushan retain only the new behavior after v4.47
            else:
                special_image_mask = (
                    (input_ids == self.config.image_token_index).unsqueeze(-1).expand_as(inputs_embeds)
                )
                image_features = image_features.to(inputs_embeds.device, inputs_embeds.dtype)
                inputs_embeds = inputs_embeds.masked_scatter(special_image_mask, image_features)

        outputs = self.language_model(
            attention_mask=attention_mask,
            position_ids=position_ids,
            past_key_values=past_key_values,
            inputs_embeds=inputs_embeds,
            use_cache=use_cache,
            output_attentions=output_attentions,
            output_hidden_states=output_hidden_states,
            return_dict=return_dict,
            cache_position=cache_position,
        )

        logits = outputs[0]

        loss = None
        if labels is not None:
            # Shift so that tokens < n predict n
            if attention_mask is not None:
                shift_attention_mask = attention_mask[..., 1:]
                shift_logits = logits[..., :-1, :][shift_attention_mask.to(logits.device) != 0].contiguous()
                shift_labels = labels[..., 1:][shift_attention_mask.to(labels.device) != 0].contiguous()
            else:
                shift_logits = logits[..., :-1, :].contiguous()
                shift_labels = labels[..., 1:].contiguous()
            # Flatten the tokens
            loss_fct = nn.CrossEntropyLoss()
            loss = loss_fct(
                shift_logits.view(-1, shift_logits.size(-1)), shift_labels.view(-1).to(shift_logits.device)
            )

        if not return_dict:
            output = (logits,) + outputs[1:]
            return (loss,) + output if loss is not None else output

        return LlavaNextCausalLMOutputWithPast(
            loss=loss,
            logits=logits,
            past_key_values=outputs.past_key_values,
            hidden_states=outputs.hidden_states,
            attentions=outputs.attentions,
        )

    def prepare_inputs_for_generation(
        self,
        input_ids,
        past_key_values=None,
        inputs_embeds=None,
        pixel_values=None,
        image_sizes=None,
        attention_mask=None,
        cache_position=None,
        **kwargs,
    ):
        legacy_processing = (
            input_ids is not None
            and (input_ids == self.config.image_token_index).sum(1).max() < self.config.image_seq_length
        )
<<<<<<< HEAD
        return model_inputs
=======

        model_inputs = self.language_model.prepare_inputs_for_generation(
            input_ids,
            past_key_values=past_key_values,
            inputs_embeds=inputs_embeds,
            attention_mask=attention_mask,
            cache_position=cache_position,
            **kwargs,
        )

        if legacy_processing:
            model_inputs["pixel_values"] = pixel_values
            model_inputs["image_sizes"] = image_sizes
        elif cache_position[0] == 0:
            # If we're in cached decoding stage, pixel values should be None because input ids do not contain special image token anymore
            # Otherwise we need pixel values to be passed to model
            model_inputs["pixel_values"] = pixel_values
            model_inputs["image_sizes"] = image_sizes

        return model_inputs

    # Copied from transformers.models.llava.modeling_llava.LlavaForConditionalGeneration._reorder_cache
    def _reorder_cache(self, *args, **kwargs):
        return self.language_model._reorder_cache(*args, **kwargs)
>>>>>>> a22ff36e
<|MERGE_RESOLUTION|>--- conflicted
+++ resolved
@@ -928,9 +928,6 @@
             input_ids is not None
             and (input_ids == self.config.image_token_index).sum(1).max() < self.config.image_seq_length
         )
-<<<<<<< HEAD
-        return model_inputs
-=======
 
         model_inputs = self.language_model.prepare_inputs_for_generation(
             input_ids,
@@ -950,9 +947,4 @@
             model_inputs["pixel_values"] = pixel_values
             model_inputs["image_sizes"] = image_sizes
 
-        return model_inputs
-
-    # Copied from transformers.models.llava.modeling_llava.LlavaForConditionalGeneration._reorder_cache
-    def _reorder_cache(self, *args, **kwargs):
-        return self.language_model._reorder_cache(*args, **kwargs)
->>>>>>> a22ff36e
+        return model_inputs