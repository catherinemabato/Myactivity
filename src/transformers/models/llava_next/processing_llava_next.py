# coding=utf-8
# Copyright 2024 The HuggingFace Inc. team.
#
# Licensed under the Apache License, Version 2.0 (the "License");
# you may not use this file except in compliance with the License.
# You may obtain a copy of the License at
#
#     http://www.apache.org/licenses/LICENSE-2.0
#
# Unless required by applicable law or agreed to in writing, software
# distributed under the License is distributed on an "AS IS" BASIS,
# WITHOUT WARRANTIES OR CONDITIONS OF ANY KIND, either express or implied.
# See the License for the specific language governing permissions and
# limitations under the License.
"""
Processor class for LLaVa-NeXT.
"""

from typing import List, Optional, Union

from ...feature_extraction_utils import BatchFeature
from ...image_processing_utils import select_best_resolution
from ...image_utils import ImageInput, get_image_size, to_numpy_array
from ...processing_utils import ProcessorMixin
from ...tokenization_utils_base import PaddingStrategy, PreTokenizedInput, TextInput, TruncationStrategy
from ...utils import TensorType, logging


logger = logging.get_logger(__name__)


class LlavaNextProcessor(ProcessorMixin):
    r"""
    Constructs a LLaVa-NeXT processor which wraps a LLaVa-NeXT image processor and a LLaMa tokenizer into a single processor.

    [`LlavaNextProcessor`] offers all the functionalities of [`LlavaNextImageProcessor`] and [`LlamaTokenizerFast`]. See the
    [`~LlavaNextProcessor.__call__`] and [`~LlavaNextProcessor.decode`] for more information.

    Args:
        image_processor ([`LlavaNextImageProcessor`], *optional*):
            The image processor is a required input.
        tokenizer ([`LlamaTokenizerFast`], *optional*):
            The tokenizer is a required input.
<<<<<<< HEAD
        patch_size (`int`, *optional*):
            Patch size from the vision tower.
        vision_feature_select_strategy (`str`, *optional*):
            The feature selection strategy used to select the vision feature from the vision backbone.
            Shoudl be same as in model's config
        image_token (`str`, *optional*, defaults to `"<image>"`):
            Special token used to denote image location.
=======
        chat_template (`str`, *optional*): A Jinja template which will be used to convert lists of messages
            in a chat into a tokenizable string.
>>>>>>> 9ba9369a
    """

    attributes = ["image_processor", "tokenizer"]
    image_processor_class = "AutoImageProcessor"
    tokenizer_class = "AutoTokenizer"

<<<<<<< HEAD
    def __init__(
        self,
        image_processor=None,
        tokenizer=None,
        patch_size=None,
        vision_feature_select_strategy=None,
        image_token="<image>",  # set the default and let users change if they have peculiar special tokens in rare cases
    ):
        self.patch_size = patch_size
        self.vision_feature_select_strategy = vision_feature_select_strategy
        self.image_token = image_token
        super().__init__(image_processor, tokenizer)
=======
    def __init__(self, image_processor=None, tokenizer=None, chat_template=None):
        super().__init__(image_processor, tokenizer, chat_template=chat_template)
>>>>>>> 9ba9369a

    def __call__(
        self,
        text: Union[TextInput, PreTokenizedInput, List[TextInput], List[PreTokenizedInput]],
        images: ImageInput = None,
        padding: Union[bool, str, PaddingStrategy] = False,
        truncation: Union[bool, str, TruncationStrategy] = None,
        max_length: Optional[int] = None,
        do_pad: Optional[bool] = True,
        return_tensors: Optional[Union[str, TensorType]] = TensorType.PYTORCH,
    ) -> BatchFeature:
        """
        Main method to prepare for the model one or several sequences(s) and image(s). This method forwards the `text`
        and `kwargs` arguments to LlamaTokenizerFast's [`~LlamaTokenizerFast.__call__`] if `text` is not `None` to encode
        the text. To prepare the image(s), this method forwards the `images` and `kwrags` arguments to
        LlavaNextImageProcessor's [`~LlavaNextImageProcessor.__call__`] if `images` is not `None`. Please refer to the doctsring
        of the above two methods for more information.

        Args:
            text (`str`, `List[str]`, `List[List[str]]`):
                The sequence or batch of sequences to be encoded. Each sequence can be a string or a list of strings
                (pretokenized string). If the sequences are provided as list of strings (pretokenized), you must set
                `is_split_into_words=True` (to lift the ambiguity with a batch of sequences).
            images (`PIL.Image.Image`, `np.ndarray`, `torch.Tensor`, `List[PIL.Image.Image]`, `List[np.ndarray]`, `List[torch.Tensor]`):
                The image or batch of images to be prepared. Each image can be a PIL image, NumPy array or PyTorch
                tensor. Both channels-first and channels-last formats are supported.
            padding (`bool`, `str` or [`~utils.PaddingStrategy`], *optional*, defaults to `False`):
                Select a strategy to pad the returned sequences (according to the model's padding side and padding
                index) among:
                - `True` or `'longest'`: Pad to the longest sequence in the batch (or no padding if only a single
                  sequence if provided).
                - `'max_length'`: Pad to a maximum length specified with the argument `max_length` or to the maximum
                  acceptable input length for the model if that argument is not provided.
                - `False` or `'do_not_pad'` (default): No padding (i.e., can output a batch with sequences of different
                  lengths).
            max_length (`int`, *optional*):
                Maximum length of the returned list and optionally padding length (see above).
            do_pad (`bool`, *optional*, defaults to self.do_pad):
                Whether to pad the image. If `True` will pad the images in the batch to the largest image in the batch
                and create a pixel mask. Padding will be applied to the bottom and right of the image with zeros.
            truncation (`bool`, *optional*):
                Activates truncation to cut input sequences longer than `max_length` to `max_length`.
            return_tensors (`str` or [`~utils.TensorType`], *optional*):
                If set, will return tensors of a particular framework. Acceptable values are:

                - `'tf'`: Return TensorFlow `tf.constant` objects.
                - `'pt'`: Return PyTorch `torch.Tensor` objects.
                - `'np'`: Return NumPy `np.ndarray` objects.
                - `'jax'`: Return JAX `jnp.ndarray` objects.

        Returns:
            [`BatchFeature`]: A [`BatchFeature`] with the following fields:

            - **input_ids** -- List of token ids to be fed to a model. Returned when `text` is not `None`.
            - **attention_mask** -- List of indices specifying which tokens should be attended to by the model (when
              `return_attention_mask=True` or if *"attention_mask"* is in `self.model_input_names` and if `text` is not
              `None`).
            - **pixel_values** -- Pixel values to be fed to a model. Returned when `images` is not `None`.
        """
        if images is not None:
            image_inputs = self.image_processor(images, do_pad=do_pad, return_tensors=return_tensors)
        else:
            image_inputs = {}

        if isinstance(text, str):
            text = [text]
        elif not isinstance(text, list) and not isinstance(text[0], str):
            raise ValueError("Invalid input text. Please provide a string, or a list of strings")

        if self.patch_size is None or self.vision_feature_select_strategy is None:
            prompt_strings = text
            logger.warning_once(
                "Expanding inputs for image tokens in LLaVa-NeXT should be done in processing. "
                "Please add `patch_size` and `vision_feature_select_strategy` to the model's processing config or set directly "
                "with `processor.patch_size = {{patch_size}}` and processor.vision_feature_select_strategy = {{vision_feature_select_strategy}}`. "
                "Using processors without these attributes in the config is deprecated and will throw an error in v4.44."
            )
        # cannot infer image expansion length if no images are found
        elif not image_inputs:
            prompt_strings = text
        else:
            image_sizes = image_inputs["image_sizes"]
            height, width = get_image_size(to_numpy_array(image_inputs["pixel_values"][0][0]))
            prompt_strings = []
            for image_size, sample in zip(image_sizes, text):
                # Replace the image token with the expanded image token sequence
                orig_height, orig_width = image_size
                num_image_tokens = self._get_number_of_features(orig_height, orig_width, height, width)
                if self.vision_feature_select_strategy == "default":
                    num_image_tokens -= 1

                sample = sample.replace(self.image_token, self.image_token * num_image_tokens)
                prompt_strings.append(sample)

        text_inputs = self.tokenizer(
            prompt_strings,
            return_tensors=return_tensors,
            padding=padding,
            truncation=truncation,
            max_length=max_length,
        )

        return BatchFeature(data={**text_inputs, **image_inputs})

    def _get_number_of_features(self, orig_height: int, orig_width: int, height: int, width: int) -> int:
        image_grid_pinpoints = self.image_processor.image_grid_pinpoints

        height_best_resolution, width_best_resolution = select_best_resolution(
            [orig_height, orig_width], image_grid_pinpoints
        )
        scale_height, scale_width = height_best_resolution // height, width_best_resolution // width

        patches_height = height // self.patch_size
        patches_width = width // self.patch_size
        unpadded_features, newline_features = self._get_unpadded_features(
            orig_height, orig_width, patches_height, patches_width, scale_height, scale_width
        )
        # The base patch covers the entire image (+1 for the CLS)
        base_features = patches_height * patches_width + 1
        num_image_tokens = unpadded_features + newline_features + base_features
        return num_image_tokens

    def _get_unpadded_features(self, height, width, patches_height, patches_width, scale_height, scale_width):
        current_width = patches_height * scale_height
        current_height = patches_width * scale_width

        original_aspect_ratio = width / height
        current_aspect_ratio = current_width / current_height
        if original_aspect_ratio > current_aspect_ratio:
            new_height = (height * current_width) // width
            padding = (current_height - new_height) // 2
            current_height -= padding * 2
        else:
            new_width = (width * current_height) // height
            padding = (current_width - new_width) // 2
            current_width -= padding * 2

        unpadded_features = current_height * current_width
        newline_features = current_height
        return (unpadded_features, newline_features)

    # Copied from transformers.models.clip.processing_clip.CLIPProcessor.batch_decode with CLIP->Llama
    def batch_decode(self, *args, **kwargs):
        """
        This method forwards all its arguments to LlamaTokenizerFast's [`~PreTrainedTokenizer.batch_decode`]. Please
        refer to the docstring of this method for more information.
        """
        return self.tokenizer.batch_decode(*args, **kwargs)

    # Copied from transformers.models.clip.processing_clip.CLIPProcessor.decode with CLIP->Llama
    def decode(self, *args, **kwargs):
        """
        This method forwards all its arguments to LlamaTokenizerFast's [`~PreTrainedTokenizer.decode`]. Please refer to
        the docstring of this method for more information.
        """
        return self.tokenizer.decode(*args, **kwargs)

    @property
    # Copied from transformers.models.clip.processing_clip.CLIPProcessor.model_input_names
    def model_input_names(self):
        tokenizer_input_names = self.tokenizer.model_input_names
        image_processor_input_names = self.image_processor.model_input_names
        return list(dict.fromkeys(tokenizer_input_names + image_processor_input_names))<|MERGE_RESOLUTION|>--- conflicted
+++ resolved
@@ -41,7 +41,6 @@
             The image processor is a required input.
         tokenizer ([`LlamaTokenizerFast`], *optional*):
             The tokenizer is a required input.
-<<<<<<< HEAD
         patch_size (`int`, *optional*):
             Patch size from the vision tower.
         vision_feature_select_strategy (`str`, *optional*):
@@ -49,33 +48,27 @@
             Shoudl be same as in model's config
         image_token (`str`, *optional*, defaults to `"<image>"`):
             Special token used to denote image location.
-=======
         chat_template (`str`, *optional*): A Jinja template which will be used to convert lists of messages
             in a chat into a tokenizable string.
->>>>>>> 9ba9369a
     """
 
     attributes = ["image_processor", "tokenizer"]
     image_processor_class = "AutoImageProcessor"
     tokenizer_class = "AutoTokenizer"
 
-<<<<<<< HEAD
     def __init__(
         self,
         image_processor=None,
         tokenizer=None,
         patch_size=None,
         vision_feature_select_strategy=None,
+        chat_template=None,
         image_token="<image>",  # set the default and let users change if they have peculiar special tokens in rare cases
     ):
         self.patch_size = patch_size
         self.vision_feature_select_strategy = vision_feature_select_strategy
         self.image_token = image_token
-        super().__init__(image_processor, tokenizer)
-=======
-    def __init__(self, image_processor=None, tokenizer=None, chat_template=None):
         super().__init__(image_processor, tokenizer, chat_template=chat_template)
->>>>>>> 9ba9369a
 
     def __call__(
         self,
