--- conflicted
+++ resolved
@@ -102,11 +102,6 @@
         self.base = base
         inv_freq = 1.0 / (self.base ** (torch.arange(0, self.dim, 2, dtype=torch.int64).float().to(device) / self.dim))
         self.register_buffer("inv_freq", inv_freq, persistent=False)
-<<<<<<< HEAD
-=======
-        # For BC we register cos and sin cached
-        self.max_seq_len_cached = max_position_embeddings
->>>>>>> d583f131
 
     @torch.no_grad()
     def forward(self, x, position_ids):
