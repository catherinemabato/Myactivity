--- conflicted
+++ resolved
@@ -1052,24 +1052,6 @@
         if self._use_flash_attention_2:
             # 2d mask is passed through the layers
             attention_mask = attention_mask if (attention_mask is not None and 0 in attention_mask) else None
-<<<<<<< HEAD
-        # elif self._use_sdpa and not output_attentions:
-        #     # output_attentions=True can not be supported when using SDPA, and we fall back on
-        #     # the manual implementation that requires a 4D causal mask in all cases.
-        #     attention_mask = _prepare_4d_causal_attention_mask_for_sdpa(
-        #         attention_mask,
-        #         (batch_size, seq_length),
-        #         inputs_embeds,
-        #         past_key_values_length,
-        #     )
-        else:
-            # 4d mask is passed through the layers
-            # attention_mask = _prepare_4d_causal_attention_mask(
-            #     attention_mask, (batch_size, seq_length), inputs_embeds, past_key_values_length
-            # )
-            attention_mask = torch.triu(torch.full((input_ids.shape[0],1,seq_length,self.config.max_position_embeddings),  dtype=self.dtype, fill_value=torch.finfo(self.dtype).min), diagonal = 1)
-
-=======
         elif self._use_sdpa and not output_attentions and attention_mask is None:
             # output_attentions=True can not be supported when using SDPA, and we fall back on
             # the manual implementation that requires a 4D causal mask in all cases.
@@ -1084,7 +1066,6 @@
         #     attention_mask = _prepare_4d_causal_attention_mask(
         #         attention_mask, (batch_size, seq_length), inputs_embeds, past_key_values_length
         #     )
->>>>>>> 021f6744
 
         # embed positions
         hidden_states = inputs_embeds
