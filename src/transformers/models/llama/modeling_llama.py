# coding=utf-8
# Copyright 2022 EleutherAI and the HuggingFace Inc. team. All rights reserved.
#
# This code is based on EleutherAI's GPT-NeoX library and the GPT-NeoX
# and OPT implementations in this library. It has been modified from its
# original forms to accommodate minor architectural differences compared
# to GPT-NeoX and OPT used by the Meta AI team that trained the model.
#
# Licensed under the Apache License, Version 2.0 (the "License");
# you may not use this file except in compliance with the License.
# You may obtain a copy of the License at
#
#     http://www.apache.org/licenses/LICENSE-2.0
#
# Unless required by applicable law or agreed to in writing, software
# distributed under the License is distributed on an "AS IS" BASIS,
# WITHOUT WARRANTIES OR CONDITIONS OF ANY KIND, either express or implied.
# See the License for the specific language governing permissions and
# limitations under the License.
"""PyTorch LLaMA model."""

import math
import warnings
from typing import List, Optional, Tuple, Union

import torch
import torch.nn.functional as F
import torch.utils.checkpoint
from torch import nn
from torch.nn import BCEWithLogitsLoss, CrossEntropyLoss, MSELoss

from ...activations import ACT2FN
from ...cache_utils import Cache, DynamicCache, StaticCache
from ...modeling_attn_mask_utils import AttentionMaskConverter
from ...modeling_outputs import (
    BaseModelOutputWithPast,
    CausalLMOutputWithPast,
    QuestionAnsweringModelOutput,
    SequenceClassifierOutputWithPast,
)
from ...modeling_utils import PreTrainedModel
from ...pytorch_utils import ALL_LAYERNORM_LAYERS
from ...utils import (
    add_start_docstrings,
    add_start_docstrings_to_model_forward,
    is_flash_attn_2_available,
    is_flash_attn_greater_or_equal_2_10,
    logging,
    replace_return_docstrings,
)
from .configuration_llama import LlamaConfig


if is_flash_attn_2_available():
    from flash_attn import flash_attn_func, flash_attn_varlen_func
    from flash_attn.bert_padding import index_first_axis, pad_input, unpad_input  # noqa


logger = logging.get_logger(__name__)

_CONFIG_FOR_DOC = "LlamaConfig"


def _get_unpad_data(attention_mask):
    seqlens_in_batch = attention_mask.sum(dim=-1, dtype=torch.int32)
    indices = torch.nonzero(attention_mask.flatten(), as_tuple=False).flatten()
    max_seqlen_in_batch = seqlens_in_batch.max().item()
    cu_seqlens = F.pad(torch.cumsum(seqlens_in_batch, dim=0, dtype=torch.int32), (1, 0))
    return (
        indices,
        cu_seqlens,
        max_seqlen_in_batch,
    )


class LlamaRMSNorm(nn.Module):
    def __init__(self, hidden_size, eps=1e-6):
        """
        LlamaRMSNorm is equivalent to T5LayerNorm
        """
        super().__init__()
        self.weight = nn.Parameter(torch.ones(hidden_size))
        self.variance_epsilon = eps

    def forward(self, hidden_states):
        input_dtype = hidden_states.dtype
        hidden_states = hidden_states.to(torch.float32)
        variance = hidden_states.pow(2).mean(-1, keepdim=True)
        hidden_states = hidden_states * torch.rsqrt(variance + self.variance_epsilon)
        return self.weight * hidden_states.to(input_dtype)


ALL_LAYERNORM_LAYERS.append(LlamaRMSNorm)


class LlamaRotaryEmbedding(nn.Module):
    def __init__(
        self,
        dim,
        max_position_embeddings=2048,
        base=10000,
        device=None,
        scaling_factor=1.0,
    ):
        super().__init__()
        self.scaling_factor = scaling_factor
        self.dim = dim
        self.max_position_embeddings = max_position_embeddings
        self.base = base
        inv_freq = 1.0 / (self.base ** (torch.arange(0, self.dim, 2, dtype=torch.int64).float().to(device) / self.dim))
        self.register_buffer("inv_freq", inv_freq, persistent=False)
        # For BC we register cos and sin cached
        self.max_seq_len_cached = max_position_embeddings
        t = torch.arange(self.max_seq_len_cached, device=device, dtype=torch.int64).type_as(self.inv_freq)
        t = t / self.scaling_factor
        freqs = torch.outer(t, self.inv_freq)
        # Different from paper, but it uses a different permutation in order to obtain the same calculation
        emb = torch.cat((freqs, freqs), dim=-1)
        self.register_buffer("_cos_cached", emb.cos().to(torch.get_default_dtype()), persistent=False)
        self.register_buffer("_sin_cached", emb.sin().to(torch.get_default_dtype()), persistent=False)

    @property
    def sin_cached(self):
        logger.warning_once(
            "The sin_cached attribute will be removed in 4.39. Bear in mind that its contents changed in v4.38. Use "
            "the forward method of RoPE from now on instead. It is not used in the `LlamaAttention` class"
        )
        return self._sin_cached

    @property
    def cos_cached(self):
        logger.warning_once(
            "The cos_cached attribute will be removed in 4.39. Bear in mind that its contents changed in v4.38. Use "
            "the forward method of RoPE from now on instead. It is not used in the `LlamaAttention` class"
        )
        return self._cos_cached

    @torch.no_grad()
    def forward(self, x, position_ids):
        # x: [bs, num_attention_heads, seq_len, head_size]
        inv_freq_expanded = self.inv_freq[None, :, None].float().expand(position_ids.shape[0], -1, 1)
        position_ids_expanded = position_ids[:, None, :].float()
        # Force float32 since bfloat16 loses precision on long contexts
        # See https://github.com/huggingface/transformers/pull/29285
        device_type = x.device.type
        device_type = device_type if isinstance(device_type, str) and device_type != "mps" else "cpu"
        with torch.autocast(device_type=device_type, enabled=False):
            freqs = (inv_freq_expanded.float() @ position_ids_expanded.float()).transpose(1, 2)
            emb = torch.cat((freqs, freqs), dim=-1)
            cos = emb.cos()
            sin = emb.sin()
        return cos.to(dtype=x.dtype), sin.to(dtype=x.dtype)


class LlamaLinearScalingRotaryEmbedding(LlamaRotaryEmbedding):
    """LlamaRotaryEmbedding extended with linear scaling. Credits to the Reddit user /u/kaiokendev"""

    def forward(self, x, position_ids):
        # difference to the original RoPE: a scaling factor is aplied to the position ids
        position_ids = position_ids.float() / self.scaling_factor
        cos, sin = super().forward(x, position_ids)
        return cos, sin


class LlamaDynamicNTKScalingRotaryEmbedding(LlamaRotaryEmbedding):
    """LlamaRotaryEmbedding extended with Dynamic NTK scaling. Credits to the Reddit users /u/bloc97 and /u/emozilla"""

    def forward(self, x, position_ids):
        # difference to the original RoPE: inv_freq is recomputed when the sequence length > original length
        seq_len = torch.max(position_ids) + 1
        if seq_len > self.max_position_embeddings:
            base = self.base * (
                (self.scaling_factor * seq_len / self.max_position_embeddings) - (self.scaling_factor - 1)
            ) ** (self.dim / (self.dim - 2))
            inv_freq = 1.0 / (
                base ** (torch.arange(0, self.dim, 2, dtype=torch.int64).float().to(x.device) / self.dim)
            )
            self.register_buffer("inv_freq", inv_freq, persistent=False)  # TODO joao: this may break with compilation

        cos, sin = super().forward(x, position_ids)
        return cos, sin


def rotate_half(x):
    """Rotates half the hidden dims of the input."""
    x1 = x[..., : x.shape[-1] // 2]
    x2 = x[..., x.shape[-1] // 2 :]
    return torch.cat((-x2, x1), dim=-1)


def apply_rotary_pos_emb(q, k, cos, sin, position_ids=None, unsqueeze_dim=1):
    """Applies Rotary Position Embedding to the query and key tensors.

    Args:
        q (`torch.Tensor`): The query tensor.
        k (`torch.Tensor`): The key tensor.
        cos (`torch.Tensor`): The cosine part of the rotary embedding.
        sin (`torch.Tensor`): The sine part of the rotary embedding.
        position_ids (`torch.Tensor`, *optional*):
            Deprecated and unused.
        unsqueeze_dim (`int`, *optional*, defaults to 1):
            The 'unsqueeze_dim' argument specifies the dimension along which to unsqueeze cos[position_ids] and
            sin[position_ids] so that they can be properly broadcasted to the dimensions of q and k. For example, note
            that cos[position_ids] and sin[position_ids] have the shape [batch_size, seq_len, head_dim]. Then, if q and
            k have the shape [batch_size, heads, seq_len, head_dim], then setting unsqueeze_dim=1 makes
            cos[position_ids] and sin[position_ids] broadcastable to the shapes of q and k. Similarly, if q and k have
            the shape [batch_size, seq_len, heads, head_dim], then set unsqueeze_dim=2.
    Returns:
        `tuple(torch.Tensor)` comprising of the query and key tensors rotated using the Rotary Position Embedding.
    """
    cos = cos.unsqueeze(unsqueeze_dim)
    sin = sin.unsqueeze(unsqueeze_dim)
    q_embed = (q * cos) + (rotate_half(q) * sin)
    k_embed = (k * cos) + (rotate_half(k) * sin)
    return q_embed, k_embed


class LlamaMLP(nn.Module):
    def __init__(self, config):
        super().__init__()
        self.config = config
        self.hidden_size = config.hidden_size
        self.intermediate_size = config.intermediate_size
        self.gate_proj = nn.Linear(self.hidden_size, self.intermediate_size, bias=False)
        self.up_proj = nn.Linear(self.hidden_size, self.intermediate_size, bias=False)
        self.down_proj = nn.Linear(self.intermediate_size, self.hidden_size, bias=False)
        self.act_fn = ACT2FN[config.hidden_act]

    def forward(self, x):
        if self.config.pretraining_tp > 1:
            slice = self.intermediate_size // self.config.pretraining_tp
            gate_proj_slices = self.gate_proj.weight.split(slice, dim=0)
            up_proj_slices = self.up_proj.weight.split(slice, dim=0)
            down_proj_slices = self.down_proj.weight.split(slice, dim=1)

            gate_proj = torch.cat(
                [F.linear(x, gate_proj_slices[i]) for i in range(self.config.pretraining_tp)],
                dim=-1,
            )
            up_proj = torch.cat(
                [F.linear(x, up_proj_slices[i]) for i in range(self.config.pretraining_tp)],
                dim=-1,
            )

            intermediate_states = (self.act_fn(gate_proj) * up_proj).split(slice, dim=2)
            down_proj = [
                F.linear(intermediate_states[i], down_proj_slices[i]) for i in range(self.config.pretraining_tp)
            ]
            down_proj = sum(down_proj)
        else:
            down_proj = self.down_proj(self.act_fn(self.gate_proj(x)) * self.up_proj(x))

        return down_proj


def repeat_kv(hidden_states: torch.Tensor, n_rep: int) -> torch.Tensor:
    """
    This is the equivalent of torch.repeat_interleave(x, dim=1, repeats=n_rep). The hidden states go from (batch,
    num_key_value_heads, seqlen, head_dim) to (batch, num_attention_heads, seqlen, head_dim)
    """
    batch, num_key_value_heads, slen, head_dim = hidden_states.shape
    if n_rep == 1:
        return hidden_states
    hidden_states = hidden_states[:, :, None, :, :].expand(batch, num_key_value_heads, n_rep, slen, head_dim)
    return hidden_states.reshape(batch, num_key_value_heads * n_rep, slen, head_dim)


class LlamaAttention(nn.Module):
    """Multi-headed attention from 'Attention Is All You Need' paper"""

    def __init__(self, config: LlamaConfig, layer_idx: Optional[int] = None):
        super().__init__()
        self.config = config
        self.layer_idx = layer_idx
        if layer_idx is None:
            logger.warning_once(
                f"Instantiating {self.__class__.__name__} without passing a `layer_idx` is not recommended and will "
                "lead to errors during the forward call if caching is used. Please make sure to provide a `layer_idx` "
                "when creating this class."
            )

        self.attention_dropout = config.attention_dropout
        self.hidden_size = config.hidden_size
        self.num_heads = config.num_attention_heads
        self.head_dim = self.hidden_size // self.num_heads
        self.num_key_value_heads = config.num_key_value_heads
        self.num_key_value_groups = self.num_heads // self.num_key_value_heads
        self.max_position_embeddings = config.max_position_embeddings
        self.rope_theta = config.rope_theta
        self.is_causal = True

        if (self.head_dim * self.num_heads) != self.hidden_size:
            raise ValueError(
                f"hidden_size must be divisible by num_heads (got `hidden_size`: {self.hidden_size}"
                f" and `num_heads`: {self.num_heads})."
            )

        self.q_proj = nn.Linear(self.hidden_size, self.num_heads * self.head_dim, bias=config.attention_bias)
        self.k_proj = nn.Linear(
            self.hidden_size,
            self.num_key_value_heads * self.head_dim,
            bias=config.attention_bias,
        )
        self.v_proj = nn.Linear(
            self.hidden_size,
            self.num_key_value_heads * self.head_dim,
            bias=config.attention_bias,
        )
        self.o_proj = nn.Linear(self.hidden_size, self.hidden_size, bias=config.attention_bias)
        self._init_rope()

    def _init_rope(self):
        if self.config.rope_scaling is None:
            self.rotary_emb = LlamaRotaryEmbedding(
                self.head_dim,
                max_position_embeddings=self.max_position_embeddings,
                base=self.rope_theta,
            )
        else:
            scaling_type = self.config.rope_scaling["type"]
            scaling_factor = self.config.rope_scaling["factor"]
            if scaling_type == "linear":
                self.rotary_emb = LlamaLinearScalingRotaryEmbedding(
                    self.head_dim,
                    max_position_embeddings=self.max_position_embeddings,
                    scaling_factor=scaling_factor,
                    base=self.rope_theta,
                )
            elif scaling_type == "dynamic":
                self.rotary_emb = LlamaDynamicNTKScalingRotaryEmbedding(
                    self.head_dim,
                    max_position_embeddings=self.max_position_embeddings,
                    scaling_factor=scaling_factor,
                    base=self.rope_theta,
                )
            else:
                raise ValueError(f"Unknown RoPE scaling type {scaling_type}")

    def forward(
        self,
        hidden_states: torch.Tensor,
        attention_mask: Optional[torch.Tensor] = None,
        position_ids: Optional[torch.LongTensor] = None,
        past_key_value: Optional[Cache] = None,
        output_attentions: bool = False,
        use_cache: bool = False,
        cache_position: Optional[torch.LongTensor] = None,
        **kwargs,
    ) -> Tuple[torch.Tensor, Optional[torch.Tensor], Optional[Tuple[torch.Tensor]]]:
        bsz, q_len, _ = hidden_states.size()

        if self.config.pretraining_tp > 1:
            key_value_slicing = (self.num_key_value_heads * self.head_dim) // self.config.pretraining_tp
            query_slices = self.q_proj.weight.split(
                (self.num_heads * self.head_dim) // self.config.pretraining_tp, dim=0
            )
            key_slices = self.k_proj.weight.split(key_value_slicing, dim=0)
            value_slices = self.v_proj.weight.split(key_value_slicing, dim=0)

            query_states = [F.linear(hidden_states, query_slices[i]) for i in range(self.config.pretraining_tp)]
            query_states = torch.cat(query_states, dim=-1)

            key_states = [F.linear(hidden_states, key_slices[i]) for i in range(self.config.pretraining_tp)]
            key_states = torch.cat(key_states, dim=-1)

            value_states = [F.linear(hidden_states, value_slices[i]) for i in range(self.config.pretraining_tp)]
            value_states = torch.cat(value_states, dim=-1)

        else:
            query_states = self.q_proj(hidden_states)
            key_states = self.k_proj(hidden_states)
            value_states = self.v_proj(hidden_states)

        query_states = query_states.view(bsz, q_len, self.num_heads, self.head_dim).transpose(1, 2)
        key_states = key_states.view(bsz, q_len, self.num_key_value_heads, self.head_dim).transpose(1, 2)
        value_states = value_states.view(bsz, q_len, self.num_key_value_heads, self.head_dim).transpose(1, 2)

        past_key_value = getattr(self, "past_key_value", past_key_value)
        cos, sin = self.rotary_emb(value_states, position_ids)
        query_states, key_states = apply_rotary_pos_emb(query_states, key_states, cos, sin)

        if past_key_value is not None:
            # sin and cos are specific to RoPE models; cache_position needed for the static cache
            cache_kwargs = {"sin": sin, "cos": cos, "cache_position": cache_position}
            key_states, value_states = past_key_value.update(key_states, value_states, self.layer_idx, cache_kwargs)

        key_states = repeat_kv(key_states, self.num_key_value_groups)
        value_states = repeat_kv(value_states, self.num_key_value_groups)

        attn_weights = torch.matmul(query_states, key_states.transpose(2, 3)) / math.sqrt(self.head_dim)

        if attention_mask is not None:  # no matter the length, we just slice it
            causal_mask = attention_mask[:, :, :, : key_states.shape[-2]]
            attn_weights = attn_weights + causal_mask

        # upcast attention to fp32
        attn_weights = nn.functional.softmax(attn_weights, dim=-1, dtype=torch.float32).to(query_states.dtype)
        attn_weights = nn.functional.dropout(attn_weights, p=self.attention_dropout, training=self.training)
        attn_output = torch.matmul(attn_weights, value_states)

        if attn_output.size() != (bsz, self.num_heads, q_len, self.head_dim):
            raise ValueError(
                f"`attn_output` should be of size {(bsz, self.num_heads, q_len, self.head_dim)}, but is"
                f" {attn_output.size()}"
            )

        attn_output = attn_output.transpose(1, 2).contiguous()

        attn_output = attn_output.reshape(bsz, q_len, self.hidden_size)

        if self.config.pretraining_tp > 1:
            attn_output = attn_output.split(self.hidden_size // self.config.pretraining_tp, dim=2)
            o_proj_slices = self.o_proj.weight.split(self.hidden_size // self.config.pretraining_tp, dim=1)
            attn_output = sum([F.linear(attn_output[i], o_proj_slices[i]) for i in range(self.config.pretraining_tp)])
        else:
            attn_output = self.o_proj(attn_output)

        if not output_attentions:
            attn_weights = None

        return attn_output, attn_weights, past_key_value


class LlamaFlashAttention2(LlamaAttention):
    """
    Llama flash attention module. This module inherits from `LlamaAttention` as the weights of the module stays
    untouched. The only required change would be on the forward pass where it needs to correctly call the public API of
    flash attention and deal with padding tokens in case the input contains any of them.
    """

    def __init__(self, *args, **kwargs):
        super().__init__(*args, **kwargs)

        # TODO: Should be removed once Flash Attention for RoCm is bumped to 2.1.
        # flash_attn<2.1 generates top-left aligned causal mask, while what is needed here is bottom-right alignement, that was made default for flash_attn>=2.1. This attribute is used to handle this difference. Reference: https://github.com/Dao-AILab/flash-attention/releases/tag/v2.1.0.
        # Beware that with flash_attn<2.1, using q_seqlen != k_seqlen (except for the case q_seqlen == 1) produces a wrong mask (top-left).
        self._flash_attn_uses_top_left_mask = not is_flash_attn_greater_or_equal_2_10()

    def forward(
        self,
        hidden_states: torch.Tensor,
        attention_mask: Optional[torch.LongTensor] = None,
        position_ids: Optional[torch.LongTensor] = None,
        past_key_value: Optional[Cache] = None,
        output_attentions: bool = False,
        use_cache: bool = False,
        cache_position: Optional[torch.LongTensor] = None,
        **kwargs,
    ) -> Tuple[torch.Tensor, Optional[torch.Tensor], Optional[Tuple[torch.Tensor]]]:
        output_attentions = False

        bsz, q_len, _ = hidden_states.size()

        query_states = self.q_proj(hidden_states)
        key_states = self.k_proj(hidden_states)
        value_states = self.v_proj(hidden_states)

        # Flash attention requires the input to have the shape
        # batch_size x seq_length x head_dim x hidden_dim
        # therefore we just need to keep the original shape
        query_states = query_states.view(bsz, q_len, self.num_heads, self.head_dim).transpose(1, 2)
        key_states = key_states.view(bsz, q_len, self.num_key_value_heads, self.head_dim).transpose(1, 2)
        value_states = value_states.view(bsz, q_len, self.num_key_value_heads, self.head_dim).transpose(1, 2)

        cos, sin = self.rotary_emb(value_states, position_ids)
        query_states, key_states = apply_rotary_pos_emb(query_states, key_states, cos, sin)

        past_key_value = getattr(self, "past_key_value", past_key_value)

        if past_key_value is not None:
            # sin and cos are specific to RoPE models; cache_position needed for the static cache
            cache_kwargs = {"sin": sin, "cos": cos, "cache_position": cache_position}
            key_states, value_states = past_key_value.update(key_states, value_states, self.layer_idx, cache_kwargs)

        # TODO: These transpose are quite inefficient but Flash Attention requires the layout [batch_size, sequence_length, num_heads, head_dim]. We would need to refactor the KV cache
        # to be able to avoid many of these transpose/reshape/view.
        query_states = query_states.transpose(1, 2)
        key_states = key_states.transpose(1, 2)
        value_states = value_states.transpose(1, 2)

        dropout_rate = self.attention_dropout if self.training else 0.0

        # In PEFT, usually we cast the layer norms in float32 for training stability reasons
        # therefore the input hidden states gets silently casted in float32. Hence, we need
        # cast them back in the correct dtype just to be sure everything works as expected.
        # This might slowdown training & inference so it is recommended to not cast the LayerNorms
        # in fp32. (LlamaRMSNorm handles it correctly)

        input_dtype = query_states.dtype
        if input_dtype == torch.float32:
            if torch.is_autocast_enabled():
                target_dtype = torch.get_autocast_gpu_dtype()
            # Handle the case where the model is quantized
            elif hasattr(self.config, "_pre_quantization_dtype"):
                target_dtype = self.config._pre_quantization_dtype
            else:
                target_dtype = self.q_proj.weight.dtype

            logger.warning_once(
                f"The input hidden states seems to be silently casted in float32, this might be related to"
                f" the fact you have upcasted embedding or layer norm layers in float32. We will cast back the input in"
                f" {target_dtype}."
            )

            query_states = query_states.to(target_dtype)
            key_states = key_states.to(target_dtype)
            value_states = value_states.to(target_dtype)

        attn_output = self._flash_attention_forward(
            query_states,
            key_states,
            value_states,
            attention_mask,
            q_len,
            dropout=dropout_rate,
        )

        attn_output = attn_output.reshape(bsz, q_len, self.hidden_size).contiguous()
        attn_output = self.o_proj(attn_output)

        if not output_attentions:
            attn_weights = None

        return attn_output, attn_weights, past_key_value

    def _flash_attention_forward(
        self,
        query_states,
        key_states,
        value_states,
        attention_mask,
        query_length,
        dropout=0.0,
        softmax_scale=None,
    ):
        """
        Calls the forward method of Flash Attention - if the input hidden states contain at least one padding token
        first unpad the input, then computes the attention scores and pad the final attention scores.

        Args:
            query_states (`torch.Tensor`):
                Input query states to be passed to Flash Attention API
            key_states (`torch.Tensor`):
                Input key states to be passed to Flash Attention API
            value_states (`torch.Tensor`):
                Input value states to be passed to Flash Attention API
            attention_mask (`torch.Tensor`):
                The padding mask - corresponds to a tensor of size `(batch_size, seq_len)` where 0 stands for the
                position of padding tokens and 1 for the position of non-padding tokens.
            dropout (`float`):
                Attention dropout
            softmax_scale (`float`, *optional*):
                The scaling of QK^T before applying softmax. Default to 1 / sqrt(head_dim)
        """
        if not self._flash_attn_uses_top_left_mask:
            causal = self.is_causal
        else:
            # TODO: Remove the `query_length != 1` check once Flash Attention for RoCm is bumped to 2.1. For details, please see the comment in LlamaFlashAttention2 __init__.
            causal = self.is_causal and query_length != 1

        # Contains at least one padding token in the sequence
        if attention_mask is not None:
            batch_size = query_states.shape[0]
            (
                query_states,
                key_states,
                value_states,
                indices_q,
                cu_seq_lens,
                max_seq_lens,
            ) = self._upad_input(query_states, key_states, value_states, attention_mask, query_length)

            cu_seqlens_q, cu_seqlens_k = cu_seq_lens
            max_seqlen_in_batch_q, max_seqlen_in_batch_k = max_seq_lens

            attn_output_unpad = flash_attn_varlen_func(
                query_states,
                key_states,
                value_states,
                cu_seqlens_q=cu_seqlens_q,
                cu_seqlens_k=cu_seqlens_k,
                max_seqlen_q=max_seqlen_in_batch_q,
                max_seqlen_k=max_seqlen_in_batch_k,
                dropout_p=dropout,
                softmax_scale=softmax_scale,
                causal=causal,
            )

            attn_output = pad_input(attn_output_unpad, indices_q, batch_size, query_length)
        else:
            attn_output = flash_attn_func(
                query_states,
                key_states,
                value_states,
                dropout,
                softmax_scale=softmax_scale,
                causal=causal,
            )

        return attn_output

    def _upad_input(self, query_layer, key_layer, value_layer, attention_mask, query_length):
        indices_k, cu_seqlens_k, max_seqlen_in_batch_k = _get_unpad_data(attention_mask)
        batch_size, kv_seq_len, num_key_value_heads, head_dim = key_layer.shape

        key_layer = index_first_axis(
            key_layer.reshape(batch_size * kv_seq_len, num_key_value_heads, head_dim),
            indices_k,
        )
        value_layer = index_first_axis(
            value_layer.reshape(batch_size * kv_seq_len, num_key_value_heads, head_dim),
            indices_k,
        )
        if query_length == kv_seq_len:
            query_layer = index_first_axis(
                query_layer.reshape(batch_size * kv_seq_len, self.num_heads, head_dim),
                indices_k,
            )
            cu_seqlens_q = cu_seqlens_k
            max_seqlen_in_batch_q = max_seqlen_in_batch_k
            indices_q = indices_k
        elif query_length == 1:
            max_seqlen_in_batch_q = 1
            cu_seqlens_q = torch.arange(
                batch_size + 1, dtype=torch.int32, device=query_layer.device
            )  # There is a memcpy here, that is very bad.
            indices_q = cu_seqlens_q[:-1]
            query_layer = query_layer.squeeze(1)
        else:
            # The -q_len: slice assumes left padding.
            attention_mask = attention_mask[:, -query_length:]
            query_layer, indices_q, cu_seqlens_q, max_seqlen_in_batch_q = unpad_input(query_layer, attention_mask)

        return (
            query_layer,
            key_layer,
            value_layer,
            indices_q,
            (cu_seqlens_q, cu_seqlens_k),
            (max_seqlen_in_batch_q, max_seqlen_in_batch_k),
        )


class LlamaSdpaAttention(LlamaAttention):
    """
    Llama attention module using torch.nn.functional.scaled_dot_product_attention. This module inherits from
    `LlamaAttention` as the weights of the module stays untouched. The only changes are on the forward pass to adapt to
    SDPA API.
    """

    # Adapted from LlamaAttention.forward
    def forward(
        self,
        hidden_states: torch.Tensor,
        attention_mask: Optional[torch.Tensor] = None,
        position_ids: Optional[torch.LongTensor] = None,
        past_key_value: Optional[Cache] = None,
        output_attentions: bool = False,
        use_cache: bool = False,
        cache_position: Optional[torch.LongTensor] = None,
    ) -> Tuple[torch.Tensor, Optional[torch.Tensor], Optional[Tuple[torch.Tensor]]]:
        if output_attentions:
            # TODO: Improve this warning with e.g. `model.config.attn_implementation = "manual"` once this is implemented.
            logger.warning_once(
                "LlamaModel is using LlamaSdpaAttention, but `torch.nn.functional.scaled_dot_product_attention` does not support `output_attentions=True`. Falling back to the manual attention implementation, "
                'but specifying the manual implementation will be required from Transformers version v5.0.0 onwards. This warning can be removed using the argument `attn_implementation="eager"` when loading the model.'
            )
            return super().forward(
                hidden_states=hidden_states,
                attention_mask=attention_mask,
                position_ids=position_ids,
                past_key_value=past_key_value,
                output_attentions=output_attentions,
                use_cache=use_cache,
                cache_position=cache_position,
            )

        bsz, q_len, _ = hidden_states.size()

        query_states = self.q_proj(hidden_states)
        key_states = self.k_proj(hidden_states)
        value_states = self.v_proj(hidden_states)

        query_states = query_states.view(bsz, q_len, self.num_heads, self.head_dim).transpose(1, 2)
        key_states = key_states.view(bsz, q_len, self.num_key_value_heads, self.head_dim).transpose(1, 2)
        value_states = value_states.view(bsz, q_len, self.num_key_value_heads, self.head_dim).transpose(1, 2)

        cos, sin = self.rotary_emb(value_states, position_ids)
        query_states, key_states = apply_rotary_pos_emb(query_states, key_states, cos, sin)

        # In case static cache is used, it is an instance attribute.
        past_key_value = getattr(self, "past_key_value", past_key_value)

        if past_key_value is not None:
            # sin and cos are specific to RoPE models; cache_position needed for the static cache
            cache_kwargs = {"sin": sin, "cos": cos, "cache_position": cache_position}
            if self.layer_idx >= len(past_key_value.key_cache):
<<<<<<< HEAD
                key_states, value_states = past_key_value.update(
                    key_states, value_states, self.layer_idx, cache_kwargs
                )
            else:
                key_states, value_states = past_key_value.update(
                    key_states.to(past_key_value[self.layer_idx][0].device),
                    value_states.to(past_key_value[self.layer_idx][1].device),
                    self.layer_idx,
                    cache_kwargs,
                )
=======
                key_states, value_states = past_key_value.update(key_states, value_states, self.layer_idx, cache_kwargs)
            else:
                key_states, value_states = past_key_value.update(key_states.to(past_key_value[self.layer_idx][0].device), value_states.to(past_key_value[self.layer_idx][1].device), self.layer_idx, cache_kwargs)
>>>>>>> 8e7b1372
                query_states = query_states.to(past_key_value[self.layer_idx][0].device)

        key_states = repeat_kv(key_states, self.num_key_value_groups)
        value_states = repeat_kv(value_states, self.num_key_value_groups)

        causal_mask = attention_mask
        # if attention_mask is not None and cache_position is not None:
        if attention_mask is not None:
            causal_mask = causal_mask[:, :, :, : key_states.shape[-2]]

        causal_mask = causal_mask.to(query_states.device)

        # SDPA with memory-efficient backend is currently (torch==2.1.2) bugged with non-contiguous inputs with custom attn_mask,
        # Reference: https://github.com/pytorch/pytorch/issues/112577.
        if query_states.device.type == "cuda" and causal_mask is not None:
            query_states = query_states.contiguous()
            key_states = key_states.contiguous()
            value_states = value_states.contiguous()

        attn_output = torch.nn.functional.scaled_dot_product_attention(
            query_states,
            key_states,
            value_states,
            attn_mask=causal_mask,
            dropout_p=self.attention_dropout if self.training else 0.0,
        )

        attn_output = attn_output.transpose(1, 2).contiguous()
        attn_output = attn_output.view(bsz, q_len, self.hidden_size)

        attn_output = self.o_proj(attn_output)

        return attn_output, None, past_key_value


LLAMA_ATTENTION_CLASSES = {
    "eager": LlamaAttention,
    "flash_attention_2": LlamaFlashAttention2,
    "sdpa": LlamaSdpaAttention,
}


class LlamaDecoderLayer(nn.Module):
    def __init__(self, config: LlamaConfig, layer_idx: int):
        super().__init__()
        self.hidden_size = config.hidden_size

        self.self_attn = LLAMA_ATTENTION_CLASSES[config._attn_implementation](config=config, layer_idx=layer_idx)

        self.mlp = LlamaMLP(config)
        self.input_layernorm = LlamaRMSNorm(config.hidden_size, eps=config.rms_norm_eps)
        self.post_attention_layernorm = LlamaRMSNorm(config.hidden_size, eps=config.rms_norm_eps)

    def forward(
        self,
        hidden_states: torch.Tensor,
        attention_mask: Optional[torch.Tensor] = None,
        position_ids: Optional[torch.LongTensor] = None,
        past_key_value: Optional[Tuple[torch.Tensor]] = None,
        output_attentions: Optional[bool] = False,
        use_cache: Optional[bool] = False,
        cache_position: Optional[torch.LongTensor] = None,
        **kwargs,
    ) -> Tuple[torch.FloatTensor, Optional[Tuple[torch.FloatTensor, torch.FloatTensor]]]:
        """
        Args:
            hidden_states (`torch.FloatTensor`): input to the layer of shape `(batch, seq_len, embed_dim)`
            attention_mask (`torch.FloatTensor`, *optional*):
                attention mask of size `(batch_size, sequence_length)` if flash attention is used or `(batch_size, 1,
                query_sequence_length, key_sequence_length)` if default attention is used.
            output_attentions (`bool`, *optional*):
                Whether or not to return the attentions tensors of all attention layers. See `attentions` under
                returned tensors for more detail.
            use_cache (`bool`, *optional*):
                If set to `True`, `past_key_values` key value states are returned and can be used to speed up decoding
                (see `past_key_values`).
            past_key_value (`Tuple(torch.FloatTensor)`, *optional*): cached past key and value projection states
        """
        if "padding_mask" in kwargs:
            warnings.warn(
                "Passing `padding_mask` is deprecated and will be removed in v4.37. Please make sure use `attention_mask` instead.`"
            )

        residual = hidden_states

        hidden_states = self.input_layernorm(hidden_states)

        # Self Attention
        hidden_states, self_attn_weights, present_key_value = self.self_attn(
            hidden_states=hidden_states,
            attention_mask=attention_mask,
            position_ids=position_ids,
            past_key_value=past_key_value,
            output_attentions=output_attentions,
            use_cache=use_cache,
            cache_position=cache_position,
            **kwargs,
        )
        hidden_states = residual + hidden_states

        # Fully Connected
        residual = hidden_states
        hidden_states = self.post_attention_layernorm(hidden_states)
        hidden_states = self.mlp(hidden_states)
        hidden_states = residual + hidden_states

        outputs = (hidden_states,)

        if output_attentions:
            outputs += (self_attn_weights,)

        if use_cache:
            outputs += (present_key_value,)

        return outputs


LLAMA_START_DOCSTRING = r"""
    This model inherits from [`PreTrainedModel`]. Check the superclass documentation for the generic methods the
    library implements for all its model (such as downloading or saving, resizing the input embeddings, pruning heads
    etc.)

    This model is also a PyTorch [torch.nn.Module](https://pytorch.org/docs/stable/nn.html#torch.nn.Module) subclass.
    Use it as a regular PyTorch Module and refer to the PyTorch documentation for all matter related to general usage
    and behavior.

    Parameters:
        config ([`LlamaConfig`]):
            Model configuration class with all the parameters of the model. Initializing with a config file does not
            load the weights associated with the model, only the configuration. Check out the
            [`~PreTrainedModel.from_pretrained`] method to load the model weights.
"""


@add_start_docstrings(
    "The bare LLaMA Model outputting raw hidden-states without any specific head on top.",
    LLAMA_START_DOCSTRING,
)
class LlamaPreTrainedModel(PreTrainedModel):
    config_class = LlamaConfig
    base_model_prefix = "model"
    supports_gradient_checkpointing = True
    _no_split_modules = ["LlamaDecoderLayer"]
    _skip_keys_device_placement = ["past_key_values"]
    _supports_flash_attn_2 = True
    _supports_sdpa = True
    _supports_cache_class = True

    def _init_weights(self, module):
        std = self.config.initializer_range
        if isinstance(module, nn.Linear):
            module.weight.data.normal_(mean=0.0, std=std)
            if module.bias is not None:
                module.bias.data.zero_()
        elif isinstance(module, nn.Embedding):
            module.weight.data.normal_(mean=0.0, std=std)
            if module.padding_idx is not None:
                module.weight.data[module.padding_idx].zero_()

    def _setup_cache(self, cache_cls, max_batch_size, max_cache_len: Optional[int] = None):
        if self.config._attn_implementation == "flash_attention_2" and cache_cls == StaticCache:
            raise ValueError(
                "`static` cache implementation is not compatible with `attn_implementation==flash_attention_2` "
                "make sure to use `sdpa` in the mean time, and open an issue at https://github.com/huggingface/transformers"
            )

        for layer in self.model.layers:
            device = layer.input_layernorm.weight.device
            if hasattr(self.config, "_pre_quantization_dtype"):
                dtype = self.config._pre_quantization_dtype
            else:
                dtype = layer.self_attn.o_proj.weight.dtype
            layer.self_attn.past_key_value = cache_cls(
                self.config, max_batch_size, max_cache_len, device=device, dtype=dtype
            )

    def _reset_cache(self):
        for layer in self.model.layers:
            layer.self_attn.past_key_value = None


LLAMA_INPUTS_DOCSTRING = r"""
    Args:
        input_ids (`torch.LongTensor` of shape `(batch_size, sequence_length)`):
            Indices of input sequence tokens in the vocabulary. Padding will be ignored by default should you provide
            it.

            Indices can be obtained using [`AutoTokenizer`]. See [`PreTrainedTokenizer.encode`] and
            [`PreTrainedTokenizer.__call__`] for details.

            [What are input IDs?](../glossary#input-ids)
        attention_mask (`torch.Tensor` of shape `(batch_size, sequence_length)`, *optional*):
            Mask to avoid performing attention on padding token indices. Mask values selected in `[0, 1]`:

            - 1 for tokens that are **not masked**,
            - 0 for tokens that are **masked**.

            [What are attention masks?](../glossary#attention-mask)

            Indices can be obtained using [`AutoTokenizer`]. See [`PreTrainedTokenizer.encode`] and
            [`PreTrainedTokenizer.__call__`] for details.

            If `past_key_values` is used, optionally only the last `input_ids` have to be input (see
            `past_key_values`).

            If you want to change padding behavior, you should read [`modeling_opt._prepare_decoder_attention_mask`]
            and modify to your needs. See diagram 1 in [the paper](https://arxiv.org/abs/1910.13461) for more
            information on the default strategy.

            - 1 indicates the head is **not masked**,
            - 0 indicates the head is **masked**.
        position_ids (`torch.LongTensor` of shape `(batch_size, sequence_length)`, *optional*):
            Indices of positions of each input sequence tokens in the position embeddings. Selected in the range `[0,
            config.n_positions - 1]`.

            [What are position IDs?](../glossary#position-ids)
        past_key_values (`Cache` or `tuple(tuple(torch.FloatTensor))`, *optional*):
            Pre-computed hidden-states (key and values in the self-attention blocks and in the cross-attention
            blocks) that can be used to speed up sequential decoding. This typically consists in the `past_key_values`
            returned by the model at a previous stage of decoding, when `use_cache=True` or `config.use_cache=True`.

            Two formats are allowed:
            - a [`~cache_utils.Cache`] instance;
            - Tuple of `tuple(torch.FloatTensor)` of length `config.n_layers`, with each tuple having 2 tensors of
            shape `(batch_size, num_heads, sequence_length, embed_size_per_head)`). This is also known as the legacy
            cache format.

            The model will output the same cache format that is fed as input. If no `past_key_values` are passed, the
            legacy cache format will be returned.

            If `past_key_values` are used, the user can optionally input only the last `input_ids` (those that don't
            have their past key value states given to this model) of shape `(batch_size, 1)` instead of all `input_ids`
            of shape `(batch_size, sequence_length)`.
        inputs_embeds (`torch.FloatTensor` of shape `(batch_size, sequence_length, hidden_size)`, *optional*):
            Optionally, instead of passing `input_ids` you can choose to directly pass an embedded representation. This
            is useful if you want more control over how to convert `input_ids` indices into associated vectors than the
            model's internal embedding lookup matrix.
        use_cache (`bool`, *optional*):
            If set to `True`, `past_key_values` key value states are returned and can be used to speed up decoding (see
            `past_key_values`).
        output_attentions (`bool`, *optional*):
            Whether or not to return the attentions tensors of all attention layers. See `attentions` under returned
            tensors for more detail.
        output_hidden_states (`bool`, *optional*):
            Whether or not to return the hidden states of all layers. See `hidden_states` under returned tensors for
            more detail.
        return_dict (`bool`, *optional*):
            Whether or not to return a [`~utils.ModelOutput`] instead of a plain tuple.
        cache_position (`torch.LongTensor` of shape `(sequence_length)`, *optional*):
            Indices depicting the position of the input sequence tokens in the sequence. Contrarily to `position_ids`,
            this tensor is not affected by padding. It is used to update the cache in the correct position and to infer
            the complete sequence length.
"""


@add_start_docstrings(
    "The bare LLaMA Model outputting raw hidden-states without any specific head on top.",
    LLAMA_START_DOCSTRING,
)
class LlamaModel(LlamaPreTrainedModel):
    """
    Transformer decoder consisting of *config.num_hidden_layers* layers. Each layer is a [`LlamaDecoderLayer`]

    Args:
        config: LlamaConfig
    """

    def __init__(self, config: LlamaConfig):
        super().__init__(config)
        self.padding_idx = config.pad_token_id
        self.vocab_size = config.vocab_size

        self.embed_tokens = nn.Embedding(config.vocab_size, config.hidden_size, self.padding_idx)
        self.layers = nn.ModuleList(
            [LlamaDecoderLayer(config, layer_idx) for layer_idx in range(config.num_hidden_layers)]
        )
        self.norm = LlamaRMSNorm(config.hidden_size, eps=config.rms_norm_eps)
        self.gradient_checkpointing = False

        # Initialize weights and apply final processing
        self.post_init()

    def get_input_embeddings(self):
        return self.embed_tokens

    def set_input_embeddings(self, value):
        self.embed_tokens = value

    @add_start_docstrings_to_model_forward(LLAMA_INPUTS_DOCSTRING)
    def forward(
        self,
        input_ids: torch.LongTensor = None,
        attention_mask: Optional[torch.Tensor] = None,
        position_ids: Optional[torch.LongTensor] = None,
        past_key_values: Optional[List[torch.FloatTensor]] = None,
        inputs_embeds: Optional[torch.FloatTensor] = None,
        use_cache: Optional[bool] = None,
        output_attentions: Optional[bool] = None,
        output_hidden_states: Optional[bool] = None,
        return_dict: Optional[bool] = None,
        cache_position: Optional[torch.LongTensor] = None,
    ) -> Union[Tuple, BaseModelOutputWithPast]:
        output_attentions = output_attentions if output_attentions is not None else self.config.output_attentions
        output_hidden_states = (
            output_hidden_states if output_hidden_states is not None else self.config.output_hidden_states
        )
        use_cache = use_cache if use_cache is not None else self.config.use_cache
        return_dict = return_dict if return_dict is not None else self.config.use_return_dict

        if (input_ids is None) ^ (inputs_embeds is not None):
            raise ValueError(
                "You cannot specify both input_ids and inputs_embeds at the same time, and must specify either one"
            )

        if self.gradient_checkpointing and self.training and use_cache:
            logger.warning_once(
                "`use_cache=True` is incompatible with gradient checkpointing. Setting `use_cache=False`."
            )
            use_cache = False

        if inputs_embeds is None:
            inputs_embeds = self.embed_tokens(input_ids)

        past_seen_tokens = 0
        if use_cache:  # kept for BC (cache positions)
            if not isinstance(past_key_values, StaticCache):
                past_key_values = DynamicCache.from_legacy_cache(past_key_values)
                past_seen_tokens = past_key_values.get_seq_length()

        if cache_position is None:
            if isinstance(past_key_values, StaticCache):
                raise ValueError("cache_position is a required argument when using StaticCache.")
            cache_position = torch.arange(
                past_seen_tokens,
                past_seen_tokens + inputs_embeds.shape[1],
                device=inputs_embeds.device,
            )

        if position_ids is None:
            position_ids = cache_position.unsqueeze(0)

        causal_mask = self._update_causal_mask(
            attention_mask,
            inputs_embeds,
            cache_position,
            past_seen_tokens + inputs_embeds.shape[1],
        )

        # embed positions
        hidden_states = inputs_embeds

        # decoder layers
        all_hidden_states = () if output_hidden_states else None
        all_self_attns = () if output_attentions else None
        next_decoder_cache = None

        for decoder_layer in self.layers:
            if output_hidden_states:
                all_hidden_states += (hidden_states,)

            if self.gradient_checkpointing and self.training:
                layer_outputs = self._gradient_checkpointing_func(
                    decoder_layer.__call__,
                    hidden_states,
                    causal_mask,
                    position_ids,
                    past_key_values,
                    output_attentions,
                    use_cache,
                    cache_position,
                )
            else:
                layer_outputs = decoder_layer(
                    hidden_states,
                    attention_mask=causal_mask,
                    position_ids=position_ids,
                    past_key_value=past_key_values,
                    output_attentions=output_attentions,
                    use_cache=use_cache,
                    cache_position=cache_position,
                )

            hidden_states = layer_outputs[0]

            if use_cache:
                next_decoder_cache = layer_outputs[2 if output_attentions else 1]

            if output_attentions:
                all_self_attns += (layer_outputs[1],)

        hidden_states = self.norm(hidden_states)

        # add hidden states from the last decoder layer
        if output_hidden_states:
            all_hidden_states += (hidden_states,)

        next_cache = None
        if use_cache:
            next_cache = (
                next_decoder_cache.to_legacy_cache() if isinstance(next_decoder_cache, Cache) else next_decoder_cache
            )
        if not return_dict:
            return tuple(v for v in [hidden_states, next_cache, all_hidden_states, all_self_attns] if v is not None)
        return BaseModelOutputWithPast(
            last_hidden_state=hidden_states,
            past_key_values=next_cache,
            hidden_states=all_hidden_states,
            attentions=all_self_attns,
        )

    # TODO: As of torch==2.2.0, the `attention_mask` passed to the model in `generate` is 2D and of dynamic length even when the static
    # KV cache is used. This is an issue for torch.compile which then recaptures cudagraphs at each decode steps due to the dynamic shapes.
    # (`recording cudagraph tree for symint key 13`, etc.), which is VERY slow. A workaround is `@torch.compiler.disable`, but this prevents using
    # `fullgraph=True`. See more context in https://github.com/huggingface/transformers/pull/29114
    def _update_causal_mask(self, attention_mask, input_tensor, cache_position, current_length):
        if self.config._attn_implementation == "flash_attention_2":
            if attention_mask is not None and 0.0 in attention_mask:
                return attention_mask
            return None

        dtype, device = input_tensor.dtype, input_tensor.device
        min_dtype = torch.finfo(dtype).min
        sequence_length = input_tensor.shape[1]
        if hasattr(getattr(self.layers[0], "self_attn", {}), "past_key_value"):  # static cache
            target_length = self.config.max_position_embeddings
        else:  # dynamic cache
            target_length = (
                attention_mask.shape[-1] if isinstance(attention_mask, torch.Tensor) else current_length + 1
            )

        causal_mask = torch.full(
            (sequence_length, target_length),
            fill_value=min_dtype,
            dtype=dtype,
            device=device,
        )
        if sequence_length != 1:
            causal_mask = torch.triu(causal_mask, diagonal=1)
        causal_mask *= torch.arange(target_length, device=device) > cache_position.reshape(-1, 1)
        causal_mask = causal_mask[None, None, :, :].expand(input_tensor.shape[0], 1, -1, -1)
        if attention_mask is not None:
            causal_mask = causal_mask.clone()  # copy to contiguous memory for in-place edit
            if attention_mask.dim() == 2:
                mask_length = attention_mask.shape[-1]
                padding_mask = causal_mask[..., :mask_length].eq(0.0) * attention_mask[:, None, None, :].eq(0.0)
                causal_mask[..., :mask_length] = causal_mask[..., :mask_length].masked_fill(padding_mask, min_dtype)
            elif attention_mask.dim() == 4:
                # backwards compatibility: we allow passing a 4D attention mask shorter than the input length with
                # cache. In that case, the 4D attention mask attends to the newest tokens only.
                if attention_mask.shape[-2] < cache_position[0] + sequence_length:
                    offset = cache_position[0]
                else:
                    offset = 0
                mask_shape = attention_mask.shape
                mask_slice = (attention_mask.eq(0.0)).to(dtype=dtype) * min_dtype
                causal_mask[
                    : mask_shape[0],
                    : mask_shape[1],
                    offset : mask_shape[2] + offset,
                    : mask_shape[3],
                ] = mask_slice

        if (
            self.config._attn_implementation == "sdpa"
            and attention_mask is not None
            and attention_mask.device.type == "cuda"
        ):
            # Attend to all tokens in fully masked rows in the causal_mask, for example the relevant first rows when
            # using left padding. This is required by F.scaled_dot_product_attention memory-efficient attention path.
            # Details: https://github.com/pytorch/pytorch/issues/110213
            causal_mask = AttentionMaskConverter._unmask_unattended(causal_mask, min_dtype)

        return causal_mask


class LlamaForCausalLM(LlamaPreTrainedModel):
    _tied_weights_keys = ["lm_head.weight"]

    def __init__(self, config):
        super().__init__(config)
        self.model = LlamaModel(config)
        self.vocab_size = config.vocab_size
        self.lm_head = nn.Linear(config.hidden_size, config.vocab_size, bias=False)

        # Initialize weights and apply final processing
        self.post_init()

    def get_input_embeddings(self):
        return self.model.embed_tokens

    def set_input_embeddings(self, value):
        self.model.embed_tokens = value

    def get_output_embeddings(self):
        return self.lm_head

    def set_output_embeddings(self, new_embeddings):
        self.lm_head = new_embeddings

    def set_decoder(self, decoder):
        self.model = decoder

    def get_decoder(self):
        return self.model

    @add_start_docstrings_to_model_forward(LLAMA_INPUTS_DOCSTRING)
    @replace_return_docstrings(output_type=CausalLMOutputWithPast, config_class=_CONFIG_FOR_DOC)
    def forward(
        self,
        input_ids: torch.LongTensor = None,
        attention_mask: Optional[torch.Tensor] = None,
        position_ids: Optional[torch.LongTensor] = None,
        past_key_values: Optional[List[torch.FloatTensor]] = None,
        inputs_embeds: Optional[torch.FloatTensor] = None,
        labels: Optional[torch.LongTensor] = None,
        use_cache: Optional[bool] = None,
        output_attentions: Optional[bool] = None,
        output_hidden_states: Optional[bool] = None,
        return_dict: Optional[bool] = None,
        cache_position: Optional[torch.LongTensor] = None,
    ) -> Union[Tuple, CausalLMOutputWithPast]:
        r"""
        Args:
            labels (`torch.LongTensor` of shape `(batch_size, sequence_length)`, *optional*):
                Labels for computing the masked language modeling loss. Indices should either be in `[0, ...,
                config.vocab_size]` or -100 (see `input_ids` docstring). Tokens with indices set to `-100` are ignored
                (masked), the loss is only computed for the tokens with labels in `[0, ..., config.vocab_size]`.

        Returns:

        Example:

        ```python
        >>> from transformers import AutoTokenizer, LlamaForCausalLM

        >>> model = LlamaForCausalLM.from_pretrained("meta-llama/Llama-2-7b-hf")
        >>> tokenizer = AutoTokenizer.from_pretrained("meta-llama/Llama-2-7b-hf")

        >>> prompt = "Hey, are you conscious? Can you talk to me?"
        >>> inputs = tokenizer(prompt, return_tensors="pt")

        >>> # Generate
        >>> generate_ids = model.generate(inputs.input_ids, max_length=30)
        >>> tokenizer.batch_decode(generate_ids, skip_special_tokens=True, clean_up_tokenization_spaces=False)[0]
        "Hey, are you conscious? Can you talk to me?\nI'm not conscious, but I can talk to you."
        ```"""
        output_attentions = output_attentions if output_attentions is not None else self.config.output_attentions
        output_hidden_states = (
            output_hidden_states if output_hidden_states is not None else self.config.output_hidden_states
        )
        return_dict = return_dict if return_dict is not None else self.config.use_return_dict

        # decoder outputs consists of (dec_features, layer_state, dec_hidden, dec_attn)
        outputs = self.model(
            input_ids=input_ids,
            attention_mask=attention_mask,
            position_ids=position_ids,
            past_key_values=past_key_values,
            inputs_embeds=inputs_embeds,
            use_cache=use_cache,
            output_attentions=output_attentions,
            output_hidden_states=output_hidden_states,
            return_dict=return_dict,
            cache_position=cache_position,
        )

        hidden_states = outputs[0]
        if self.config.pretraining_tp > 1:
            lm_head_slices = self.lm_head.weight.split(self.vocab_size // self.config.pretraining_tp, dim=0)
            logits = [F.linear(hidden_states, lm_head_slices[i]) for i in range(self.config.pretraining_tp)]
            logits = torch.cat(logits, dim=-1)
        else:
            logits = self.lm_head(hidden_states)
        logits = logits.float()

        loss = None
        if labels is not None:
            # Shift so that tokens < n predict n
            shift_logits = logits[..., :-1, :].contiguous()
            shift_labels = labels[..., 1:].contiguous()
            # Flatten the tokens
            loss_fct = CrossEntropyLoss()
            shift_logits = shift_logits.view(-1, self.config.vocab_size)
            shift_labels = shift_labels.view(-1)
            # Enable model parallelism
            shift_labels = shift_labels.to(shift_logits.device)
            loss = loss_fct(shift_logits, shift_labels)

        if not return_dict:
            output = (logits,) + outputs[1:]
            return (loss,) + output if loss is not None else output

        return CausalLMOutputWithPast(
            loss=loss,
            logits=logits,
            past_key_values=outputs.past_key_values,
            hidden_states=outputs.hidden_states,
            attentions=outputs.attentions,
        )

    def prepare_inputs_for_generation(
        self,
        input_ids,
        past_key_values=None,
        attention_mask=None,
        inputs_embeds=None,
        cache_position=None,
        **kwargs,
    ):
        # With static cache, the `past_key_values` is None
        # TODO joao: standardize interface for the different Cache classes and remove of this if
        has_static_cache = False
        if past_key_values is None:
            past_key_values = getattr(getattr(self.model.layers[0], "self_attn", {}), "past_key_value", None)
            has_static_cache = past_key_values is not None

        past_length = 0
        if past_key_values is not None:
            if isinstance(past_key_values, Cache):
                past_length = cache_position[0] if cache_position is not None else past_key_values.get_seq_length()
                max_cache_length = (
                    torch.tensor(past_key_values.get_max_length(), device=input_ids.device)
                    if past_key_values.get_max_length() is not None
                    else None
                )
                cache_length = past_length if max_cache_length is None else torch.min(max_cache_length, past_length)
            # TODO joao: remove this `else` after `generate` prioritizes `Cache` objects
            else:
                cache_length = past_length = past_key_values[0][0].shape[2]
                max_cache_length = None

            # Keep only the unprocessed tokens:
            # 1 - If the length of the attention_mask exceeds the length of input_ids, then we are in a setting where
            # some of the inputs are exclusively passed as part of the cache (e.g. when passing input_embeds as
            # input)
            if attention_mask is not None and attention_mask.shape[1] > input_ids.shape[1]:
                input_ids = input_ids[:, -(attention_mask.shape[1] - past_length) :]
            # 2 - If the past_length is smaller than input_ids', then input_ids holds all input tokens. We can discard
            # input_ids based on the past_length.
            elif past_length < input_ids.shape[1]:
                input_ids = input_ids[:, past_length:]
            # 3 - Otherwise (past_length >= input_ids.shape[1]), let's assume input_ids only has unprocessed tokens.

            # If we are about to go beyond the maximum cache length, we need to crop the input attention mask.
            if (
                max_cache_length is not None
                and attention_mask is not None
                and cache_length + input_ids.shape[1] > max_cache_length
            ):
                attention_mask = attention_mask[:, -max_cache_length:]

        position_ids = kwargs.get("position_ids", None)
        if attention_mask is not None and position_ids is None:
            # create position_ids on the fly for batch generation
            position_ids = attention_mask.long().cumsum(-1) - 1
            position_ids.masked_fill_(attention_mask == 0, 1)
            if past_key_values:
                position_ids = position_ids[:, -input_ids.shape[1] :]

        # if `inputs_embeds` are passed, we only want to use them in the 1st generation step
        if inputs_embeds is not None and past_key_values is None:
            model_inputs = {"inputs_embeds": inputs_embeds}
        else:
            # The `contiguous()` here is necessary to have a static stride during decoding. torchdynamo otherwise
            # recompiles graphs as the stride of the inputs is a guard. Ref: https://github.com/huggingface/transformers/pull/29114
            # TODO: use `next_tokens` directly instead.
            model_inputs = {"input_ids": input_ids.contiguous()}

        input_length = position_ids.shape[-1] if position_ids is not None else input_ids.shape[-1]
        if cache_position is None:
            cache_position = torch.arange(past_length, past_length + input_length, device=input_ids.device)
        else:
            cache_position = cache_position[-input_length:]

        if has_static_cache:
            past_key_values = None

        model_inputs.update(
            {
                "position_ids": position_ids,
                "cache_position": cache_position,
                "past_key_values": past_key_values,
                "use_cache": kwargs.get("use_cache"),
                "attention_mask": attention_mask,
            }
        )
        return model_inputs

    @staticmethod
    def _reorder_cache(past_key_values, beam_idx):
        reordered_past = ()
        for layer_past in past_key_values:
            reordered_past += (
                tuple(past_state.index_select(0, beam_idx.to(past_state.device)) for past_state in layer_past),
            )
        return reordered_past


@add_start_docstrings(
    """
    The LLaMa Model transformer with a sequence classification head on top (linear layer).

    [`LlamaForSequenceClassification`] uses the last token in order to do the classification, as other causal models
    (e.g. GPT-2) do.

    Since it does classification on the last token, it requires to know the position of the last token. If a
    `pad_token_id` is defined in the configuration, it finds the last token that is not a padding token in each row. If
    no `pad_token_id` is defined, it simply takes the last value in each row of the batch. Since it cannot guess the
    padding tokens when `inputs_embeds` are passed instead of `input_ids`, it does the same (take the last value in
    each row of the batch).
    """,
    LLAMA_START_DOCSTRING,
)
class LlamaForSequenceClassification(LlamaPreTrainedModel):
    def __init__(self, config):
        super().__init__(config)
        self.num_labels = config.num_labels
        self.model = LlamaModel(config)
        self.score = nn.Linear(config.hidden_size, self.num_labels, bias=False)

        # Initialize weights and apply final processing
        self.post_init()

    def get_input_embeddings(self):
        return self.model.embed_tokens

    def set_input_embeddings(self, value):
        self.model.embed_tokens = value

    @add_start_docstrings_to_model_forward(LLAMA_INPUTS_DOCSTRING)
    def forward(
        self,
        input_ids: torch.LongTensor = None,
        attention_mask: Optional[torch.Tensor] = None,
        position_ids: Optional[torch.LongTensor] = None,
        past_key_values: Optional[List[torch.FloatTensor]] = None,
        inputs_embeds: Optional[torch.FloatTensor] = None,
        labels: Optional[torch.LongTensor] = None,
        use_cache: Optional[bool] = None,
        output_attentions: Optional[bool] = None,
        output_hidden_states: Optional[bool] = None,
        return_dict: Optional[bool] = None,
    ) -> Union[Tuple, SequenceClassifierOutputWithPast]:
        r"""
        labels (`torch.LongTensor` of shape `(batch_size,)`, *optional*):
            Labels for computing the sequence classification/regression loss. Indices should be in `[0, ...,
            config.num_labels - 1]`. If `config.num_labels == 1` a regression loss is computed (Mean-Square loss), If
            `config.num_labels > 1` a classification loss is computed (Cross-Entropy).
        """
        return_dict = return_dict if return_dict is not None else self.config.use_return_dict

        transformer_outputs = self.model(
            input_ids,
            attention_mask=attention_mask,
            position_ids=position_ids,
            past_key_values=past_key_values,
            inputs_embeds=inputs_embeds,
            use_cache=use_cache,
            output_attentions=output_attentions,
            output_hidden_states=output_hidden_states,
            return_dict=return_dict,
        )
        hidden_states = transformer_outputs[0]
        logits = self.score(hidden_states)

        if input_ids is not None:
            batch_size = input_ids.shape[0]
        else:
            batch_size = inputs_embeds.shape[0]

        if self.config.pad_token_id is None and batch_size != 1:
            raise ValueError("Cannot handle batch sizes > 1 if no padding token is defined.")
        if self.config.pad_token_id is None:
            sequence_lengths = -1
        else:
            if input_ids is not None:
                # if no pad token found, use modulo instead of reverse indexing for ONNX compatibility
                sequence_lengths = torch.eq(input_ids, self.config.pad_token_id).int().argmax(-1) - 1
                sequence_lengths = sequence_lengths % input_ids.shape[-1]
                sequence_lengths = sequence_lengths.to(logits.device)
            else:
                sequence_lengths = -1

        pooled_logits = logits[torch.arange(batch_size, device=logits.device), sequence_lengths]

        loss = None
        if labels is not None:
            labels = labels.to(logits.device)
            if self.config.problem_type is None:
                if self.num_labels == 1:
                    self.config.problem_type = "regression"
                elif self.num_labels > 1 and (labels.dtype == torch.long or labels.dtype == torch.int):
                    self.config.problem_type = "single_label_classification"
                else:
                    self.config.problem_type = "multi_label_classification"

            if self.config.problem_type == "regression":
                loss_fct = MSELoss()
                if self.num_labels == 1:
                    loss = loss_fct(pooled_logits.squeeze(), labels.squeeze())
                else:
                    loss = loss_fct(pooled_logits, labels)
            elif self.config.problem_type == "single_label_classification":
                loss_fct = CrossEntropyLoss()
                loss = loss_fct(pooled_logits.view(-1, self.num_labels), labels.view(-1))
            elif self.config.problem_type == "multi_label_classification":
                loss_fct = BCEWithLogitsLoss()
                loss = loss_fct(pooled_logits, labels)
        if not return_dict:
            output = (pooled_logits,) + transformer_outputs[1:]
            return ((loss,) + output) if loss is not None else output

        return SequenceClassifierOutputWithPast(
            loss=loss,
            logits=pooled_logits,
            past_key_values=transformer_outputs.past_key_values,
            hidden_states=transformer_outputs.hidden_states,
            attentions=transformer_outputs.attentions,
        )


@add_start_docstrings(
    """
The Llama Model transformer with a span classification head on top for extractive question-answering tasks like
SQuAD (a linear layer on top of the hidden-states output to compute `span start logits` and `span end logits`).
    """,
    LLAMA_START_DOCSTRING,
)
class LlamaForQuestionAnswering(LlamaPreTrainedModel):
    base_model_prefix = "transformer"

    # Copied from transformers.models.bloom.modeling_bloom.BloomForQuestionAnswering.__init__ with Bloom->Llama
    def __init__(self, config):
        super().__init__(config)
        self.transformer = LlamaModel(config)
        self.qa_outputs = nn.Linear(config.hidden_size, 2)

        # Initialize weights and apply final processing
        self.post_init()

    def get_input_embeddings(self):
        return self.transformer.embed_tokens

    def set_input_embeddings(self, value):
        self.transformer.embed_tokens = value

    @add_start_docstrings_to_model_forward(LLAMA_INPUTS_DOCSTRING)
    def forward(
        self,
        input_ids: Optional[torch.LongTensor] = None,
        attention_mask: Optional[torch.FloatTensor] = None,
        position_ids: Optional[torch.LongTensor] = None,
        past_key_values: Optional[List[torch.FloatTensor]] = None,
        inputs_embeds: Optional[torch.FloatTensor] = None,
        start_positions: Optional[torch.LongTensor] = None,
        end_positions: Optional[torch.LongTensor] = None,
        output_attentions: Optional[bool] = None,
        output_hidden_states: Optional[bool] = None,
        return_dict: Optional[bool] = None,
    ) -> Union[Tuple, QuestionAnsweringModelOutput]:
        r"""
        start_positions (`torch.LongTensor` of shape `(batch_size,)`, *optional*):
            Labels for position (index) of the start of the labelled span for computing the token classification loss.
            Positions are clamped to the length of the sequence (`sequence_length`). Position outside of the sequence
            are not taken into account for computing the loss.
        end_positions (`torch.LongTensor` of shape `(batch_size,)`, *optional*):
            Labels for position (index) of the end of the labelled span for computing the token classification loss.
            Positions are clamped to the length of the sequence (`sequence_length`). Position outside of the sequence
            are not taken into account for computing the loss.
        """
        return_dict = return_dict if return_dict is not None else self.config.use_return_dict

        outputs = self.transformer(
            input_ids,
            attention_mask=attention_mask,
            position_ids=position_ids,
            past_key_values=past_key_values,
            inputs_embeds=inputs_embeds,
            output_attentions=output_attentions,
            output_hidden_states=output_hidden_states,
            return_dict=return_dict,
        )

        sequence_output = outputs[0]

        logits = self.qa_outputs(sequence_output)
        start_logits, end_logits = logits.split(1, dim=-1)
        start_logits = start_logits.squeeze(-1).contiguous()
        end_logits = end_logits.squeeze(-1).contiguous()

        total_loss = None
        if start_positions is not None and end_positions is not None:
            # If we are on multi-GPU, split add a dimension
            if len(start_positions.size()) > 1:
                start_positions = start_positions.squeeze(-1).to(start_logits.device)
            if len(end_positions.size()) > 1:
                end_positions = end_positions.squeeze(-1).to(end_logits.device)
            # sometimes the start/end positions are outside our model inputs, we ignore these terms
            ignored_index = start_logits.size(1)
            start_positions = start_positions.clamp(0, ignored_index)
            end_positions = end_positions.clamp(0, ignored_index)

            loss_fct = CrossEntropyLoss(ignore_index=ignored_index)
            start_loss = loss_fct(start_logits, start_positions)
            end_loss = loss_fct(end_logits, end_positions)
            total_loss = (start_loss + end_loss) / 2

        if not return_dict:
            output = (start_logits, end_logits) + outputs[2:]
            return ((total_loss,) + output) if total_loss is not None else output

        return QuestionAnsweringModelOutput(
            loss=total_loss,
            start_logits=start_logits,
            end_logits=end_logits,
            hidden_states=outputs.hidden_states,
            attentions=outputs.attentions,
        )<|MERGE_RESOLUTION|>--- conflicted
+++ resolved
@@ -107,17 +107,29 @@
         self.dim = dim
         self.max_position_embeddings = max_position_embeddings
         self.base = base
-        inv_freq = 1.0 / (self.base ** (torch.arange(0, self.dim, 2, dtype=torch.int64).float().to(device) / self.dim))
+        inv_freq = 1.0 / (
+            self.base
+            ** (
+                torch.arange(0, self.dim, 2, dtype=torch.int64).float().to(device)
+                / self.dim
+            )
+        )
         self.register_buffer("inv_freq", inv_freq, persistent=False)
         # For BC we register cos and sin cached
         self.max_seq_len_cached = max_position_embeddings
-        t = torch.arange(self.max_seq_len_cached, device=device, dtype=torch.int64).type_as(self.inv_freq)
+        t = torch.arange(
+            self.max_seq_len_cached, device=device, dtype=torch.int64
+        ).type_as(self.inv_freq)
         t = t / self.scaling_factor
         freqs = torch.outer(t, self.inv_freq)
         # Different from paper, but it uses a different permutation in order to obtain the same calculation
         emb = torch.cat((freqs, freqs), dim=-1)
-        self.register_buffer("_cos_cached", emb.cos().to(torch.get_default_dtype()), persistent=False)
-        self.register_buffer("_sin_cached", emb.sin().to(torch.get_default_dtype()), persistent=False)
+        self.register_buffer(
+            "_cos_cached", emb.cos().to(torch.get_default_dtype()), persistent=False
+        )
+        self.register_buffer(
+            "_sin_cached", emb.sin().to(torch.get_default_dtype()), persistent=False
+        )
 
     @property
     def sin_cached(self):
@@ -138,14 +150,22 @@
     @torch.no_grad()
     def forward(self, x, position_ids):
         # x: [bs, num_attention_heads, seq_len, head_size]
-        inv_freq_expanded = self.inv_freq[None, :, None].float().expand(position_ids.shape[0], -1, 1)
+        inv_freq_expanded = (
+            self.inv_freq[None, :, None].float().expand(position_ids.shape[0], -1, 1)
+        )
         position_ids_expanded = position_ids[:, None, :].float()
         # Force float32 since bfloat16 loses precision on long contexts
         # See https://github.com/huggingface/transformers/pull/29285
         device_type = x.device.type
-        device_type = device_type if isinstance(device_type, str) and device_type != "mps" else "cpu"
+        device_type = (
+            device_type
+            if isinstance(device_type, str) and device_type != "mps"
+            else "cpu"
+        )
         with torch.autocast(device_type=device_type, enabled=False):
-            freqs = (inv_freq_expanded.float() @ position_ids_expanded.float()).transpose(1, 2)
+            freqs = (
+                inv_freq_expanded.float() @ position_ids_expanded.float()
+            ).transpose(1, 2)
             emb = torch.cat((freqs, freqs), dim=-1)
             cos = emb.cos()
             sin = emb.sin()
@@ -170,12 +190,19 @@
         seq_len = torch.max(position_ids) + 1
         if seq_len > self.max_position_embeddings:
             base = self.base * (
-                (self.scaling_factor * seq_len / self.max_position_embeddings) - (self.scaling_factor - 1)
+                (self.scaling_factor * seq_len / self.max_position_embeddings)
+                - (self.scaling_factor - 1)
             ) ** (self.dim / (self.dim - 2))
             inv_freq = 1.0 / (
-                base ** (torch.arange(0, self.dim, 2, dtype=torch.int64).float().to(x.device) / self.dim)
-            )
-            self.register_buffer("inv_freq", inv_freq, persistent=False)  # TODO joao: this may break with compilation
+                base
+                ** (
+                    torch.arange(0, self.dim, 2, dtype=torch.int64).float().to(x.device)
+                    / self.dim
+                )
+            )
+            self.register_buffer(
+                "inv_freq", inv_freq, persistent=False
+            )  # TODO joao: this may break with compilation
 
         cos, sin = super().forward(x, position_ids)
         return cos, sin
@@ -234,17 +261,24 @@
             down_proj_slices = self.down_proj.weight.split(slice, dim=1)
 
             gate_proj = torch.cat(
-                [F.linear(x, gate_proj_slices[i]) for i in range(self.config.pretraining_tp)],
+                [
+                    F.linear(x, gate_proj_slices[i])
+                    for i in range(self.config.pretraining_tp)
+                ],
                 dim=-1,
             )
             up_proj = torch.cat(
-                [F.linear(x, up_proj_slices[i]) for i in range(self.config.pretraining_tp)],
+                [
+                    F.linear(x, up_proj_slices[i])
+                    for i in range(self.config.pretraining_tp)
+                ],
                 dim=-1,
             )
 
             intermediate_states = (self.act_fn(gate_proj) * up_proj).split(slice, dim=2)
             down_proj = [
-                F.linear(intermediate_states[i], down_proj_slices[i]) for i in range(self.config.pretraining_tp)
+                F.linear(intermediate_states[i], down_proj_slices[i])
+                for i in range(self.config.pretraining_tp)
             ]
             down_proj = sum(down_proj)
         else:
@@ -261,7 +295,9 @@
     batch, num_key_value_heads, slen, head_dim = hidden_states.shape
     if n_rep == 1:
         return hidden_states
-    hidden_states = hidden_states[:, :, None, :, :].expand(batch, num_key_value_heads, n_rep, slen, head_dim)
+    hidden_states = hidden_states[:, :, None, :, :].expand(
+        batch, num_key_value_heads, n_rep, slen, head_dim
+    )
     return hidden_states.reshape(batch, num_key_value_heads * n_rep, slen, head_dim)
 
 
@@ -295,7 +331,9 @@
                 f" and `num_heads`: {self.num_heads})."
             )
 
-        self.q_proj = nn.Linear(self.hidden_size, self.num_heads * self.head_dim, bias=config.attention_bias)
+        self.q_proj = nn.Linear(
+            self.hidden_size, self.num_heads * self.head_dim, bias=config.attention_bias
+        )
         self.k_proj = nn.Linear(
             self.hidden_size,
             self.num_key_value_heads * self.head_dim,
@@ -306,7 +344,9 @@
             self.num_key_value_heads * self.head_dim,
             bias=config.attention_bias,
         )
-        self.o_proj = nn.Linear(self.hidden_size, self.hidden_size, bias=config.attention_bias)
+        self.o_proj = nn.Linear(
+            self.hidden_size, self.hidden_size, bias=config.attention_bias
+        )
         self._init_rope()
 
     def _init_rope(self):
@@ -350,20 +390,31 @@
         bsz, q_len, _ = hidden_states.size()
 
         if self.config.pretraining_tp > 1:
-            key_value_slicing = (self.num_key_value_heads * self.head_dim) // self.config.pretraining_tp
+            key_value_slicing = (
+                self.num_key_value_heads * self.head_dim
+            ) // self.config.pretraining_tp
             query_slices = self.q_proj.weight.split(
                 (self.num_heads * self.head_dim) // self.config.pretraining_tp, dim=0
             )
             key_slices = self.k_proj.weight.split(key_value_slicing, dim=0)
             value_slices = self.v_proj.weight.split(key_value_slicing, dim=0)
 
-            query_states = [F.linear(hidden_states, query_slices[i]) for i in range(self.config.pretraining_tp)]
+            query_states = [
+                F.linear(hidden_states, query_slices[i])
+                for i in range(self.config.pretraining_tp)
+            ]
             query_states = torch.cat(query_states, dim=-1)
 
-            key_states = [F.linear(hidden_states, key_slices[i]) for i in range(self.config.pretraining_tp)]
+            key_states = [
+                F.linear(hidden_states, key_slices[i])
+                for i in range(self.config.pretraining_tp)
+            ]
             key_states = torch.cat(key_states, dim=-1)
 
-            value_states = [F.linear(hidden_states, value_slices[i]) for i in range(self.config.pretraining_tp)]
+            value_states = [
+                F.linear(hidden_states, value_slices[i])
+                for i in range(self.config.pretraining_tp)
+            ]
             value_states = torch.cat(value_states, dim=-1)
 
         else:
@@ -371,31 +422,47 @@
             key_states = self.k_proj(hidden_states)
             value_states = self.v_proj(hidden_states)
 
-        query_states = query_states.view(bsz, q_len, self.num_heads, self.head_dim).transpose(1, 2)
-        key_states = key_states.view(bsz, q_len, self.num_key_value_heads, self.head_dim).transpose(1, 2)
-        value_states = value_states.view(bsz, q_len, self.num_key_value_heads, self.head_dim).transpose(1, 2)
+        query_states = query_states.view(
+            bsz, q_len, self.num_heads, self.head_dim
+        ).transpose(1, 2)
+        key_states = key_states.view(
+            bsz, q_len, self.num_key_value_heads, self.head_dim
+        ).transpose(1, 2)
+        value_states = value_states.view(
+            bsz, q_len, self.num_key_value_heads, self.head_dim
+        ).transpose(1, 2)
 
         past_key_value = getattr(self, "past_key_value", past_key_value)
         cos, sin = self.rotary_emb(value_states, position_ids)
-        query_states, key_states = apply_rotary_pos_emb(query_states, key_states, cos, sin)
+        query_states, key_states = apply_rotary_pos_emb(
+            query_states, key_states, cos, sin
+        )
 
         if past_key_value is not None:
             # sin and cos are specific to RoPE models; cache_position needed for the static cache
             cache_kwargs = {"sin": sin, "cos": cos, "cache_position": cache_position}
-            key_states, value_states = past_key_value.update(key_states, value_states, self.layer_idx, cache_kwargs)
+            key_states, value_states = past_key_value.update(
+                key_states, value_states, self.layer_idx, cache_kwargs
+            )
 
         key_states = repeat_kv(key_states, self.num_key_value_groups)
         value_states = repeat_kv(value_states, self.num_key_value_groups)
 
-        attn_weights = torch.matmul(query_states, key_states.transpose(2, 3)) / math.sqrt(self.head_dim)
+        attn_weights = torch.matmul(
+            query_states, key_states.transpose(2, 3)
+        ) / math.sqrt(self.head_dim)
 
         if attention_mask is not None:  # no matter the length, we just slice it
             causal_mask = attention_mask[:, :, :, : key_states.shape[-2]]
             attn_weights = attn_weights + causal_mask
 
         # upcast attention to fp32
-        attn_weights = nn.functional.softmax(attn_weights, dim=-1, dtype=torch.float32).to(query_states.dtype)
-        attn_weights = nn.functional.dropout(attn_weights, p=self.attention_dropout, training=self.training)
+        attn_weights = nn.functional.softmax(
+            attn_weights, dim=-1, dtype=torch.float32
+        ).to(query_states.dtype)
+        attn_weights = nn.functional.dropout(
+            attn_weights, p=self.attention_dropout, training=self.training
+        )
         attn_output = torch.matmul(attn_weights, value_states)
 
         if attn_output.size() != (bsz, self.num_heads, q_len, self.head_dim):
@@ -409,9 +476,18 @@
         attn_output = attn_output.reshape(bsz, q_len, self.hidden_size)
 
         if self.config.pretraining_tp > 1:
-            attn_output = attn_output.split(self.hidden_size // self.config.pretraining_tp, dim=2)
-            o_proj_slices = self.o_proj.weight.split(self.hidden_size // self.config.pretraining_tp, dim=1)
-            attn_output = sum([F.linear(attn_output[i], o_proj_slices[i]) for i in range(self.config.pretraining_tp)])
+            attn_output = attn_output.split(
+                self.hidden_size // self.config.pretraining_tp, dim=2
+            )
+            o_proj_slices = self.o_proj.weight.split(
+                self.hidden_size // self.config.pretraining_tp, dim=1
+            )
+            attn_output = sum(
+                [
+                    F.linear(attn_output[i], o_proj_slices[i])
+                    for i in range(self.config.pretraining_tp)
+                ]
+            )
         else:
             attn_output = self.o_proj(attn_output)
 
@@ -458,19 +534,29 @@
         # Flash attention requires the input to have the shape
         # batch_size x seq_length x head_dim x hidden_dim
         # therefore we just need to keep the original shape
-        query_states = query_states.view(bsz, q_len, self.num_heads, self.head_dim).transpose(1, 2)
-        key_states = key_states.view(bsz, q_len, self.num_key_value_heads, self.head_dim).transpose(1, 2)
-        value_states = value_states.view(bsz, q_len, self.num_key_value_heads, self.head_dim).transpose(1, 2)
+        query_states = query_states.view(
+            bsz, q_len, self.num_heads, self.head_dim
+        ).transpose(1, 2)
+        key_states = key_states.view(
+            bsz, q_len, self.num_key_value_heads, self.head_dim
+        ).transpose(1, 2)
+        value_states = value_states.view(
+            bsz, q_len, self.num_key_value_heads, self.head_dim
+        ).transpose(1, 2)
 
         cos, sin = self.rotary_emb(value_states, position_ids)
-        query_states, key_states = apply_rotary_pos_emb(query_states, key_states, cos, sin)
+        query_states, key_states = apply_rotary_pos_emb(
+            query_states, key_states, cos, sin
+        )
 
         past_key_value = getattr(self, "past_key_value", past_key_value)
 
         if past_key_value is not None:
             # sin and cos are specific to RoPE models; cache_position needed for the static cache
             cache_kwargs = {"sin": sin, "cos": cos, "cache_position": cache_position}
-            key_states, value_states = past_key_value.update(key_states, value_states, self.layer_idx, cache_kwargs)
+            key_states, value_states = past_key_value.update(
+                key_states, value_states, self.layer_idx, cache_kwargs
+            )
 
         # TODO: These transpose are quite inefficient but Flash Attention requires the layout [batch_size, sequence_length, num_heads, head_dim]. We would need to refactor the KV cache
         # to be able to avoid many of these transpose/reshape/view.
@@ -568,7 +654,9 @@
                 indices_q,
                 cu_seq_lens,
                 max_seq_lens,
-            ) = self._upad_input(query_states, key_states, value_states, attention_mask, query_length)
+            ) = self._upad_input(
+                query_states, key_states, value_states, attention_mask, query_length
+            )
 
             cu_seqlens_q, cu_seqlens_k = cu_seq_lens
             max_seqlen_in_batch_q, max_seqlen_in_batch_k = max_seq_lens
@@ -586,7 +674,9 @@
                 causal=causal,
             )
 
-            attn_output = pad_input(attn_output_unpad, indices_q, batch_size, query_length)
+            attn_output = pad_input(
+                attn_output_unpad, indices_q, batch_size, query_length
+            )
         else:
             attn_output = flash_attn_func(
                 query_states,
@@ -599,7 +689,9 @@
 
         return attn_output
 
-    def _upad_input(self, query_layer, key_layer, value_layer, attention_mask, query_length):
+    def _upad_input(
+        self, query_layer, key_layer, value_layer, attention_mask, query_length
+    ):
         indices_k, cu_seqlens_k, max_seqlen_in_batch_k = _get_unpad_data(attention_mask)
         batch_size, kv_seq_len, num_key_value_heads, head_dim = key_layer.shape
 
@@ -629,7 +721,9 @@
         else:
             # The -q_len: slice assumes left padding.
             attention_mask = attention_mask[:, -query_length:]
-            query_layer, indices_q, cu_seqlens_q, max_seqlen_in_batch_q = unpad_input(query_layer, attention_mask)
+            query_layer, indices_q, cu_seqlens_q, max_seqlen_in_batch_q = unpad_input(
+                query_layer, attention_mask
+            )
 
         return (
             query_layer,
@@ -681,12 +775,20 @@
         key_states = self.k_proj(hidden_states)
         value_states = self.v_proj(hidden_states)
 
-        query_states = query_states.view(bsz, q_len, self.num_heads, self.head_dim).transpose(1, 2)
-        key_states = key_states.view(bsz, q_len, self.num_key_value_heads, self.head_dim).transpose(1, 2)
-        value_states = value_states.view(bsz, q_len, self.num_key_value_heads, self.head_dim).transpose(1, 2)
+        query_states = query_states.view(
+            bsz, q_len, self.num_heads, self.head_dim
+        ).transpose(1, 2)
+        key_states = key_states.view(
+            bsz, q_len, self.num_key_value_heads, self.head_dim
+        ).transpose(1, 2)
+        value_states = value_states.view(
+            bsz, q_len, self.num_key_value_heads, self.head_dim
+        ).transpose(1, 2)
 
         cos, sin = self.rotary_emb(value_states, position_ids)
-        query_states, key_states = apply_rotary_pos_emb(query_states, key_states, cos, sin)
+        query_states, key_states = apply_rotary_pos_emb(
+            query_states, key_states, cos, sin
+        )
 
         # In case static cache is used, it is an instance attribute.
         past_key_value = getattr(self, "past_key_value", past_key_value)
@@ -695,7 +797,6 @@
             # sin and cos are specific to RoPE models; cache_position needed for the static cache
             cache_kwargs = {"sin": sin, "cos": cos, "cache_position": cache_position}
             if self.layer_idx >= len(past_key_value.key_cache):
-<<<<<<< HEAD
                 key_states, value_states = past_key_value.update(
                     key_states, value_states, self.layer_idx, cache_kwargs
                 )
@@ -706,11 +807,6 @@
                     self.layer_idx,
                     cache_kwargs,
                 )
-=======
-                key_states, value_states = past_key_value.update(key_states, value_states, self.layer_idx, cache_kwargs)
-            else:
-                key_states, value_states = past_key_value.update(key_states.to(past_key_value[self.layer_idx][0].device), value_states.to(past_key_value[self.layer_idx][1].device), self.layer_idx, cache_kwargs)
->>>>>>> 8e7b1372
                 query_states = query_states.to(past_key_value[self.layer_idx][0].device)
 
         key_states = repeat_kv(key_states, self.num_key_value_groups)
@@ -758,11 +854,15 @@
         super().__init__()
         self.hidden_size = config.hidden_size
 
-        self.self_attn = LLAMA_ATTENTION_CLASSES[config._attn_implementation](config=config, layer_idx=layer_idx)
+        self.self_attn = LLAMA_ATTENTION_CLASSES[config._attn_implementation](
+            config=config, layer_idx=layer_idx
+        )
 
         self.mlp = LlamaMLP(config)
         self.input_layernorm = LlamaRMSNorm(config.hidden_size, eps=config.rms_norm_eps)
-        self.post_attention_layernorm = LlamaRMSNorm(config.hidden_size, eps=config.rms_norm_eps)
+        self.post_attention_layernorm = LlamaRMSNorm(
+            config.hidden_size, eps=config.rms_norm_eps
+        )
 
     def forward(
         self,
@@ -774,7 +874,9 @@
         use_cache: Optional[bool] = False,
         cache_position: Optional[torch.LongTensor] = None,
         **kwargs,
-    ) -> Tuple[torch.FloatTensor, Optional[Tuple[torch.FloatTensor, torch.FloatTensor]]]:
+    ) -> Tuple[
+        torch.FloatTensor, Optional[Tuple[torch.FloatTensor, torch.FloatTensor]]
+    ]:
         """
         Args:
             hidden_states (`torch.FloatTensor`): input to the layer of shape `(batch, seq_len, embed_dim)`
@@ -870,8 +972,13 @@
             if module.padding_idx is not None:
                 module.weight.data[module.padding_idx].zero_()
 
-    def _setup_cache(self, cache_cls, max_batch_size, max_cache_len: Optional[int] = None):
-        if self.config._attn_implementation == "flash_attention_2" and cache_cls == StaticCache:
+    def _setup_cache(
+        self, cache_cls, max_batch_size, max_cache_len: Optional[int] = None
+    ):
+        if (
+            self.config._attn_implementation == "flash_attention_2"
+            and cache_cls == StaticCache
+        ):
             raise ValueError(
                 "`static` cache implementation is not compatible with `attn_implementation==flash_attention_2` "
                 "make sure to use `sdpa` in the mean time, and open an issue at https://github.com/huggingface/transformers"
@@ -983,9 +1090,14 @@
         self.padding_idx = config.pad_token_id
         self.vocab_size = config.vocab_size
 
-        self.embed_tokens = nn.Embedding(config.vocab_size, config.hidden_size, self.padding_idx)
+        self.embed_tokens = nn.Embedding(
+            config.vocab_size, config.hidden_size, self.padding_idx
+        )
         self.layers = nn.ModuleList(
-            [LlamaDecoderLayer(config, layer_idx) for layer_idx in range(config.num_hidden_layers)]
+            [
+                LlamaDecoderLayer(config, layer_idx)
+                for layer_idx in range(config.num_hidden_layers)
+            ]
         )
         self.norm = LlamaRMSNorm(config.hidden_size, eps=config.rms_norm_eps)
         self.gradient_checkpointing = False
@@ -1013,12 +1125,20 @@
         return_dict: Optional[bool] = None,
         cache_position: Optional[torch.LongTensor] = None,
     ) -> Union[Tuple, BaseModelOutputWithPast]:
-        output_attentions = output_attentions if output_attentions is not None else self.config.output_attentions
+        output_attentions = (
+            output_attentions
+            if output_attentions is not None
+            else self.config.output_attentions
+        )
         output_hidden_states = (
-            output_hidden_states if output_hidden_states is not None else self.config.output_hidden_states
+            output_hidden_states
+            if output_hidden_states is not None
+            else self.config.output_hidden_states
         )
         use_cache = use_cache if use_cache is not None else self.config.use_cache
-        return_dict = return_dict if return_dict is not None else self.config.use_return_dict
+        return_dict = (
+            return_dict if return_dict is not None else self.config.use_return_dict
+        )
 
         if (input_ids is None) ^ (inputs_embeds is not None):
             raise ValueError(
@@ -1042,7 +1162,9 @@
 
         if cache_position is None:
             if isinstance(past_key_values, StaticCache):
-                raise ValueError("cache_position is a required argument when using StaticCache.")
+                raise ValueError(
+                    "cache_position is a required argument when using StaticCache."
+                )
             cache_position = torch.arange(
                 past_seen_tokens,
                 past_seen_tokens + inputs_embeds.shape[1],
@@ -1110,10 +1232,16 @@
         next_cache = None
         if use_cache:
             next_cache = (
-                next_decoder_cache.to_legacy_cache() if isinstance(next_decoder_cache, Cache) else next_decoder_cache
+                next_decoder_cache.to_legacy_cache()
+                if isinstance(next_decoder_cache, Cache)
+                else next_decoder_cache
             )
         if not return_dict:
-            return tuple(v for v in [hidden_states, next_cache, all_hidden_states, all_self_attns] if v is not None)
+            return tuple(
+                v
+                for v in [hidden_states, next_cache, all_hidden_states, all_self_attns]
+                if v is not None
+            )
         return BaseModelOutputWithPast(
             last_hidden_state=hidden_states,
             past_key_values=next_cache,
@@ -1125,7 +1253,9 @@
     # KV cache is used. This is an issue for torch.compile which then recaptures cudagraphs at each decode steps due to the dynamic shapes.
     # (`recording cudagraph tree for symint key 13`, etc.), which is VERY slow. A workaround is `@torch.compiler.disable`, but this prevents using
     # `fullgraph=True`. See more context in https://github.com/huggingface/transformers/pull/29114
-    def _update_causal_mask(self, attention_mask, input_tensor, cache_position, current_length):
+    def _update_causal_mask(
+        self, attention_mask, input_tensor, cache_position, current_length
+    ):
         if self.config._attn_implementation == "flash_attention_2":
             if attention_mask is not None and 0.0 in attention_mask:
                 return attention_mask
@@ -1134,11 +1264,15 @@
         dtype, device = input_tensor.dtype, input_tensor.device
         min_dtype = torch.finfo(dtype).min
         sequence_length = input_tensor.shape[1]
-        if hasattr(getattr(self.layers[0], "self_attn", {}), "past_key_value"):  # static cache
+        if hasattr(
+            getattr(self.layers[0], "self_attn", {}), "past_key_value"
+        ):  # static cache
             target_length = self.config.max_position_embeddings
         else:  # dynamic cache
             target_length = (
-                attention_mask.shape[-1] if isinstance(attention_mask, torch.Tensor) else current_length + 1
+                attention_mask.shape[-1]
+                if isinstance(attention_mask, torch.Tensor)
+                else current_length + 1
             )
 
         causal_mask = torch.full(
@@ -1149,14 +1283,24 @@
         )
         if sequence_length != 1:
             causal_mask = torch.triu(causal_mask, diagonal=1)
-        causal_mask *= torch.arange(target_length, device=device) > cache_position.reshape(-1, 1)
-        causal_mask = causal_mask[None, None, :, :].expand(input_tensor.shape[0], 1, -1, -1)
+        causal_mask *= torch.arange(
+            target_length, device=device
+        ) > cache_position.reshape(-1, 1)
+        causal_mask = causal_mask[None, None, :, :].expand(
+            input_tensor.shape[0], 1, -1, -1
+        )
         if attention_mask is not None:
-            causal_mask = causal_mask.clone()  # copy to contiguous memory for in-place edit
+            causal_mask = (
+                causal_mask.clone()
+            )  # copy to contiguous memory for in-place edit
             if attention_mask.dim() == 2:
                 mask_length = attention_mask.shape[-1]
-                padding_mask = causal_mask[..., :mask_length].eq(0.0) * attention_mask[:, None, None, :].eq(0.0)
-                causal_mask[..., :mask_length] = causal_mask[..., :mask_length].masked_fill(padding_mask, min_dtype)
+                padding_mask = causal_mask[..., :mask_length].eq(0.0) * attention_mask[
+                    :, None, None, :
+                ].eq(0.0)
+                causal_mask[..., :mask_length] = causal_mask[
+                    ..., :mask_length
+                ].masked_fill(padding_mask, min_dtype)
             elif attention_mask.dim() == 4:
                 # backwards compatibility: we allow passing a 4D attention mask shorter than the input length with
                 # cache. In that case, the 4D attention mask attends to the newest tokens only.
@@ -1181,7 +1325,9 @@
             # Attend to all tokens in fully masked rows in the causal_mask, for example the relevant first rows when
             # using left padding. This is required by F.scaled_dot_product_attention memory-efficient attention path.
             # Details: https://github.com/pytorch/pytorch/issues/110213
-            causal_mask = AttentionMaskConverter._unmask_unattended(causal_mask, min_dtype)
+            causal_mask = AttentionMaskConverter._unmask_unattended(
+                causal_mask, min_dtype
+            )
 
         return causal_mask
 
@@ -1217,7 +1363,9 @@
         return self.model
 
     @add_start_docstrings_to_model_forward(LLAMA_INPUTS_DOCSTRING)
-    @replace_return_docstrings(output_type=CausalLMOutputWithPast, config_class=_CONFIG_FOR_DOC)
+    @replace_return_docstrings(
+        output_type=CausalLMOutputWithPast, config_class=_CONFIG_FOR_DOC
+    )
     def forward(
         self,
         input_ids: torch.LongTensor = None,
@@ -1257,11 +1405,19 @@
         >>> tokenizer.batch_decode(generate_ids, skip_special_tokens=True, clean_up_tokenization_spaces=False)[0]
         "Hey, are you conscious? Can you talk to me?\nI'm not conscious, but I can talk to you."
         ```"""
-        output_attentions = output_attentions if output_attentions is not None else self.config.output_attentions
+        output_attentions = (
+            output_attentions
+            if output_attentions is not None
+            else self.config.output_attentions
+        )
         output_hidden_states = (
-            output_hidden_states if output_hidden_states is not None else self.config.output_hidden_states
-        )
-        return_dict = return_dict if return_dict is not None else self.config.use_return_dict
+            output_hidden_states
+            if output_hidden_states is not None
+            else self.config.output_hidden_states
+        )
+        return_dict = (
+            return_dict if return_dict is not None else self.config.use_return_dict
+        )
 
         # decoder outputs consists of (dec_features, layer_state, dec_hidden, dec_attn)
         outputs = self.model(
@@ -1279,8 +1435,13 @@
 
         hidden_states = outputs[0]
         if self.config.pretraining_tp > 1:
-            lm_head_slices = self.lm_head.weight.split(self.vocab_size // self.config.pretraining_tp, dim=0)
-            logits = [F.linear(hidden_states, lm_head_slices[i]) for i in range(self.config.pretraining_tp)]
+            lm_head_slices = self.lm_head.weight.split(
+                self.vocab_size // self.config.pretraining_tp, dim=0
+            )
+            logits = [
+                F.linear(hidden_states, lm_head_slices[i])
+                for i in range(self.config.pretraining_tp)
+            ]
             logits = torch.cat(logits, dim=-1)
         else:
             logits = self.lm_head(hidden_states)
@@ -1324,19 +1485,31 @@
         # TODO joao: standardize interface for the different Cache classes and remove of this if
         has_static_cache = False
         if past_key_values is None:
-            past_key_values = getattr(getattr(self.model.layers[0], "self_attn", {}), "past_key_value", None)
+            past_key_values = getattr(
+                getattr(self.model.layers[0], "self_attn", {}), "past_key_value", None
+            )
             has_static_cache = past_key_values is not None
 
         past_length = 0
         if past_key_values is not None:
             if isinstance(past_key_values, Cache):
-                past_length = cache_position[0] if cache_position is not None else past_key_values.get_seq_length()
+                past_length = (
+                    cache_position[0]
+                    if cache_position is not None
+                    else past_key_values.get_seq_length()
+                )
                 max_cache_length = (
-                    torch.tensor(past_key_values.get_max_length(), device=input_ids.device)
+                    torch.tensor(
+                        past_key_values.get_max_length(), device=input_ids.device
+                    )
                     if past_key_values.get_max_length() is not None
                     else None
                 )
-                cache_length = past_length if max_cache_length is None else torch.min(max_cache_length, past_length)
+                cache_length = (
+                    past_length
+                    if max_cache_length is None
+                    else torch.min(max_cache_length, past_length)
+                )
             # TODO joao: remove this `else` after `generate` prioritizes `Cache` objects
             else:
                 cache_length = past_length = past_key_values[0][0].shape[2]
@@ -1346,7 +1519,10 @@
             # 1 - If the length of the attention_mask exceeds the length of input_ids, then we are in a setting where
             # some of the inputs are exclusively passed as part of the cache (e.g. when passing input_embeds as
             # input)
-            if attention_mask is not None and attention_mask.shape[1] > input_ids.shape[1]:
+            if (
+                attention_mask is not None
+                and attention_mask.shape[1] > input_ids.shape[1]
+            ):
                 input_ids = input_ids[:, -(attention_mask.shape[1] - past_length) :]
             # 2 - If the past_length is smaller than input_ids', then input_ids holds all input tokens. We can discard
             # input_ids based on the past_length.
@@ -1379,9 +1555,13 @@
             # TODO: use `next_tokens` directly instead.
             model_inputs = {"input_ids": input_ids.contiguous()}
 
-        input_length = position_ids.shape[-1] if position_ids is not None else input_ids.shape[-1]
+        input_length = (
+            position_ids.shape[-1] if position_ids is not None else input_ids.shape[-1]
+        )
         if cache_position is None:
-            cache_position = torch.arange(past_length, past_length + input_length, device=input_ids.device)
+            cache_position = torch.arange(
+                past_length, past_length + input_length, device=input_ids.device
+            )
         else:
             cache_position = cache_position[-input_length:]
 
@@ -1404,7 +1584,10 @@
         reordered_past = ()
         for layer_past in past_key_values:
             reordered_past += (
-                tuple(past_state.index_select(0, beam_idx.to(past_state.device)) for past_state in layer_past),
+                tuple(
+                    past_state.index_select(0, beam_idx.to(past_state.device))
+                    for past_state in layer_past
+                ),
             )
         return reordered_past
 
@@ -1460,7 +1643,9 @@
             config.num_labels - 1]`. If `config.num_labels == 1` a regression loss is computed (Mean-Square loss), If
             `config.num_labels > 1` a classification loss is computed (Cross-Entropy).
         """
-        return_dict = return_dict if return_dict is not None else self.config.use_return_dict
+        return_dict = (
+            return_dict if return_dict is not None else self.config.use_return_dict
+        )
 
         transformer_outputs = self.model(
             input_ids,
@@ -1482,19 +1667,25 @@
             batch_size = inputs_embeds.shape[0]
 
         if self.config.pad_token_id is None and batch_size != 1:
-            raise ValueError("Cannot handle batch sizes > 1 if no padding token is defined.")
+            raise ValueError(
+                "Cannot handle batch sizes > 1 if no padding token is defined."
+            )
         if self.config.pad_token_id is None:
             sequence_lengths = -1
         else:
             if input_ids is not None:
                 # if no pad token found, use modulo instead of reverse indexing for ONNX compatibility
-                sequence_lengths = torch.eq(input_ids, self.config.pad_token_id).int().argmax(-1) - 1
+                sequence_lengths = (
+                    torch.eq(input_ids, self.config.pad_token_id).int().argmax(-1) - 1
+                )
                 sequence_lengths = sequence_lengths % input_ids.shape[-1]
                 sequence_lengths = sequence_lengths.to(logits.device)
             else:
                 sequence_lengths = -1
 
-        pooled_logits = logits[torch.arange(batch_size, device=logits.device), sequence_lengths]
+        pooled_logits = logits[
+            torch.arange(batch_size, device=logits.device), sequence_lengths
+        ]
 
         loss = None
         if labels is not None:
@@ -1502,7 +1693,9 @@
             if self.config.problem_type is None:
                 if self.num_labels == 1:
                     self.config.problem_type = "regression"
-                elif self.num_labels > 1 and (labels.dtype == torch.long or labels.dtype == torch.int):
+                elif self.num_labels > 1 and (
+                    labels.dtype == torch.long or labels.dtype == torch.int
+                ):
                     self.config.problem_type = "single_label_classification"
                 else:
                     self.config.problem_type = "multi_label_classification"
@@ -1515,7 +1708,9 @@
                     loss = loss_fct(pooled_logits, labels)
             elif self.config.problem_type == "single_label_classification":
                 loss_fct = CrossEntropyLoss()
-                loss = loss_fct(pooled_logits.view(-1, self.num_labels), labels.view(-1))
+                loss = loss_fct(
+                    pooled_logits.view(-1, self.num_labels), labels.view(-1)
+                )
             elif self.config.problem_type == "multi_label_classification":
                 loss_fct = BCEWithLogitsLoss()
                 loss = loss_fct(pooled_logits, labels)
@@ -1581,7 +1776,9 @@
             Positions are clamped to the length of the sequence (`sequence_length`). Position outside of the sequence
             are not taken into account for computing the loss.
         """
-        return_dict = return_dict if return_dict is not None else self.config.use_return_dict
+        return_dict = (
+            return_dict if return_dict is not None else self.config.use_return_dict
+        )
 
         outputs = self.transformer(
             input_ids,
