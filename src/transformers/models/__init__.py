# Copyright 2020 The HuggingFace Team. All rights reserved.
#
# Licensed under the Apache License, Version 2.0 (the "License");
# you may not use this file except in compliance with the License.
# You may obtain a copy of the License at
#
#     http://www.apache.org/licenses/LICENSE-2.0
#
# Unless required by applicable law or agreed to in writing, software
# distributed under the License is distributed on an "AS IS" BASIS,
# WITHOUT WARRANTIES OR CONDITIONS OF ANY KIND, either express or implied.
# See the License for the specific language governing permissions and
# limitations under the License.

from . import (
    albert,
    align,
    altclip,
    audio_spectrogram_transformer,
    auto,
    autoformer,
    bark,
    bart,
    barthez,
    bartpho,
    beit,
    bert,
    bert_generation,
    bert_japanese,
    bertweet,
    big_bird,
    bigbird_pegasus,
    biogpt,
    bit,
    blenderbot,
    blenderbot_small,
    blip,
    blip_2,
    bloom,
    bridgetower,
    bros,
    byt5,
    camembert,
    canine,
    chinese_clip,
    clap,
    clip,
    clipseg,
    clvp,
    code_llama,
    codegen,
    conditional_detr,
    convbert,
    convnext,
    convnextv2,
    cpm,
    cpmant,
    ctrl,
    cvt,
    data2vec,
    deberta,
    deberta_v2,
    decision_transformer,
    deformable_detr,
    deit,
    deprecated,
    deta,
    detr,
    dialogpt,
    dinat,
    dinov2,
    distilbert,
    dit,
    donut,
    dpr,
    dpt,
    efficientformer,
    efficientnet,
    electra,
    encodec,
    encoder_decoder,
    ernie,
    ernie_m,
    esm,
    falcon,
    flaubert,
    flava,
    fnet,
    focalnet,
    fsmt,
    funnel,
    fuyu,
    git,
    glpn,
    gpt2,
    gpt_bigcode,
    gpt_neo,
    gpt_neox,
    gpt_neox_japanese,
    gpt_sw3,
    gptj,
    gptsan_japanese,
    graphormer,
    groupvit,
    herbert,
    hubert,
    ibert,
    idefics,
    imagegpt,
    informer,
    instructblip,
    jukebox,
    kosmos2,
    layoutlm,
    layoutlmv2,
    layoutlmv3,
    layoutxlm,
    led,
    levit,
    lilt,
    llama,
    longformer,
    longt5,
    luke,
    lxmert,
    m2m_100,
    marian,
    markuplm,
    mask2former,
    maskformer,
    mbart,
    mbart50,
    mega,
    megatron_bert,
    megatron_gpt2,
    mgp_str,
    mistral,
    mluke,
    mobilebert,
    mobilenet_v1,
    mobilenet_v2,
    mobilevit,
    mobilevitv2,
    mpnet,
    mpt,
    mra,
    mt5,
    musicgen,
    mvp,
    nat,
    nezha,
    nllb,
    nllb_moe,
    nougat,
    nystromformer,
    oneformer,
    openai,
    opt,
    owlv2,
    owlvit,
<<<<<<< HEAD
    patchtsmixer,
    patchtst,
=======
>>>>>>> 78f6ed6c
    pegasus,
    pegasus_x,
    perceiver,
    persimmon,
    phi,
    phobert,
    pix2struct,
    plbart,
    poolformer,
    pop2piano,
    prophetnet,
    pvt,
    qdqbert,
    rag,
    realm,
    reformer,
    regnet,
    rembert,
    resnet,
    roberta,
    roberta_prelayernorm,
    roc_bert,
    roformer,
    rwkv,
    sam,
    seamless_m4t,
    segformer,
    sew,
    sew_d,
    speech_encoder_decoder,
    speech_to_text,
    speech_to_text_2,
    speecht5,
    splinter,
    squeezebert,
    swiftformer,
    swin,
    swin2sr,
    swinv2,
    switch_transformers,
    t5,
    table_transformer,
    tapas,
    time_series_transformer,
    timesformer,
    timm_backbone,
    transfo_xl,
    trocr,
    tvlt,
    umt5,
    unispeech,
    unispeech_sat,
    upernet,
    videomae,
    vilt,
    vision_encoder_decoder,
    vision_text_dual_encoder,
    visual_bert,
    vit,
    vit_hybrid,
    vit_mae,
    vit_msn,
    vitdet,
    vitmatte,
    vits,
    vivit,
    wav2vec2,
    wav2vec2_conformer,
    wav2vec2_phoneme,
    wav2vec2_with_lm,
    wavlm,
    whisper,
    x_clip,
    xglm,
    xlm,
    xlm_prophetnet,
    xlm_roberta,
    xlm_roberta_xl,
    xlnet,
    xmod,
    yolos,
    yoso,
)<|MERGE_RESOLUTION|>--- conflicted
+++ resolved
@@ -158,11 +158,7 @@
     opt,
     owlv2,
     owlvit,
-<<<<<<< HEAD
     patchtsmixer,
-    patchtst,
-=======
->>>>>>> 78f6ed6c
     pegasus,
     pegasus_x,
     perceiver,
