--- conflicted
+++ resolved
@@ -128,11 +128,8 @@
         return torch.cat((-x2, x1), dim=-1)
 
     def apply_rotary_pos_emb(self, q, k, cos, sin, position_ids):
-        # The first two dimensions of cos and sin are always 1, so we can `squeeze` them.
-        cos = cos.squeeze(1).squeeze(0)  # [seq_len, dim]
-        sin = sin.squeeze(1).squeeze(0)  # [seq_len, dim]
-        cos = cos[position_ids].unsqueeze(1)  # [bs, 1, seq_len, dim]
-        sin = sin[position_ids].unsqueeze(1)  # [bs, 1, seq_len, dim]
+        cos = cos[position_ids].unsqueeze(1)  # [seq_len, dim] -> [batch_size, 1, seq_len, head_dim]
+        sin = sin[position_ids].unsqueeze(1)  # [seq_len, dim] -> [batch_size, 1, seq_len, head_dim]
         q_embed = (q * cos) + (self.rotate_half(q) * sin)
         k_embed = (k * cos) + (self.rotate_half(k) * sin)
         return q_embed, k_embed
@@ -142,15 +139,9 @@
         if seq_len > self.max_seq_len_cached:
             self._set_cos_sin_cache(seq_len=seq_len, device=q.device, dtype=q.dtype)
 
-<<<<<<< HEAD
         cos, sin = (
-            self.cos_cached[:, :, :seq_len, ...].to(dtype=q.dtype),
-            self.sin_cached[:, :, :seq_len, ...].to(dtype=q.dtype),
-=======
-        return (
-            self.cos_cached[:seq_len].to(dtype=x.dtype),
-            self.sin_cached[:seq_len].to(dtype=x.dtype),
->>>>>>> 897a826d
+            self.cos_cached[:seq_len].to(dtype=q.dtype),
+            self.sin_cached[:seq_len].to(dtype=q.dtype),
         )
         return self.apply_rotary_pos_emb(q, k, cos, sin, position_ids)
 
@@ -214,22 +205,15 @@
     return torch.cat((-x2, x1), dim=-1)
 
 
-# Copied from transformers.models.llama.modeling_llama.apply_rotary_pos_emb
+# Copied from transformers.models.llama.modeling_llama.apply_rotary_pos_emb with Llama->OpenLlama
 def apply_rotary_pos_emb(q, k, cos, sin, position_ids):
-<<<<<<< HEAD
     logger.warning_once(
         "Using the global `apply_rotary_pos_emb` function is deprecated. Please use `OpenLlamaRotaryEmbedding.apply_rotary_pos_emb` instead. "
         "This is deprecated to improve the export to ONNX by applying the rotary embeddings during the forward call in "
         "the rotary embedding class. "
     )
-    gather_indices = position_ids[:, None, :, None]  # [bs, 1, seq_len, 1]
-    gather_indices = gather_indices.repeat(1, cos.shape[1], 1, cos.shape[3])
-    cos = torch.gather(cos.repeat(gather_indices.shape[0], 1, 1, 1), 2, gather_indices)
-    sin = torch.gather(sin.repeat(gather_indices.shape[0], 1, 1, 1), 2, gather_indices)
-=======
     cos = cos[position_ids].unsqueeze(1)  # [seq_len, dim] -> [batch_size, 1, seq_len, head_dim]
-    sin = sin[position_ids].unsqueeze(1)
->>>>>>> 897a826d
+    sin = sin[position_ids].unsqueeze(1)  # [seq_len, dim] -> [batch_size, 1, seq_len, head_dim]
     q_embed = (q * cos) + (rotate_half(q) * sin)
     k_embed = (k * cos) + (rotate_half(k) * sin)
     return q_embed, k_embed
