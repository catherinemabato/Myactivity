# coding=utf-8
# Copyright 2018 The HuggingFace Inc. team.
#
# Licensed under the Apache License, Version 2.0 (the "License");
# you may not use this file except in compliance with the License.
# You may obtain a copy of the License at
#
#     http://www.apache.org/licenses/LICENSE-2.0
#
# Unless required by applicable law or agreed to in writing, software
# distributed under the License is distributed on an "AS IS" BASIS,
# WITHOUT WARRANTIES OR CONDITIONS OF ANY KIND, either express or implied.
# See the License for the specific language governing permissions and
# limitations under the License.
""" Auto Model class."""


import warnings
from collections import OrderedDict

from ...utils import logging
from .auto_factory import _BaseAutoModelClass, _LazyAutoMapping, auto_class_update
from .configuration_auto import CONFIG_MAPPING_NAMES


logger = logging.get_logger(__name__)


TF_MODEL_MAPPING_NAMES = OrderedDict(
    [
        # Base model mapping
<<<<<<< HEAD
        ("swin", "TFSwinModel"),
        ("speech_to_text", "TFSpeech2TextModel"),
=======
        ("albert", "TFAlbertModel"),
        ("bart", "TFBartModel"),
        ("bert", "TFBertModel"),
        ("blenderbot", "TFBlenderbotModel"),
        ("blenderbot-small", "TFBlenderbotSmallModel"),
        ("camembert", "TFCamembertModel"),
>>>>>>> 3fb82f74
        ("clip", "TFCLIPModel"),
        ("convbert", "TFConvBertModel"),
        ("convnext", "TFConvNextModel"),
        ("ctrl", "TFCTRLModel"),
        ("data2vec-vision", "TFData2VecVisionModel"),
        ("deberta", "TFDebertaModel"),
        ("deberta-v2", "TFDebertaV2Model"),
        ("distilbert", "TFDistilBertModel"),
        ("dpr", "TFDPRQuestionEncoder"),
        ("electra", "TFElectraModel"),
        ("flaubert", "TFFlaubertModel"),
        ("funnel", ("TFFunnelModel", "TFFunnelBaseModel")),
        ("gpt2", "TFGPT2Model"),
        ("gptj", "TFGPTJModel"),
        ("hubert", "TFHubertModel"),
        ("layoutlm", "TFLayoutLMModel"),
        ("led", "TFLEDModel"),
        ("longformer", "TFLongformerModel"),
        ("lxmert", "TFLxmertModel"),
        ("marian", "TFMarianModel"),
        ("mbart", "TFMBartModel"),
        ("mobilebert", "TFMobileBertModel"),
        ("mpnet", "TFMPNetModel"),
        ("mt5", "TFMT5Model"),
        ("openai-gpt", "TFOpenAIGPTModel"),
        ("pegasus", "TFPegasusModel"),
        ("rembert", "TFRemBertModel"),
        ("roberta", "TFRobertaModel"),
        ("roformer", "TFRoFormerModel"),
        ("speech_to_text", "TFSpeech2TextModel"),
        ("t5", "TFT5Model"),
        ("tapas", "TFTapasModel"),
        ("transfo-xl", "TFTransfoXLModel"),
        ("vit", "TFViTModel"),
        ("vit_mae", "TFViTMAEModel"),
        ("wav2vec2", "TFWav2Vec2Model"),
        ("xlm", "TFXLMModel"),
        ("xlm-roberta", "TFXLMRobertaModel"),
        ("xlnet", "TFXLNetModel"),
    ]
)

TF_MODEL_FOR_PRETRAINING_MAPPING_NAMES = OrderedDict(
    [
        # Model for pre-training mapping
        ("albert", "TFAlbertForPreTraining"),
        ("bart", "TFBartForConditionalGeneration"),
        ("bert", "TFBertForPreTraining"),
        ("camembert", "TFCamembertForMaskedLM"),
        ("ctrl", "TFCTRLLMHeadModel"),
        ("distilbert", "TFDistilBertForMaskedLM"),
        ("electra", "TFElectraForPreTraining"),
        ("flaubert", "TFFlaubertWithLMHeadModel"),
        ("funnel", "TFFunnelForPreTraining"),
        ("gpt2", "TFGPT2LMHeadModel"),
        ("layoutlm", "TFLayoutLMForMaskedLM"),
        ("lxmert", "TFLxmertForPreTraining"),
        ("mobilebert", "TFMobileBertForPreTraining"),
        ("mpnet", "TFMPNetForMaskedLM"),
        ("openai-gpt", "TFOpenAIGPTLMHeadModel"),
        ("roberta", "TFRobertaForMaskedLM"),
        ("t5", "TFT5ForConditionalGeneration"),
        ("tapas", "TFTapasForMaskedLM"),
        ("transfo-xl", "TFTransfoXLLMHeadModel"),
        ("vit_mae", "TFViTMAEForPreTraining"),
        ("xlm", "TFXLMWithLMHeadModel"),
        ("xlm-roberta", "TFXLMRobertaForMaskedLM"),
        ("xlnet", "TFXLNetLMHeadModel"),
    ]
)

TF_MODEL_WITH_LM_HEAD_MAPPING_NAMES = OrderedDict(
    [
        # Model with LM heads mapping
        ("albert", "TFAlbertForMaskedLM"),
        ("bart", "TFBartForConditionalGeneration"),
        ("bert", "TFBertForMaskedLM"),
        ("camembert", "TFCamembertForMaskedLM"),
        ("convbert", "TFConvBertForMaskedLM"),
        ("ctrl", "TFCTRLLMHeadModel"),
        ("distilbert", "TFDistilBertForMaskedLM"),
        ("electra", "TFElectraForMaskedLM"),
        ("flaubert", "TFFlaubertWithLMHeadModel"),
        ("funnel", "TFFunnelForMaskedLM"),
        ("gpt2", "TFGPT2LMHeadModel"),
        ("gptj", "TFGPTJForCausalLM"),
        ("layoutlm", "TFLayoutLMForMaskedLM"),
        ("led", "TFLEDForConditionalGeneration"),
        ("longformer", "TFLongformerForMaskedLM"),
        ("marian", "TFMarianMTModel"),
        ("mobilebert", "TFMobileBertForMaskedLM"),
        ("mpnet", "TFMPNetForMaskedLM"),
        ("openai-gpt", "TFOpenAIGPTLMHeadModel"),
        ("rembert", "TFRemBertForMaskedLM"),
        ("roberta", "TFRobertaForMaskedLM"),
        ("roformer", "TFRoFormerForMaskedLM"),
        ("speech_to_text", "TFSpeech2TextForConditionalGeneration"),
        ("t5", "TFT5ForConditionalGeneration"),
        ("tapas", "TFTapasForMaskedLM"),
        ("transfo-xl", "TFTransfoXLLMHeadModel"),
        ("xlm", "TFXLMWithLMHeadModel"),
        ("xlm-roberta", "TFXLMRobertaForMaskedLM"),
        ("xlnet", "TFXLNetLMHeadModel"),
    ]
)

TF_MODEL_FOR_CAUSAL_LM_MAPPING_NAMES = OrderedDict(
    [
        # Model for Causal LM mapping
        ("bert", "TFBertLMHeadModel"),
        ("camembert", "TFCamembertForCausalLM"),
        ("ctrl", "TFCTRLLMHeadModel"),
        ("gpt2", "TFGPT2LMHeadModel"),
        ("gptj", "TFGPTJForCausalLM"),
        ("openai-gpt", "TFOpenAIGPTLMHeadModel"),
        ("rembert", "TFRemBertForCausalLM"),
        ("roberta", "TFRobertaForCausalLM"),
        ("roformer", "TFRoFormerForCausalLM"),
        ("transfo-xl", "TFTransfoXLLMHeadModel"),
        ("xlm", "TFXLMWithLMHeadModel"),
        ("xlnet", "TFXLNetLMHeadModel"),
    ]
)

TF_MODEL_FOR_MASKED_IMAGE_MODELING_MAPPING_NAMES = OrderedDict(
    [
        ("swin", "TFSwinForMaskedImageModeling"),
    ]
)

TF_MODEL_FOR_IMAGE_CLASSIFICATION_MAPPING_NAMES = OrderedDict(
    [
        # Model for Image-classsification
        ("convnext", "TFConvNextForImageClassification"),
        ("data2vec-vision", "TFData2VecVisionForImageClassification"),
<<<<<<< HEAD
        ("swin", "TFSwinForImageClassification"),
=======
        ("vit", "TFViTForImageClassification"),
>>>>>>> 3fb82f74
    ]
)

TF_MODEL_FOR_VISION_2_SEQ_MAPPING_NAMES = OrderedDict(
    [
        ("vision-encoder-decoder", "TFVisionEncoderDecoderModel"),
    ]
)

TF_MODEL_FOR_MASKED_LM_MAPPING_NAMES = OrderedDict(
    [
        # Model for Masked LM mapping
        ("albert", "TFAlbertForMaskedLM"),
        ("bert", "TFBertForMaskedLM"),
        ("camembert", "TFCamembertForMaskedLM"),
        ("convbert", "TFConvBertForMaskedLM"),
        ("deberta", "TFDebertaForMaskedLM"),
        ("deberta-v2", "TFDebertaV2ForMaskedLM"),
        ("distilbert", "TFDistilBertForMaskedLM"),
        ("electra", "TFElectraForMaskedLM"),
        ("flaubert", "TFFlaubertWithLMHeadModel"),
        ("funnel", "TFFunnelForMaskedLM"),
        ("layoutlm", "TFLayoutLMForMaskedLM"),
        ("longformer", "TFLongformerForMaskedLM"),
        ("mobilebert", "TFMobileBertForMaskedLM"),
        ("mpnet", "TFMPNetForMaskedLM"),
        ("rembert", "TFRemBertForMaskedLM"),
        ("roberta", "TFRobertaForMaskedLM"),
        ("roformer", "TFRoFormerForMaskedLM"),
        ("tapas", "TFTapasForMaskedLM"),
        ("xlm", "TFXLMWithLMHeadModel"),
        ("xlm-roberta", "TFXLMRobertaForMaskedLM"),
    ]
)

TF_MODEL_FOR_SEQ_TO_SEQ_CAUSAL_LM_MAPPING_NAMES = OrderedDict(
    [
        # Model for Seq2Seq Causal LM mapping
        ("bart", "TFBartForConditionalGeneration"),
        ("blenderbot", "TFBlenderbotForConditionalGeneration"),
        ("blenderbot-small", "TFBlenderbotSmallForConditionalGeneration"),
        ("encoder-decoder", "TFEncoderDecoderModel"),
        ("led", "TFLEDForConditionalGeneration"),
        ("marian", "TFMarianMTModel"),
        ("mbart", "TFMBartForConditionalGeneration"),
        ("mt5", "TFMT5ForConditionalGeneration"),
        ("pegasus", "TFPegasusForConditionalGeneration"),
        ("t5", "TFT5ForConditionalGeneration"),
    ]
)

TF_MODEL_FOR_SPEECH_SEQ_2_SEQ_MAPPING_NAMES = OrderedDict(
    [
        ("speech_to_text", "TFSpeech2TextForConditionalGeneration"),
    ]
)

TF_MODEL_FOR_SEQUENCE_CLASSIFICATION_MAPPING_NAMES = OrderedDict(
    [
        # Model for Sequence Classification mapping
        ("albert", "TFAlbertForSequenceClassification"),
        ("bert", "TFBertForSequenceClassification"),
        ("camembert", "TFCamembertForSequenceClassification"),
        ("convbert", "TFConvBertForSequenceClassification"),
        ("ctrl", "TFCTRLForSequenceClassification"),
        ("deberta", "TFDebertaForSequenceClassification"),
        ("deberta-v2", "TFDebertaV2ForSequenceClassification"),
        ("distilbert", "TFDistilBertForSequenceClassification"),
        ("electra", "TFElectraForSequenceClassification"),
        ("flaubert", "TFFlaubertForSequenceClassification"),
        ("funnel", "TFFunnelForSequenceClassification"),
        ("gpt2", "TFGPT2ForSequenceClassification"),
        ("gptj", "TFGPTJForSequenceClassification"),
        ("layoutlm", "TFLayoutLMForSequenceClassification"),
        ("longformer", "TFLongformerForSequenceClassification"),
        ("mobilebert", "TFMobileBertForSequenceClassification"),
        ("mpnet", "TFMPNetForSequenceClassification"),
        ("openai-gpt", "TFOpenAIGPTForSequenceClassification"),
        ("rembert", "TFRemBertForSequenceClassification"),
        ("roberta", "TFRobertaForSequenceClassification"),
        ("roformer", "TFRoFormerForSequenceClassification"),
        ("tapas", "TFTapasForSequenceClassification"),
        ("transfo-xl", "TFTransfoXLForSequenceClassification"),
        ("xlm", "TFXLMForSequenceClassification"),
        ("xlm-roberta", "TFXLMRobertaForSequenceClassification"),
        ("xlnet", "TFXLNetForSequenceClassification"),
    ]
)

TF_MODEL_FOR_QUESTION_ANSWERING_MAPPING_NAMES = OrderedDict(
    [
        # Model for Question Answering mapping
        ("albert", "TFAlbertForQuestionAnswering"),
        ("bert", "TFBertForQuestionAnswering"),
        ("camembert", "TFCamembertForQuestionAnswering"),
        ("convbert", "TFConvBertForQuestionAnswering"),
        ("deberta", "TFDebertaForQuestionAnswering"),
        ("deberta-v2", "TFDebertaV2ForQuestionAnswering"),
        ("distilbert", "TFDistilBertForQuestionAnswering"),
        ("electra", "TFElectraForQuestionAnswering"),
        ("flaubert", "TFFlaubertForQuestionAnsweringSimple"),
        ("funnel", "TFFunnelForQuestionAnswering"),
        ("gptj", "TFGPTJForQuestionAnswering"),
        ("longformer", "TFLongformerForQuestionAnswering"),
        ("mobilebert", "TFMobileBertForQuestionAnswering"),
        ("mpnet", "TFMPNetForQuestionAnswering"),
        ("rembert", "TFRemBertForQuestionAnswering"),
        ("roberta", "TFRobertaForQuestionAnswering"),
        ("roformer", "TFRoFormerForQuestionAnswering"),
        ("xlm", "TFXLMForQuestionAnsweringSimple"),
        ("xlm-roberta", "TFXLMRobertaForQuestionAnswering"),
        ("xlnet", "TFXLNetForQuestionAnsweringSimple"),
    ]
)

TF_MODEL_FOR_TABLE_QUESTION_ANSWERING_MAPPING_NAMES = OrderedDict(
    [
        # Model for Table Question Answering mapping
        ("tapas", "TFTapasForQuestionAnswering"),
    ]
)


TF_MODEL_FOR_TOKEN_CLASSIFICATION_MAPPING_NAMES = OrderedDict(
    [
        # Model for Token Classification mapping
        ("albert", "TFAlbertForTokenClassification"),
        ("bert", "TFBertForTokenClassification"),
        ("camembert", "TFCamembertForTokenClassification"),
        ("convbert", "TFConvBertForTokenClassification"),
        ("deberta", "TFDebertaForTokenClassification"),
        ("deberta-v2", "TFDebertaV2ForTokenClassification"),
        ("distilbert", "TFDistilBertForTokenClassification"),
        ("electra", "TFElectraForTokenClassification"),
        ("flaubert", "TFFlaubertForTokenClassification"),
        ("funnel", "TFFunnelForTokenClassification"),
        ("layoutlm", "TFLayoutLMForTokenClassification"),
        ("longformer", "TFLongformerForTokenClassification"),
        ("mobilebert", "TFMobileBertForTokenClassification"),
        ("mpnet", "TFMPNetForTokenClassification"),
        ("rembert", "TFRemBertForTokenClassification"),
        ("roberta", "TFRobertaForTokenClassification"),
        ("roformer", "TFRoFormerForTokenClassification"),
        ("xlm", "TFXLMForTokenClassification"),
        ("xlm-roberta", "TFXLMRobertaForTokenClassification"),
        ("xlnet", "TFXLNetForTokenClassification"),
    ]
)

TF_MODEL_FOR_MULTIPLE_CHOICE_MAPPING_NAMES = OrderedDict(
    [
        # Model for Multiple Choice mapping
        ("albert", "TFAlbertForMultipleChoice"),
        ("bert", "TFBertForMultipleChoice"),
        ("camembert", "TFCamembertForMultipleChoice"),
        ("convbert", "TFConvBertForMultipleChoice"),
        ("distilbert", "TFDistilBertForMultipleChoice"),
        ("electra", "TFElectraForMultipleChoice"),
        ("flaubert", "TFFlaubertForMultipleChoice"),
        ("funnel", "TFFunnelForMultipleChoice"),
        ("longformer", "TFLongformerForMultipleChoice"),
        ("mobilebert", "TFMobileBertForMultipleChoice"),
        ("mpnet", "TFMPNetForMultipleChoice"),
        ("rembert", "TFRemBertForMultipleChoice"),
        ("roberta", "TFRobertaForMultipleChoice"),
        ("roformer", "TFRoFormerForMultipleChoice"),
        ("xlm", "TFXLMForMultipleChoice"),
        ("xlm-roberta", "TFXLMRobertaForMultipleChoice"),
        ("xlnet", "TFXLNetForMultipleChoice"),
    ]
)

TF_MODEL_FOR_NEXT_SENTENCE_PREDICTION_MAPPING_NAMES = OrderedDict(
    [
        ("bert", "TFBertForNextSentencePrediction"),
        ("mobilebert", "TFMobileBertForNextSentencePrediction"),
    ]
)


TF_MODEL_MAPPING = _LazyAutoMapping(CONFIG_MAPPING_NAMES, TF_MODEL_MAPPING_NAMES)
TF_MODEL_FOR_PRETRAINING_MAPPING = _LazyAutoMapping(CONFIG_MAPPING_NAMES, TF_MODEL_FOR_PRETRAINING_MAPPING_NAMES)
TF_MODEL_WITH_LM_HEAD_MAPPING = _LazyAutoMapping(CONFIG_MAPPING_NAMES, TF_MODEL_WITH_LM_HEAD_MAPPING_NAMES)
TF_MODEL_FOR_CAUSAL_LM_MAPPING = _LazyAutoMapping(CONFIG_MAPPING_NAMES, TF_MODEL_FOR_CAUSAL_LM_MAPPING_NAMES)
TF_MODEL_FOR_MASKED_IMAGE_MODELING_MAPPING = _LazyAutoMapping(
    CONFIG_MAPPING_NAMES, TF_MODEL_FOR_MASKED_IMAGE_MODELING_MAPPING_NAMES
)
TF_MODEL_FOR_IMAGE_CLASSIFICATION_MAPPING = _LazyAutoMapping(
    CONFIG_MAPPING_NAMES, TF_MODEL_FOR_IMAGE_CLASSIFICATION_MAPPING_NAMES
)
TF_MODEL_FOR_VISION_2_SEQ_MAPPING = _LazyAutoMapping(CONFIG_MAPPING_NAMES, TF_MODEL_FOR_VISION_2_SEQ_MAPPING_NAMES)
TF_MODEL_FOR_MASKED_LM_MAPPING = _LazyAutoMapping(CONFIG_MAPPING_NAMES, TF_MODEL_FOR_MASKED_LM_MAPPING_NAMES)
TF_MODEL_FOR_SEQ_TO_SEQ_CAUSAL_LM_MAPPING = _LazyAutoMapping(
    CONFIG_MAPPING_NAMES, TF_MODEL_FOR_SEQ_TO_SEQ_CAUSAL_LM_MAPPING_NAMES
)
TF_MODEL_FOR_SEQUENCE_CLASSIFICATION_MAPPING = _LazyAutoMapping(
    CONFIG_MAPPING_NAMES, TF_MODEL_FOR_SEQUENCE_CLASSIFICATION_MAPPING_NAMES
)
TF_MODEL_FOR_SPEECH_SEQ_2_SEQ_MAPPING = _LazyAutoMapping(
    CONFIG_MAPPING_NAMES, TF_MODEL_FOR_SPEECH_SEQ_2_SEQ_MAPPING_NAMES
)
TF_MODEL_FOR_QUESTION_ANSWERING_MAPPING = _LazyAutoMapping(
    CONFIG_MAPPING_NAMES, TF_MODEL_FOR_QUESTION_ANSWERING_MAPPING_NAMES
)
TF_MODEL_FOR_TABLE_QUESTION_ANSWERING_MAPPING = _LazyAutoMapping(
    CONFIG_MAPPING_NAMES, TF_MODEL_FOR_TABLE_QUESTION_ANSWERING_MAPPING_NAMES
)
TF_MODEL_FOR_TOKEN_CLASSIFICATION_MAPPING = _LazyAutoMapping(
    CONFIG_MAPPING_NAMES, TF_MODEL_FOR_TOKEN_CLASSIFICATION_MAPPING_NAMES
)
TF_MODEL_FOR_MULTIPLE_CHOICE_MAPPING = _LazyAutoMapping(
    CONFIG_MAPPING_NAMES, TF_MODEL_FOR_MULTIPLE_CHOICE_MAPPING_NAMES
)
TF_MODEL_FOR_NEXT_SENTENCE_PREDICTION_MAPPING = _LazyAutoMapping(
    CONFIG_MAPPING_NAMES, TF_MODEL_FOR_NEXT_SENTENCE_PREDICTION_MAPPING_NAMES
)


class TFAutoModel(_BaseAutoModelClass):
    _model_mapping = TF_MODEL_MAPPING


TFAutoModel = auto_class_update(TFAutoModel)


class TFAutoModelForPreTraining(_BaseAutoModelClass):
    _model_mapping = TF_MODEL_FOR_PRETRAINING_MAPPING


TFAutoModelForPreTraining = auto_class_update(TFAutoModelForPreTraining, head_doc="pretraining")


# Private on purpose, the public class will add the deprecation warnings.
class _TFAutoModelWithLMHead(_BaseAutoModelClass):
    _model_mapping = TF_MODEL_WITH_LM_HEAD_MAPPING


_TFAutoModelWithLMHead = auto_class_update(_TFAutoModelWithLMHead, head_doc="language modeling")


class TFAutoModelForCausalLM(_BaseAutoModelClass):
    _model_mapping = TF_MODEL_FOR_CAUSAL_LM_MAPPING


TFAutoModelForCausalLM = auto_class_update(TFAutoModelForCausalLM, head_doc="causal language modeling")


class TFAutoModelForMaskedImageModeling(_BaseAutoModelClass):
    _model_mapping = TF_MODEL_FOR_MASKED_IMAGE_MODELING_MAPPING


TFAutoModelForMaskedImageModeling = auto_class_update(
    TFAutoModelForMaskedImageModeling, head_doc="masked image modeling"
)


class TFAutoModelForImageClassification(_BaseAutoModelClass):
    _model_mapping = TF_MODEL_FOR_IMAGE_CLASSIFICATION_MAPPING


TFAutoModelForImageClassification = auto_class_update(
    TFAutoModelForImageClassification, head_doc="image classification"
)


class TFAutoModelForVision2Seq(_BaseAutoModelClass):
    _model_mapping = TF_MODEL_FOR_VISION_2_SEQ_MAPPING


TFAutoModelForVision2Seq = auto_class_update(TFAutoModelForVision2Seq, head_doc="vision-to-text modeling")


class TFAutoModelForMaskedLM(_BaseAutoModelClass):
    _model_mapping = TF_MODEL_FOR_MASKED_LM_MAPPING


TFAutoModelForMaskedLM = auto_class_update(TFAutoModelForMaskedLM, head_doc="masked language modeling")


class TFAutoModelForSeq2SeqLM(_BaseAutoModelClass):
    _model_mapping = TF_MODEL_FOR_SEQ_TO_SEQ_CAUSAL_LM_MAPPING


TFAutoModelForSeq2SeqLM = auto_class_update(
    TFAutoModelForSeq2SeqLM, head_doc="sequence-to-sequence language modeling", checkpoint_for_example="t5-base"
)


class TFAutoModelForSequenceClassification(_BaseAutoModelClass):
    _model_mapping = TF_MODEL_FOR_SEQUENCE_CLASSIFICATION_MAPPING


TFAutoModelForSequenceClassification = auto_class_update(
    TFAutoModelForSequenceClassification, head_doc="sequence classification"
)


class TFAutoModelForQuestionAnswering(_BaseAutoModelClass):
    _model_mapping = TF_MODEL_FOR_QUESTION_ANSWERING_MAPPING


TFAutoModelForQuestionAnswering = auto_class_update(TFAutoModelForQuestionAnswering, head_doc="question answering")


class TFAutoModelForTableQuestionAnswering(_BaseAutoModelClass):
    _model_mapping = TF_MODEL_FOR_TABLE_QUESTION_ANSWERING_MAPPING


TFAutoModelForTableQuestionAnswering = auto_class_update(
    TFAutoModelForTableQuestionAnswering,
    head_doc="table question answering",
    checkpoint_for_example="google/tapas-base-finetuned-wtq",
)


class TFAutoModelForTokenClassification(_BaseAutoModelClass):
    _model_mapping = TF_MODEL_FOR_TOKEN_CLASSIFICATION_MAPPING


TFAutoModelForTokenClassification = auto_class_update(
    TFAutoModelForTokenClassification, head_doc="token classification"
)


class TFAutoModelForMultipleChoice(_BaseAutoModelClass):
    _model_mapping = TF_MODEL_FOR_MULTIPLE_CHOICE_MAPPING


TFAutoModelForMultipleChoice = auto_class_update(TFAutoModelForMultipleChoice, head_doc="multiple choice")


class TFAutoModelForNextSentencePrediction(_BaseAutoModelClass):
    _model_mapping = TF_MODEL_FOR_NEXT_SENTENCE_PREDICTION_MAPPING


TFAutoModelForNextSentencePrediction = auto_class_update(
    TFAutoModelForNextSentencePrediction, head_doc="next sentence prediction"
)


class TFAutoModelForSpeechSeq2Seq(_BaseAutoModelClass):
    _model_mapping = TF_MODEL_FOR_SPEECH_SEQ_2_SEQ_MAPPING


TFAutoModelForSpeechSeq2Seq = auto_class_update(
    TFAutoModelForSpeechSeq2Seq, head_doc="sequence-to-sequence speech-to-text modeling"
)


class TFAutoModelWithLMHead(_TFAutoModelWithLMHead):
    @classmethod
    def from_config(cls, config):
        warnings.warn(
            "The class `TFAutoModelWithLMHead` is deprecated and will be removed in a future version. Please use"
            " `TFAutoModelForCausalLM` for causal language models, `TFAutoModelForMaskedLM` for masked language models"
            " and `TFAutoModelForSeq2SeqLM` for encoder-decoder models.",
            FutureWarning,
        )
        return super().from_config(config)

    @classmethod
    def from_pretrained(cls, pretrained_model_name_or_path, *model_args, **kwargs):
        warnings.warn(
            "The class `TFAutoModelWithLMHead` is deprecated and will be removed in a future version. Please use"
            " `TFAutoModelForCausalLM` for causal language models, `TFAutoModelForMaskedLM` for masked language models"
            " and `TFAutoModelForSeq2SeqLM` for encoder-decoder models.",
            FutureWarning,
        )
        return super().from_pretrained(pretrained_model_name_or_path, *model_args, **kwargs)<|MERGE_RESOLUTION|>--- conflicted
+++ resolved
@@ -29,17 +29,12 @@
 TF_MODEL_MAPPING_NAMES = OrderedDict(
     [
         # Base model mapping
-<<<<<<< HEAD
-        ("swin", "TFSwinModel"),
-        ("speech_to_text", "TFSpeech2TextModel"),
-=======
         ("albert", "TFAlbertModel"),
         ("bart", "TFBartModel"),
         ("bert", "TFBertModel"),
         ("blenderbot", "TFBlenderbotModel"),
         ("blenderbot-small", "TFBlenderbotSmallModel"),
         ("camembert", "TFCamembertModel"),
->>>>>>> 3fb82f74
         ("clip", "TFCLIPModel"),
         ("convbert", "TFConvBertModel"),
         ("convnext", "TFConvNextModel"),
@@ -70,6 +65,7 @@
         ("roberta", "TFRobertaModel"),
         ("roformer", "TFRoFormerModel"),
         ("speech_to_text", "TFSpeech2TextModel"),
+        ("swin", "TFSwinModel"),
         ("t5", "TFT5Model"),
         ("tapas", "TFTapasModel"),
         ("transfo-xl", "TFTransfoXLModel"),
@@ -175,11 +171,8 @@
         # Model for Image-classsification
         ("convnext", "TFConvNextForImageClassification"),
         ("data2vec-vision", "TFData2VecVisionForImageClassification"),
-<<<<<<< HEAD
         ("swin", "TFSwinForImageClassification"),
-=======
         ("vit", "TFViTForImageClassification"),
->>>>>>> 3fb82f74
     ]
 )
 
