--- conflicted
+++ resolved
@@ -31,11 +31,8 @@
         ("maskformer", "MaskFormerModel"),
         ("poolformer", "PoolFormerModel"),
         ("convnext", "ConvNextModel"),
-<<<<<<< HEAD
         ("van", "VanModel"),
-=======
         ("resnet", "ResNetModel"),
->>>>>>> e3008c67
         ("yoso", "YosoModel"),
         ("swin", "SwinModel"),
         ("vilt", "ViltModel"),
@@ -299,11 +296,8 @@
         ),
         ("swin", "SwinForImageClassification"),
         ("convnext", "ConvNextForImageClassification"),
-<<<<<<< HEAD
         ("van", "VanForImageClassification"),
-=======
         ("resnet", "ResNetForImageClassification"),
->>>>>>> e3008c67
         ("poolformer", "PoolFormerForImageClassification"),
     ]
 )
