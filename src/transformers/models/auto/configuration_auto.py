# coding=utf-8
# Copyright 2018 The HuggingFace Inc. team.
#
# Licensed under the Apache License, Version 2.0 (the "License");
# you may not use this file except in compliance with the License.
# You may obtain a copy of the License at
#
#     http://www.apache.org/licenses/LICENSE-2.0
#
# Unless required by applicable law or agreed to in writing, software
# distributed under the License is distributed on an "AS IS" BASIS,
# WITHOUT WARRANTIES OR CONDITIONS OF ANY KIND, either express or implied.
# See the License for the specific language governing permissions and
# limitations under the License.
""" Auto Config class."""
import importlib
import os
import re
import warnings
from collections import OrderedDict
from typing import List, Union

from ...configuration_utils import PretrainedConfig
from ...dynamic_module_utils import get_class_from_dynamic_module, resolve_trust_remote_code
from ...utils import CONFIG_NAME, logging


logger = logging.get_logger(__name__)

CONFIG_MAPPING_NAMES = OrderedDict(
    [
        # Add configs here
        ("albert", "AlbertConfig"),
        ("align", "AlignConfig"),
        ("altclip", "AltCLIPConfig"),
        ("audio-spectrogram-transformer", "ASTConfig"),
        ("autoformer", "AutoformerConfig"),
        ("bark", "BarkConfig"),
        ("bart", "BartConfig"),
        ("beit", "BeitConfig"),
        ("bert", "BertConfig"),
        ("bert-generation", "BertGenerationConfig"),
        ("big_bird", "BigBirdConfig"),
        ("bigbird_pegasus", "BigBirdPegasusConfig"),
        ("biogpt", "BioGptConfig"),
        ("bit", "BitConfig"),
        ("blenderbot", "BlenderbotConfig"),
        ("blenderbot-small", "BlenderbotSmallConfig"),
        ("blip", "BlipConfig"),
        ("blip-2", "Blip2Config"),
        ("bloom", "BloomConfig"),
        ("bridgetower", "BridgeTowerConfig"),
        ("bros", "BrosConfig"),
        ("camembert", "CamembertConfig"),
        ("canine", "CanineConfig"),
        ("chinese_clip", "ChineseCLIPConfig"),
        ("clap", "ClapConfig"),
        ("clip", "CLIPConfig"),
        ("clipseg", "CLIPSegConfig"),
        ("clvp", "ClvpConfig"),
        ("code_llama", "LlamaConfig"),
        ("codegen", "CodeGenConfig"),
        ("conditional_detr", "ConditionalDetrConfig"),
        ("convbert", "ConvBertConfig"),
        ("convnext", "ConvNextConfig"),
        ("convnextv2", "ConvNextV2Config"),
        ("cpmant", "CpmAntConfig"),
        ("ctrl", "CTRLConfig"),
        ("cvt", "CvtConfig"),
        ("data2vec-audio", "Data2VecAudioConfig"),
        ("data2vec-text", "Data2VecTextConfig"),
        ("data2vec-vision", "Data2VecVisionConfig"),
        ("deberta", "DebertaConfig"),
        ("deberta-v2", "DebertaV2Config"),
        ("decision_transformer", "DecisionTransformerConfig"),
        ("deformable_detr", "DeformableDetrConfig"),
        ("deit", "DeiTConfig"),
        ("deta", "DetaConfig"),
        ("detr", "DetrConfig"),
        ("dinat", "DinatConfig"),
        ("dinov2", "Dinov2Config"),
        ("distilbert", "DistilBertConfig"),
        ("donut-swin", "DonutSwinConfig"),
        ("dpr", "DPRConfig"),
        ("dpt", "DPTConfig"),
        ("efficientformer", "EfficientFormerConfig"),
        ("efficientnet", "EfficientNetConfig"),
        ("electra", "ElectraConfig"),
        ("encodec", "EncodecConfig"),
        ("encoder-decoder", "EncoderDecoderConfig"),
        ("ernie", "ErnieConfig"),
        ("ernie_m", "ErnieMConfig"),
        ("esm", "EsmConfig"),
        ("falcon", "FalconConfig"),
        ("flaubert", "FlaubertConfig"),
        ("flava", "FlavaConfig"),
        ("fnet", "FNetConfig"),
        ("focalnet", "FocalNetConfig"),
        ("fsmt", "FSMTConfig"),
        ("funnel", "FunnelConfig"),
        ("fuyu", "FuyuConfig"),
        ("git", "GitConfig"),
        ("glpn", "GLPNConfig"),
        ("gpt-sw3", "GPT2Config"),
        ("gpt2", "GPT2Config"),
        ("gpt_bigcode", "GPTBigCodeConfig"),
        ("gpt_neo", "GPTNeoConfig"),
        ("gpt_neox", "GPTNeoXConfig"),
        ("gpt_neox_japanese", "GPTNeoXJapaneseConfig"),
        ("gptj", "GPTJConfig"),
        ("gptsan-japanese", "GPTSanJapaneseConfig"),
        ("graphormer", "GraphormerConfig"),
        ("groupvit", "GroupViTConfig"),
        ("hubert", "HubertConfig"),
        ("ibert", "IBertConfig"),
        ("idefics", "IdeficsConfig"),
        ("imagegpt", "ImageGPTConfig"),
        ("informer", "InformerConfig"),
        ("instructblip", "InstructBlipConfig"),
        ("jukebox", "JukeboxConfig"),
        ("kosmos-2", "Kosmos2Config"),
        ("layoutlm", "LayoutLMConfig"),
        ("layoutlmv2", "LayoutLMv2Config"),
        ("layoutlmv3", "LayoutLMv3Config"),
        ("led", "LEDConfig"),
        ("levit", "LevitConfig"),
        ("lilt", "LiltConfig"),
        ("llama", "LlamaConfig"),
        ("longformer", "LongformerConfig"),
        ("longt5", "LongT5Config"),
        ("luke", "LukeConfig"),
        ("lxmert", "LxmertConfig"),
        ("m2m_100", "M2M100Config"),
        ("marian", "MarianConfig"),
        ("markuplm", "MarkupLMConfig"),
        ("mask2former", "Mask2FormerConfig"),
        ("maskformer", "MaskFormerConfig"),
        ("maskformer-swin", "MaskFormerSwinConfig"),
        ("mbart", "MBartConfig"),
        ("mctct", "MCTCTConfig"),
        ("mega", "MegaConfig"),
        ("megatron-bert", "MegatronBertConfig"),
        ("mgp-str", "MgpstrConfig"),
        ("mistral", "MistralConfig"),
        ("mobilebert", "MobileBertConfig"),
        ("mobilenet_v1", "MobileNetV1Config"),
        ("mobilenet_v2", "MobileNetV2Config"),
        ("mobilevit", "MobileViTConfig"),
        ("mobilevitv2", "MobileViTV2Config"),
        ("mpnet", "MPNetConfig"),
        ("mpt", "MptConfig"),
        ("mra", "MraConfig"),
        ("mt5", "MT5Config"),
        ("musicgen", "MusicgenConfig"),
        ("mvp", "MvpConfig"),
        ("nat", "NatConfig"),
        ("nezha", "NezhaConfig"),
        ("nllb-moe", "NllbMoeConfig"),
        ("nougat", "VisionEncoderDecoderConfig"),
        ("nystromformer", "NystromformerConfig"),
        ("oneformer", "OneFormerConfig"),
        ("open-llama", "OpenLlamaConfig"),
        ("openai-gpt", "OpenAIGPTConfig"),
        ("opt", "OPTConfig"),
        ("owlv2", "Owlv2Config"),
        ("owlvit", "OwlViTConfig"),
        ("patchtst", "PatchTSTConfig"),
        ("pegasus", "PegasusConfig"),
        ("pegasus_x", "PegasusXConfig"),
        ("perceiver", "PerceiverConfig"),
        ("persimmon", "PersimmonConfig"),
        ("phi", "PhiConfig"),
        ("pix2struct", "Pix2StructConfig"),
        ("plbart", "PLBartConfig"),
        ("poolformer", "PoolFormerConfig"),
        ("pop2piano", "Pop2PianoConfig"),
        ("prophetnet", "ProphetNetConfig"),
        ("pvt", "PvtConfig"),
        ("qdqbert", "QDQBertConfig"),
        ("rag", "RagConfig"),
        ("realm", "RealmConfig"),
        ("reformer", "ReformerConfig"),
        ("regnet", "RegNetConfig"),
        ("rembert", "RemBertConfig"),
        ("resnet", "ResNetConfig"),
        ("retribert", "RetriBertConfig"),
        ("roberta", "RobertaConfig"),
        ("roberta-prelayernorm", "RobertaPreLayerNormConfig"),
        ("roc_bert", "RoCBertConfig"),
        ("roformer", "RoFormerConfig"),
        ("rwkv", "RwkvConfig"),
        ("sam", "SamConfig"),
        ("seamless_m4t", "SeamlessM4TConfig"),
        ("segformer", "SegformerConfig"),
        ("sew", "SEWConfig"),
        ("sew-d", "SEWDConfig"),
        ("speech-encoder-decoder", "SpeechEncoderDecoderConfig"),
        ("speech_to_text", "Speech2TextConfig"),
        ("speech_to_text_2", "Speech2Text2Config"),
        ("speecht5", "SpeechT5Config"),
        ("splinter", "SplinterConfig"),
        ("squeezebert", "SqueezeBertConfig"),
        ("swiftformer", "SwiftFormerConfig"),
        ("swin", "SwinConfig"),
        ("swin2sr", "Swin2SRConfig"),
        ("swinv2", "Swinv2Config"),
        ("switch_transformers", "SwitchTransformersConfig"),
        ("t5", "T5Config"),
        ("table-transformer", "TableTransformerConfig"),
        ("tapas", "TapasConfig"),
        ("time_series_transformer", "TimeSeriesTransformerConfig"),
        ("timesformer", "TimesformerConfig"),
        ("timm_backbone", "TimmBackboneConfig"),
        ("trajectory_transformer", "TrajectoryTransformerConfig"),
        ("transfo-xl", "TransfoXLConfig"),
        ("trocr", "TrOCRConfig"),
        ("tvlt", "TvltConfig"),
<<<<<<< HEAD
        ("udop", "UdopConfig"),
=======
        ("tvp", "TvpConfig"),
>>>>>>> 083e3692
        ("umt5", "UMT5Config"),
        ("unispeech", "UniSpeechConfig"),
        ("unispeech-sat", "UniSpeechSatConfig"),
        ("univnet", "UnivNetConfig"),
        ("upernet", "UperNetConfig"),
        ("van", "VanConfig"),
        ("videomae", "VideoMAEConfig"),
        ("vilt", "ViltConfig"),
        ("vision-encoder-decoder", "VisionEncoderDecoderConfig"),
        ("vision-text-dual-encoder", "VisionTextDualEncoderConfig"),
        ("visual_bert", "VisualBertConfig"),
        ("vit", "ViTConfig"),
        ("vit_hybrid", "ViTHybridConfig"),
        ("vit_mae", "ViTMAEConfig"),
        ("vit_msn", "ViTMSNConfig"),
        ("vitdet", "VitDetConfig"),
        ("vitmatte", "VitMatteConfig"),
        ("vits", "VitsConfig"),
        ("vivit", "VivitConfig"),
        ("wav2vec2", "Wav2Vec2Config"),
        ("wav2vec2-conformer", "Wav2Vec2ConformerConfig"),
        ("wavlm", "WavLMConfig"),
        ("whisper", "WhisperConfig"),
        ("xclip", "XCLIPConfig"),
        ("xglm", "XGLMConfig"),
        ("xlm", "XLMConfig"),
        ("xlm-prophetnet", "XLMProphetNetConfig"),
        ("xlm-roberta", "XLMRobertaConfig"),
        ("xlm-roberta-xl", "XLMRobertaXLConfig"),
        ("xlnet", "XLNetConfig"),
        ("xmod", "XmodConfig"),
        ("yolos", "YolosConfig"),
        ("yoso", "YosoConfig"),
    ]
)

CONFIG_ARCHIVE_MAP_MAPPING_NAMES = OrderedDict(
    [
        # Add archive maps here)
        ("albert", "ALBERT_PRETRAINED_CONFIG_ARCHIVE_MAP"),
        ("align", "ALIGN_PRETRAINED_CONFIG_ARCHIVE_MAP"),
        ("altclip", "ALTCLIP_PRETRAINED_CONFIG_ARCHIVE_MAP"),
        ("audio-spectrogram-transformer", "AUDIO_SPECTROGRAM_TRANSFORMER_PRETRAINED_CONFIG_ARCHIVE_MAP"),
        ("autoformer", "AUTOFORMER_PRETRAINED_CONFIG_ARCHIVE_MAP"),
        ("bark", "BARK_PRETRAINED_CONFIG_ARCHIVE_MAP"),
        ("bart", "BART_PRETRAINED_CONFIG_ARCHIVE_MAP"),
        ("beit", "BEIT_PRETRAINED_CONFIG_ARCHIVE_MAP"),
        ("bert", "BERT_PRETRAINED_CONFIG_ARCHIVE_MAP"),
        ("big_bird", "BIG_BIRD_PRETRAINED_CONFIG_ARCHIVE_MAP"),
        ("bigbird_pegasus", "BIGBIRD_PEGASUS_PRETRAINED_CONFIG_ARCHIVE_MAP"),
        ("biogpt", "BIOGPT_PRETRAINED_CONFIG_ARCHIVE_MAP"),
        ("bit", "BIT_PRETRAINED_CONFIG_ARCHIVE_MAP"),
        ("blenderbot", "BLENDERBOT_PRETRAINED_CONFIG_ARCHIVE_MAP"),
        ("blenderbot-small", "BLENDERBOT_SMALL_PRETRAINED_CONFIG_ARCHIVE_MAP"),
        ("blip", "BLIP_PRETRAINED_CONFIG_ARCHIVE_MAP"),
        ("blip-2", "BLIP_2_PRETRAINED_CONFIG_ARCHIVE_MAP"),
        ("bloom", "BLOOM_PRETRAINED_CONFIG_ARCHIVE_MAP"),
        ("bridgetower", "BRIDGETOWER_PRETRAINED_CONFIG_ARCHIVE_MAP"),
        ("bros", "BROS_PRETRAINED_CONFIG_ARCHIVE_MAP"),
        ("camembert", "CAMEMBERT_PRETRAINED_CONFIG_ARCHIVE_MAP"),
        ("canine", "CANINE_PRETRAINED_CONFIG_ARCHIVE_MAP"),
        ("chinese_clip", "CHINESE_CLIP_PRETRAINED_CONFIG_ARCHIVE_MAP"),
        ("clap", "CLAP_PRETRAINED_MODEL_ARCHIVE_LIST"),
        ("clip", "CLIP_PRETRAINED_CONFIG_ARCHIVE_MAP"),
        ("clipseg", "CLIPSEG_PRETRAINED_CONFIG_ARCHIVE_MAP"),
        ("clvp", "CLVP_PRETRAINED_CONFIG_ARCHIVE_MAP"),
        ("codegen", "CODEGEN_PRETRAINED_CONFIG_ARCHIVE_MAP"),
        ("conditional_detr", "CONDITIONAL_DETR_PRETRAINED_CONFIG_ARCHIVE_MAP"),
        ("convbert", "CONVBERT_PRETRAINED_CONFIG_ARCHIVE_MAP"),
        ("convnext", "CONVNEXT_PRETRAINED_CONFIG_ARCHIVE_MAP"),
        ("convnextv2", "CONVNEXTV2_PRETRAINED_CONFIG_ARCHIVE_MAP"),
        ("cpmant", "CPMANT_PRETRAINED_CONFIG_ARCHIVE_MAP"),
        ("ctrl", "CTRL_PRETRAINED_CONFIG_ARCHIVE_MAP"),
        ("cvt", "CVT_PRETRAINED_CONFIG_ARCHIVE_MAP"),
        ("data2vec-audio", "DATA2VEC_AUDIO_PRETRAINED_CONFIG_ARCHIVE_MAP"),
        ("data2vec-text", "DATA2VEC_TEXT_PRETRAINED_CONFIG_ARCHIVE_MAP"),
        ("data2vec-vision", "DATA2VEC_VISION_PRETRAINED_CONFIG_ARCHIVE_MAP"),
        ("deberta", "DEBERTA_PRETRAINED_CONFIG_ARCHIVE_MAP"),
        ("deberta-v2", "DEBERTA_V2_PRETRAINED_CONFIG_ARCHIVE_MAP"),
        ("deformable_detr", "DEFORMABLE_DETR_PRETRAINED_CONFIG_ARCHIVE_MAP"),
        ("deit", "DEIT_PRETRAINED_CONFIG_ARCHIVE_MAP"),
        ("deta", "DETA_PRETRAINED_CONFIG_ARCHIVE_MAP"),
        ("detr", "DETR_PRETRAINED_CONFIG_ARCHIVE_MAP"),
        ("dinat", "DINAT_PRETRAINED_CONFIG_ARCHIVE_MAP"),
        ("dinov2", "DINOV2_PRETRAINED_CONFIG_ARCHIVE_MAP"),
        ("distilbert", "DISTILBERT_PRETRAINED_CONFIG_ARCHIVE_MAP"),
        ("donut-swin", "DONUT_SWIN_PRETRAINED_CONFIG_ARCHIVE_MAP"),
        ("dpr", "DPR_PRETRAINED_CONFIG_ARCHIVE_MAP"),
        ("dpt", "DPT_PRETRAINED_CONFIG_ARCHIVE_MAP"),
        ("efficientformer", "EFFICIENTFORMER_PRETRAINED_CONFIG_ARCHIVE_MAP"),
        ("efficientnet", "EFFICIENTNET_PRETRAINED_CONFIG_ARCHIVE_MAP"),
        ("electra", "ELECTRA_PRETRAINED_CONFIG_ARCHIVE_MAP"),
        ("encodec", "ENCODEC_PRETRAINED_CONFIG_ARCHIVE_MAP"),
        ("ernie", "ERNIE_PRETRAINED_CONFIG_ARCHIVE_MAP"),
        ("ernie_m", "ERNIE_M_PRETRAINED_CONFIG_ARCHIVE_MAP"),
        ("esm", "ESM_PRETRAINED_CONFIG_ARCHIVE_MAP"),
        ("falcon", "FALCON_PRETRAINED_CONFIG_ARCHIVE_MAP"),
        ("flaubert", "FLAUBERT_PRETRAINED_CONFIG_ARCHIVE_MAP"),
        ("flava", "FLAVA_PRETRAINED_CONFIG_ARCHIVE_MAP"),
        ("fnet", "FNET_PRETRAINED_CONFIG_ARCHIVE_MAP"),
        ("focalnet", "FOCALNET_PRETRAINED_CONFIG_ARCHIVE_MAP"),
        ("fsmt", "FSMT_PRETRAINED_CONFIG_ARCHIVE_MAP"),
        ("funnel", "FUNNEL_PRETRAINED_CONFIG_ARCHIVE_MAP"),
        ("fuyu", "FUYU_PRETRAINED_CONFIG_ARCHIVE_MAP"),
        ("git", "GIT_PRETRAINED_CONFIG_ARCHIVE_MAP"),
        ("glpn", "GLPN_PRETRAINED_CONFIG_ARCHIVE_MAP"),
        ("gpt2", "GPT2_PRETRAINED_CONFIG_ARCHIVE_MAP"),
        ("gpt_bigcode", "GPT_BIGCODE_PRETRAINED_CONFIG_ARCHIVE_MAP"),
        ("gpt_neo", "GPT_NEO_PRETRAINED_CONFIG_ARCHIVE_MAP"),
        ("gpt_neox", "GPT_NEOX_PRETRAINED_CONFIG_ARCHIVE_MAP"),
        ("gpt_neox_japanese", "GPT_NEOX_JAPANESE_PRETRAINED_CONFIG_ARCHIVE_MAP"),
        ("gptj", "GPTJ_PRETRAINED_CONFIG_ARCHIVE_MAP"),
        ("gptsan-japanese", "GPTSAN_JAPANESE_PRETRAINED_CONFIG_ARCHIVE_MAP"),
        ("graphormer", "GRAPHORMER_PRETRAINED_CONFIG_ARCHIVE_MAP"),
        ("groupvit", "GROUPVIT_PRETRAINED_CONFIG_ARCHIVE_MAP"),
        ("hubert", "HUBERT_PRETRAINED_CONFIG_ARCHIVE_MAP"),
        ("ibert", "IBERT_PRETRAINED_CONFIG_ARCHIVE_MAP"),
        ("idefics", "IDEFICS_PRETRAINED_CONFIG_ARCHIVE_MAP"),
        ("imagegpt", "IMAGEGPT_PRETRAINED_CONFIG_ARCHIVE_MAP"),
        ("informer", "INFORMER_PRETRAINED_CONFIG_ARCHIVE_MAP"),
        ("instructblip", "INSTRUCTBLIP_PRETRAINED_CONFIG_ARCHIVE_MAP"),
        ("jukebox", "JUKEBOX_PRETRAINED_CONFIG_ARCHIVE_MAP"),
        ("kosmos-2", "KOSMOS2_PRETRAINED_CONFIG_ARCHIVE_MAP"),
        ("layoutlm", "LAYOUTLM_PRETRAINED_CONFIG_ARCHIVE_MAP"),
        ("layoutlmv2", "LAYOUTLMV2_PRETRAINED_CONFIG_ARCHIVE_MAP"),
        ("layoutlmv3", "LAYOUTLMV3_PRETRAINED_CONFIG_ARCHIVE_MAP"),
        ("led", "LED_PRETRAINED_CONFIG_ARCHIVE_MAP"),
        ("levit", "LEVIT_PRETRAINED_CONFIG_ARCHIVE_MAP"),
        ("lilt", "LILT_PRETRAINED_CONFIG_ARCHIVE_MAP"),
        ("llama", "LLAMA_PRETRAINED_CONFIG_ARCHIVE_MAP"),
        ("longformer", "LONGFORMER_PRETRAINED_CONFIG_ARCHIVE_MAP"),
        ("longt5", "LONGT5_PRETRAINED_CONFIG_ARCHIVE_MAP"),
        ("luke", "LUKE_PRETRAINED_CONFIG_ARCHIVE_MAP"),
        ("lxmert", "LXMERT_PRETRAINED_CONFIG_ARCHIVE_MAP"),
        ("m2m_100", "M2M_100_PRETRAINED_CONFIG_ARCHIVE_MAP"),
        ("markuplm", "MARKUPLM_PRETRAINED_CONFIG_ARCHIVE_MAP"),
        ("mask2former", "MASK2FORMER_PRETRAINED_CONFIG_ARCHIVE_MAP"),
        ("maskformer", "MASKFORMER_PRETRAINED_CONFIG_ARCHIVE_MAP"),
        ("mbart", "MBART_PRETRAINED_CONFIG_ARCHIVE_MAP"),
        ("mctct", "MCTCT_PRETRAINED_CONFIG_ARCHIVE_MAP"),
        ("mega", "MEGA_PRETRAINED_CONFIG_ARCHIVE_MAP"),
        ("megatron-bert", "MEGATRON_BERT_PRETRAINED_CONFIG_ARCHIVE_MAP"),
        ("mgp-str", "MGP_STR_PRETRAINED_CONFIG_ARCHIVE_MAP"),
        ("mistral", "MISTRAL_PRETRAINED_CONFIG_ARCHIVE_MAP"),
        ("mobilenet_v1", "MOBILENET_V1_PRETRAINED_CONFIG_ARCHIVE_MAP"),
        ("mobilenet_v2", "MOBILENET_V2_PRETRAINED_CONFIG_ARCHIVE_MAP"),
        ("mobilevit", "MOBILEVIT_PRETRAINED_CONFIG_ARCHIVE_MAP"),
        ("mobilevitv2", "MOBILEVITV2_PRETRAINED_CONFIG_ARCHIVE_MAP"),
        ("mpnet", "MPNET_PRETRAINED_CONFIG_ARCHIVE_MAP"),
        ("mpt", "MPT_PRETRAINED_CONFIG_ARCHIVE_MAP"),
        ("mra", "MRA_PRETRAINED_CONFIG_ARCHIVE_MAP"),
        ("musicgen", "MUSICGEN_PRETRAINED_CONFIG_ARCHIVE_MAP"),
        ("mvp", "MVP_PRETRAINED_CONFIG_ARCHIVE_MAP"),
        ("nat", "NAT_PRETRAINED_CONFIG_ARCHIVE_MAP"),
        ("nezha", "NEZHA_PRETRAINED_CONFIG_ARCHIVE_MAP"),
        ("nllb-moe", "NLLB_MOE_PRETRAINED_CONFIG_ARCHIVE_MAP"),
        ("nystromformer", "NYSTROMFORMER_PRETRAINED_CONFIG_ARCHIVE_MAP"),
        ("oneformer", "ONEFORMER_PRETRAINED_CONFIG_ARCHIVE_MAP"),
        ("open-llama", "OPEN_LLAMA_PRETRAINED_CONFIG_ARCHIVE_MAP"),
        ("openai-gpt", "OPENAI_GPT_PRETRAINED_CONFIG_ARCHIVE_MAP"),
        ("opt", "OPT_PRETRAINED_CONFIG_ARCHIVE_MAP"),
        ("owlv2", "OWLV2_PRETRAINED_CONFIG_ARCHIVE_MAP"),
        ("owlvit", "OWLVIT_PRETRAINED_CONFIG_ARCHIVE_MAP"),
        ("patchtst", "PATCHTST_PRETRAINED_CONFIG_ARCHIVE_MAP"),
        ("pegasus", "PEGASUS_PRETRAINED_CONFIG_ARCHIVE_MAP"),
        ("pegasus_x", "PEGASUS_X_PRETRAINED_CONFIG_ARCHIVE_MAP"),
        ("perceiver", "PERCEIVER_PRETRAINED_CONFIG_ARCHIVE_MAP"),
        ("persimmon", "PERSIMMON_PRETRAINED_CONFIG_ARCHIVE_MAP"),
        ("phi", "PHI_PRETRAINED_CONFIG_ARCHIVE_MAP"),
        ("pix2struct", "PIX2STRUCT_PRETRAINED_CONFIG_ARCHIVE_MAP"),
        ("plbart", "PLBART_PRETRAINED_CONFIG_ARCHIVE_MAP"),
        ("poolformer", "POOLFORMER_PRETRAINED_CONFIG_ARCHIVE_MAP"),
        ("pop2piano", "POP2PIANO_PRETRAINED_CONFIG_ARCHIVE_MAP"),
        ("prophetnet", "PROPHETNET_PRETRAINED_CONFIG_ARCHIVE_MAP"),
        ("pvt", "PVT_PRETRAINED_CONFIG_ARCHIVE_MAP"),
        ("qdqbert", "QDQBERT_PRETRAINED_CONFIG_ARCHIVE_MAP"),
        ("realm", "REALM_PRETRAINED_CONFIG_ARCHIVE_MAP"),
        ("regnet", "REGNET_PRETRAINED_CONFIG_ARCHIVE_MAP"),
        ("rembert", "REMBERT_PRETRAINED_CONFIG_ARCHIVE_MAP"),
        ("resnet", "RESNET_PRETRAINED_CONFIG_ARCHIVE_MAP"),
        ("retribert", "RETRIBERT_PRETRAINED_CONFIG_ARCHIVE_MAP"),
        ("roberta", "ROBERTA_PRETRAINED_CONFIG_ARCHIVE_MAP"),
        ("roberta-prelayernorm", "ROBERTA_PRELAYERNORM_PRETRAINED_CONFIG_ARCHIVE_MAP"),
        ("roc_bert", "ROC_BERT_PRETRAINED_CONFIG_ARCHIVE_MAP"),
        ("roformer", "ROFORMER_PRETRAINED_CONFIG_ARCHIVE_MAP"),
        ("rwkv", "RWKV_PRETRAINED_CONFIG_ARCHIVE_MAP"),
        ("sam", "SAM_PRETRAINED_CONFIG_ARCHIVE_MAP"),
        ("seamless_m4t", "SEAMLESS_M4T_PRETRAINED_CONFIG_ARCHIVE_MAP"),
        ("segformer", "SEGFORMER_PRETRAINED_CONFIG_ARCHIVE_MAP"),
        ("sew", "SEW_PRETRAINED_CONFIG_ARCHIVE_MAP"),
        ("sew-d", "SEW_D_PRETRAINED_CONFIG_ARCHIVE_MAP"),
        ("speech_to_text", "SPEECH_TO_TEXT_PRETRAINED_CONFIG_ARCHIVE_MAP"),
        ("speech_to_text_2", "SPEECH_TO_TEXT_2_PRETRAINED_CONFIG_ARCHIVE_MAP"),
        ("speecht5", "SPEECHT5_PRETRAINED_CONFIG_ARCHIVE_MAP"),
        ("splinter", "SPLINTER_PRETRAINED_CONFIG_ARCHIVE_MAP"),
        ("squeezebert", "SQUEEZEBERT_PRETRAINED_CONFIG_ARCHIVE_MAP"),
        ("swiftformer", "SWIFTFORMER_PRETRAINED_CONFIG_ARCHIVE_MAP"),
        ("swin", "SWIN_PRETRAINED_CONFIG_ARCHIVE_MAP"),
        ("swin2sr", "SWIN2SR_PRETRAINED_CONFIG_ARCHIVE_MAP"),
        ("swinv2", "SWINV2_PRETRAINED_CONFIG_ARCHIVE_MAP"),
        ("switch_transformers", "SWITCH_TRANSFORMERS_PRETRAINED_CONFIG_ARCHIVE_MAP"),
        ("t5", "T5_PRETRAINED_CONFIG_ARCHIVE_MAP"),
        ("table-transformer", "TABLE_TRANSFORMER_PRETRAINED_CONFIG_ARCHIVE_MAP"),
        ("tapas", "TAPAS_PRETRAINED_CONFIG_ARCHIVE_MAP"),
        ("time_series_transformer", "TIME_SERIES_TRANSFORMER_PRETRAINED_CONFIG_ARCHIVE_MAP"),
        ("timesformer", "TIMESFORMER_PRETRAINED_CONFIG_ARCHIVE_MAP"),
        ("transfo-xl", "TRANSFO_XL_PRETRAINED_CONFIG_ARCHIVE_MAP"),
        ("tvlt", "TVLT_PRETRAINED_CONFIG_ARCHIVE_MAP"),
<<<<<<< HEAD
        ("udop", "UDOP_PRETRAINED_CONFIG_ARCHIVE_MAP"),
=======
        ("tvp", "TVP_PRETRAINED_CONFIG_ARCHIVE_MAP"),
>>>>>>> 083e3692
        ("unispeech", "UNISPEECH_PRETRAINED_CONFIG_ARCHIVE_MAP"),
        ("unispeech-sat", "UNISPEECH_SAT_PRETRAINED_CONFIG_ARCHIVE_MAP"),
        ("univnet", "UNIVNET_PRETRAINED_CONFIG_ARCHIVE_MAP"),
        ("van", "VAN_PRETRAINED_CONFIG_ARCHIVE_MAP"),
        ("videomae", "VIDEOMAE_PRETRAINED_CONFIG_ARCHIVE_MAP"),
        ("vilt", "VILT_PRETRAINED_CONFIG_ARCHIVE_MAP"),
        ("visual_bert", "VISUAL_BERT_PRETRAINED_CONFIG_ARCHIVE_MAP"),
        ("vit", "VIT_PRETRAINED_CONFIG_ARCHIVE_MAP"),
        ("vit_hybrid", "VIT_HYBRID_PRETRAINED_CONFIG_ARCHIVE_MAP"),
        ("vit_mae", "VIT_MAE_PRETRAINED_CONFIG_ARCHIVE_MAP"),
        ("vit_msn", "VIT_MSN_PRETRAINED_CONFIG_ARCHIVE_MAP"),
        ("vitdet", "VITDET_PRETRAINED_CONFIG_ARCHIVE_MAP"),
        ("vitmatte", "VITMATTE_PRETRAINED_CONFIG_ARCHIVE_MAP"),
        ("vits", "VITS_PRETRAINED_CONFIG_ARCHIVE_MAP"),
        ("vivit", "VIVIT_PRETRAINED_CONFIG_ARCHIVE_MAP"),
        ("wav2vec2", "WAV_2_VEC_2_PRETRAINED_CONFIG_ARCHIVE_MAP"),
        ("wav2vec2-conformer", "WAV2VEC2_CONFORMER_PRETRAINED_CONFIG_ARCHIVE_MAP"),
        ("whisper", "WHISPER_PRETRAINED_CONFIG_ARCHIVE_MAP"),
        ("xclip", "XCLIP_PRETRAINED_CONFIG_ARCHIVE_MAP"),
        ("xglm", "XGLM_PRETRAINED_CONFIG_ARCHIVE_MAP"),
        ("xlm", "XLM_PRETRAINED_CONFIG_ARCHIVE_MAP"),
        ("xlm-prophetnet", "XLM_PROPHETNET_PRETRAINED_CONFIG_ARCHIVE_MAP"),
        ("xlm-roberta", "XLM_ROBERTA_PRETRAINED_CONFIG_ARCHIVE_MAP"),
        ("xlnet", "XLNET_PRETRAINED_CONFIG_ARCHIVE_MAP"),
        ("xmod", "XMOD_PRETRAINED_CONFIG_ARCHIVE_MAP"),
        ("yolos", "YOLOS_PRETRAINED_CONFIG_ARCHIVE_MAP"),
        ("yoso", "YOSO_PRETRAINED_CONFIG_ARCHIVE_MAP"),
    ]
)

MODEL_NAMES_MAPPING = OrderedDict(
    [
        # Add full (and cased) model names here
        ("albert", "ALBERT"),
        ("align", "ALIGN"),
        ("altclip", "AltCLIP"),
        ("audio-spectrogram-transformer", "Audio Spectrogram Transformer"),
        ("autoformer", "Autoformer"),
        ("bark", "Bark"),
        ("bart", "BART"),
        ("barthez", "BARThez"),
        ("bartpho", "BARTpho"),
        ("beit", "BEiT"),
        ("bert", "BERT"),
        ("bert-generation", "Bert Generation"),
        ("bert-japanese", "BertJapanese"),
        ("bertweet", "BERTweet"),
        ("big_bird", "BigBird"),
        ("bigbird_pegasus", "BigBird-Pegasus"),
        ("biogpt", "BioGpt"),
        ("bit", "BiT"),
        ("blenderbot", "Blenderbot"),
        ("blenderbot-small", "BlenderbotSmall"),
        ("blip", "BLIP"),
        ("blip-2", "BLIP-2"),
        ("bloom", "BLOOM"),
        ("bort", "BORT"),
        ("bridgetower", "BridgeTower"),
        ("bros", "BROS"),
        ("byt5", "ByT5"),
        ("camembert", "CamemBERT"),
        ("canine", "CANINE"),
        ("chinese_clip", "Chinese-CLIP"),
        ("clap", "CLAP"),
        ("clip", "CLIP"),
        ("clipseg", "CLIPSeg"),
        ("clvp", "CLVP"),
        ("code_llama", "CodeLlama"),
        ("codegen", "CodeGen"),
        ("conditional_detr", "Conditional DETR"),
        ("convbert", "ConvBERT"),
        ("convnext", "ConvNeXT"),
        ("convnextv2", "ConvNeXTV2"),
        ("cpm", "CPM"),
        ("cpmant", "CPM-Ant"),
        ("ctrl", "CTRL"),
        ("cvt", "CvT"),
        ("data2vec-audio", "Data2VecAudio"),
        ("data2vec-text", "Data2VecText"),
        ("data2vec-vision", "Data2VecVision"),
        ("deberta", "DeBERTa"),
        ("deberta-v2", "DeBERTa-v2"),
        ("decision_transformer", "Decision Transformer"),
        ("deformable_detr", "Deformable DETR"),
        ("deit", "DeiT"),
        ("deplot", "DePlot"),
        ("deta", "DETA"),
        ("detr", "DETR"),
        ("dialogpt", "DialoGPT"),
        ("dinat", "DiNAT"),
        ("dinov2", "DINOv2"),
        ("distilbert", "DistilBERT"),
        ("dit", "DiT"),
        ("donut-swin", "DonutSwin"),
        ("dpr", "DPR"),
        ("dpt", "DPT"),
        ("efficientformer", "EfficientFormer"),
        ("efficientnet", "EfficientNet"),
        ("electra", "ELECTRA"),
        ("encodec", "EnCodec"),
        ("encoder-decoder", "Encoder decoder"),
        ("ernie", "ERNIE"),
        ("ernie_m", "ErnieM"),
        ("esm", "ESM"),
        ("falcon", "Falcon"),
        ("flan-t5", "FLAN-T5"),
        ("flan-ul2", "FLAN-UL2"),
        ("flaubert", "FlauBERT"),
        ("flava", "FLAVA"),
        ("fnet", "FNet"),
        ("focalnet", "FocalNet"),
        ("fsmt", "FairSeq Machine-Translation"),
        ("funnel", "Funnel Transformer"),
        ("fuyu", "Fuyu"),
        ("git", "GIT"),
        ("glpn", "GLPN"),
        ("gpt-sw3", "GPT-Sw3"),
        ("gpt2", "OpenAI GPT-2"),
        ("gpt_bigcode", "GPTBigCode"),
        ("gpt_neo", "GPT Neo"),
        ("gpt_neox", "GPT NeoX"),
        ("gpt_neox_japanese", "GPT NeoX Japanese"),
        ("gptj", "GPT-J"),
        ("gptsan-japanese", "GPTSAN-japanese"),
        ("graphormer", "Graphormer"),
        ("groupvit", "GroupViT"),
        ("herbert", "HerBERT"),
        ("hubert", "Hubert"),
        ("ibert", "I-BERT"),
        ("idefics", "IDEFICS"),
        ("imagegpt", "ImageGPT"),
        ("informer", "Informer"),
        ("instructblip", "InstructBLIP"),
        ("jukebox", "Jukebox"),
        ("kosmos-2", "KOSMOS-2"),
        ("layoutlm", "LayoutLM"),
        ("layoutlmv2", "LayoutLMv2"),
        ("layoutlmv3", "LayoutLMv3"),
        ("layoutxlm", "LayoutXLM"),
        ("led", "LED"),
        ("levit", "LeViT"),
        ("lilt", "LiLT"),
        ("llama", "LLaMA"),
        ("llama2", "Llama2"),
        ("longformer", "Longformer"),
        ("longt5", "LongT5"),
        ("luke", "LUKE"),
        ("lxmert", "LXMERT"),
        ("m2m_100", "M2M100"),
        ("madlad-400", "MADLAD-400"),
        ("marian", "Marian"),
        ("markuplm", "MarkupLM"),
        ("mask2former", "Mask2Former"),
        ("maskformer", "MaskFormer"),
        ("maskformer-swin", "MaskFormerSwin"),
        ("matcha", "MatCha"),
        ("mbart", "mBART"),
        ("mbart50", "mBART-50"),
        ("mctct", "M-CTC-T"),
        ("mega", "MEGA"),
        ("megatron-bert", "Megatron-BERT"),
        ("megatron_gpt2", "Megatron-GPT2"),
        ("mgp-str", "MGP-STR"),
        ("mistral", "Mistral"),
        ("mluke", "mLUKE"),
        ("mms", "MMS"),
        ("mobilebert", "MobileBERT"),
        ("mobilenet_v1", "MobileNetV1"),
        ("mobilenet_v2", "MobileNetV2"),
        ("mobilevit", "MobileViT"),
        ("mobilevitv2", "MobileViTV2"),
        ("mpnet", "MPNet"),
        ("mpt", "MPT"),
        ("mra", "MRA"),
        ("mt5", "MT5"),
        ("musicgen", "MusicGen"),
        ("mvp", "MVP"),
        ("nat", "NAT"),
        ("nezha", "Nezha"),
        ("nllb", "NLLB"),
        ("nllb-moe", "NLLB-MOE"),
        ("nougat", "Nougat"),
        ("nystromformer", "Nyströmformer"),
        ("oneformer", "OneFormer"),
        ("open-llama", "OpenLlama"),
        ("openai-gpt", "OpenAI GPT"),
        ("opt", "OPT"),
        ("owlv2", "OWLv2"),
        ("owlvit", "OWL-ViT"),
        ("patchtst", "PatchTST"),
        ("pegasus", "Pegasus"),
        ("pegasus_x", "PEGASUS-X"),
        ("perceiver", "Perceiver"),
        ("persimmon", "Persimmon"),
        ("phi", "Phi"),
        ("phobert", "PhoBERT"),
        ("pix2struct", "Pix2Struct"),
        ("plbart", "PLBart"),
        ("poolformer", "PoolFormer"),
        ("pop2piano", "Pop2Piano"),
        ("prophetnet", "ProphetNet"),
        ("pvt", "PVT"),
        ("qdqbert", "QDQBert"),
        ("rag", "RAG"),
        ("realm", "REALM"),
        ("reformer", "Reformer"),
        ("regnet", "RegNet"),
        ("rembert", "RemBERT"),
        ("resnet", "ResNet"),
        ("retribert", "RetriBERT"),
        ("roberta", "RoBERTa"),
        ("roberta-prelayernorm", "RoBERTa-PreLayerNorm"),
        ("roc_bert", "RoCBert"),
        ("roformer", "RoFormer"),
        ("rwkv", "RWKV"),
        ("sam", "SAM"),
        ("seamless_m4t", "SeamlessM4T"),
        ("segformer", "SegFormer"),
        ("sew", "SEW"),
        ("sew-d", "SEW-D"),
        ("speech-encoder-decoder", "Speech Encoder decoder"),
        ("speech_to_text", "Speech2Text"),
        ("speech_to_text_2", "Speech2Text2"),
        ("speecht5", "SpeechT5"),
        ("splinter", "Splinter"),
        ("squeezebert", "SqueezeBERT"),
        ("swiftformer", "SwiftFormer"),
        ("swin", "Swin Transformer"),
        ("swin2sr", "Swin2SR"),
        ("swinv2", "Swin Transformer V2"),
        ("switch_transformers", "SwitchTransformers"),
        ("t5", "T5"),
        ("t5v1.1", "T5v1.1"),
        ("table-transformer", "Table Transformer"),
        ("tapas", "TAPAS"),
        ("tapex", "TAPEX"),
        ("time_series_transformer", "Time Series Transformer"),
        ("timesformer", "TimeSformer"),
        ("timm_backbone", "TimmBackbone"),
        ("trajectory_transformer", "Trajectory Transformer"),
        ("transfo-xl", "Transformer-XL"),
        ("trocr", "TrOCR"),
        ("tvlt", "TVLT"),
<<<<<<< HEAD
        ("udop", "UDOP"),
=======
        ("tvp", "TVP"),
>>>>>>> 083e3692
        ("ul2", "UL2"),
        ("umt5", "UMT5"),
        ("unispeech", "UniSpeech"),
        ("unispeech-sat", "UniSpeechSat"),
        ("univnet", "UnivNet"),
        ("upernet", "UPerNet"),
        ("van", "VAN"),
        ("videomae", "VideoMAE"),
        ("vilt", "ViLT"),
        ("vision-encoder-decoder", "Vision Encoder decoder"),
        ("vision-text-dual-encoder", "VisionTextDualEncoder"),
        ("visual_bert", "VisualBERT"),
        ("vit", "ViT"),
        ("vit_hybrid", "ViT Hybrid"),
        ("vit_mae", "ViTMAE"),
        ("vit_msn", "ViTMSN"),
        ("vitdet", "VitDet"),
        ("vitmatte", "ViTMatte"),
        ("vits", "VITS"),
        ("vivit", "ViViT"),
        ("wav2vec2", "Wav2Vec2"),
        ("wav2vec2-conformer", "Wav2Vec2-Conformer"),
        ("wav2vec2_phoneme", "Wav2Vec2Phoneme"),
        ("wavlm", "WavLM"),
        ("whisper", "Whisper"),
        ("xclip", "X-CLIP"),
        ("xglm", "XGLM"),
        ("xlm", "XLM"),
        ("xlm-prophetnet", "XLM-ProphetNet"),
        ("xlm-roberta", "XLM-RoBERTa"),
        ("xlm-roberta-xl", "XLM-RoBERTa-XL"),
        ("xlm-v", "XLM-V"),
        ("xlnet", "XLNet"),
        ("xls_r", "XLS-R"),
        ("xlsr_wav2vec2", "XLSR-Wav2Vec2"),
        ("xmod", "X-MOD"),
        ("yolos", "YOLOS"),
        ("yoso", "YOSO"),
    ]
)

# This is tied to the processing `-` -> `_` in `model_type_to_module_name`. For example, instead of putting
# `transfo-xl` (as in `CONFIG_MAPPING_NAMES`), we should use `transfo_xl`.
DEPRECATED_MODELS = [
    "bort",
    "mctct",
    "mmbt",
    "open_llama",
    "retribert",
    "tapex",
    "trajectory_transformer",
    "transfo_xl",
    "van",
]

SPECIAL_MODEL_TYPE_TO_MODULE_NAME = OrderedDict(
    [
        ("openai-gpt", "openai"),
        ("data2vec-audio", "data2vec"),
        ("data2vec-text", "data2vec"),
        ("data2vec-vision", "data2vec"),
        ("donut-swin", "donut"),
        ("kosmos-2", "kosmos2"),
        ("maskformer-swin", "maskformer"),
        ("xclip", "x_clip"),
    ]
)


def model_type_to_module_name(key):
    """Converts a config key to the corresponding module."""
    # Special treatment
    if key in SPECIAL_MODEL_TYPE_TO_MODULE_NAME:
        return SPECIAL_MODEL_TYPE_TO_MODULE_NAME[key]

    key = key.replace("-", "_")
    if key in DEPRECATED_MODELS:
        key = f"deprecated.{key}"

    return key


def config_class_to_model_type(config):
    """Converts a config class name to the corresponding model type"""
    for key, cls in CONFIG_MAPPING_NAMES.items():
        if cls == config:
            return key
    # if key not found check in extra content
    for key, cls in CONFIG_MAPPING._extra_content.items():
        if cls.__name__ == config:
            return key
    return None


class _LazyConfigMapping(OrderedDict):
    """
    A dictionary that lazily load its values when they are requested.
    """

    def __init__(self, mapping):
        self._mapping = mapping
        self._extra_content = {}
        self._modules = {}

    def __getitem__(self, key):
        if key in self._extra_content:
            return self._extra_content[key]
        if key not in self._mapping:
            raise KeyError(key)
        value = self._mapping[key]
        module_name = model_type_to_module_name(key)
        if module_name not in self._modules:
            self._modules[module_name] = importlib.import_module(f".{module_name}", "transformers.models")
        if hasattr(self._modules[module_name], value):
            return getattr(self._modules[module_name], value)

        # Some of the mappings have entries model_type -> config of another model type. In that case we try to grab the
        # object at the top level.
        transformers_module = importlib.import_module("transformers")
        return getattr(transformers_module, value)

    def keys(self):
        return list(self._mapping.keys()) + list(self._extra_content.keys())

    def values(self):
        return [self[k] for k in self._mapping.keys()] + list(self._extra_content.values())

    def items(self):
        return [(k, self[k]) for k in self._mapping.keys()] + list(self._extra_content.items())

    def __iter__(self):
        return iter(list(self._mapping.keys()) + list(self._extra_content.keys()))

    def __contains__(self, item):
        return item in self._mapping or item in self._extra_content

    def register(self, key, value, exist_ok=False):
        """
        Register a new configuration in this mapping.
        """
        if key in self._mapping.keys() and not exist_ok:
            raise ValueError(f"'{key}' is already used by a Transformers config, pick another name.")
        self._extra_content[key] = value


CONFIG_MAPPING = _LazyConfigMapping(CONFIG_MAPPING_NAMES)


class _LazyLoadAllMappings(OrderedDict):
    """
    A mapping that will load all pairs of key values at the first access (either by indexing, requestions keys, values,
    etc.)

    Args:
        mapping: The mapping to load.
    """

    def __init__(self, mapping):
        self._mapping = mapping
        self._initialized = False
        self._data = {}

    def _initialize(self):
        if self._initialized:
            return
        warnings.warn(
            "ALL_PRETRAINED_CONFIG_ARCHIVE_MAP is deprecated and will be removed in v5 of Transformers. "
            "It does not contain all available model checkpoints, far from it. Checkout hf.co/models for that.",
            FutureWarning,
        )

        for model_type, map_name in self._mapping.items():
            module_name = model_type_to_module_name(model_type)
            module = importlib.import_module(f".{module_name}", "transformers.models")
            mapping = getattr(module, map_name)
            self._data.update(mapping)

        self._initialized = True

    def __getitem__(self, key):
        self._initialize()
        return self._data[key]

    def keys(self):
        self._initialize()
        return self._data.keys()

    def values(self):
        self._initialize()
        return self._data.values()

    def items(self):
        self._initialize()
        return self._data.keys()

    def __iter__(self):
        self._initialize()
        return iter(self._data)

    def __contains__(self, item):
        self._initialize()
        return item in self._data


ALL_PRETRAINED_CONFIG_ARCHIVE_MAP = _LazyLoadAllMappings(CONFIG_ARCHIVE_MAP_MAPPING_NAMES)


def _get_class_name(model_class: Union[str, List[str]]):
    if isinstance(model_class, (list, tuple)):
        return " or ".join([f"[`{c}`]" for c in model_class if c is not None])
    return f"[`{model_class}`]"


def _list_model_options(indent, config_to_class=None, use_model_types=True):
    if config_to_class is None and not use_model_types:
        raise ValueError("Using `use_model_types=False` requires a `config_to_class` dictionary.")
    if use_model_types:
        if config_to_class is None:
            model_type_to_name = {model_type: f"[`{config}`]" for model_type, config in CONFIG_MAPPING_NAMES.items()}
        else:
            model_type_to_name = {
                model_type: _get_class_name(model_class)
                for model_type, model_class in config_to_class.items()
                if model_type in MODEL_NAMES_MAPPING
            }
        lines = [
            f"{indent}- **{model_type}** -- {model_type_to_name[model_type]} ({MODEL_NAMES_MAPPING[model_type]} model)"
            for model_type in sorted(model_type_to_name.keys())
        ]
    else:
        config_to_name = {
            CONFIG_MAPPING_NAMES[config]: _get_class_name(clas)
            for config, clas in config_to_class.items()
            if config in CONFIG_MAPPING_NAMES
        }
        config_to_model_name = {
            config: MODEL_NAMES_MAPPING[model_type] for model_type, config in CONFIG_MAPPING_NAMES.items()
        }
        lines = [
            f"{indent}- [`{config_name}`] configuration class:"
            f" {config_to_name[config_name]} ({config_to_model_name[config_name]} model)"
            for config_name in sorted(config_to_name.keys())
        ]
    return "\n".join(lines)


def replace_list_option_in_docstrings(config_to_class=None, use_model_types=True):
    def docstring_decorator(fn):
        docstrings = fn.__doc__
        lines = docstrings.split("\n")
        i = 0
        while i < len(lines) and re.search(r"^(\s*)List options\s*$", lines[i]) is None:
            i += 1
        if i < len(lines):
            indent = re.search(r"^(\s*)List options\s*$", lines[i]).groups()[0]
            if use_model_types:
                indent = f"{indent}    "
            lines[i] = _list_model_options(indent, config_to_class=config_to_class, use_model_types=use_model_types)
            docstrings = "\n".join(lines)
        else:
            raise ValueError(
                f"The function {fn} should have an empty 'List options' in its docstring as placeholder, current"
                f" docstring is:\n{docstrings}"
            )
        fn.__doc__ = docstrings
        return fn

    return docstring_decorator


class AutoConfig:
    r"""
    This is a generic configuration class that will be instantiated as one of the configuration classes of the library
    when created with the [`~AutoConfig.from_pretrained`] class method.

    This class cannot be instantiated directly using `__init__()` (throws an error).
    """

    def __init__(self):
        raise EnvironmentError(
            "AutoConfig is designed to be instantiated "
            "using the `AutoConfig.from_pretrained(pretrained_model_name_or_path)` method."
        )

    @classmethod
    def for_model(cls, model_type: str, *args, **kwargs):
        if model_type in CONFIG_MAPPING:
            config_class = CONFIG_MAPPING[model_type]
            return config_class(*args, **kwargs)
        raise ValueError(
            f"Unrecognized model identifier: {model_type}. Should contain one of {', '.join(CONFIG_MAPPING.keys())}"
        )

    @classmethod
    @replace_list_option_in_docstrings()
    def from_pretrained(cls, pretrained_model_name_or_path, **kwargs):
        r"""
        Instantiate one of the configuration classes of the library from a pretrained model configuration.

        The configuration class to instantiate is selected based on the `model_type` property of the config object that
        is loaded, or when it's missing, by falling back to using pattern matching on `pretrained_model_name_or_path`:

        List options

        Args:
            pretrained_model_name_or_path (`str` or `os.PathLike`):
                Can be either:

                    - A string, the *model id* of a pretrained model configuration hosted inside a model repo on
                      huggingface.co. Valid model ids can be located at the root-level, like `bert-base-uncased`, or
                      namespaced under a user or organization name, like `dbmdz/bert-base-german-cased`.
                    - A path to a *directory* containing a configuration file saved using the
                      [`~PretrainedConfig.save_pretrained`] method, or the [`~PreTrainedModel.save_pretrained`] method,
                      e.g., `./my_model_directory/`.
                    - A path or url to a saved configuration JSON *file*, e.g.,
                      `./my_model_directory/configuration.json`.
            cache_dir (`str` or `os.PathLike`, *optional*):
                Path to a directory in which a downloaded pretrained model configuration should be cached if the
                standard cache should not be used.
            force_download (`bool`, *optional*, defaults to `False`):
                Whether or not to force the (re-)download the model weights and configuration files and override the
                cached versions if they exist.
            resume_download (`bool`, *optional*, defaults to `False`):
                Whether or not to delete incompletely received files. Will attempt to resume the download if such a
                file exists.
            proxies (`Dict[str, str]`, *optional*):
                A dictionary of proxy servers to use by protocol or endpoint, e.g., `{'http': 'foo.bar:3128',
                'http://hostname': 'foo.bar:4012'}`. The proxies are used on each request.
            revision (`str`, *optional*, defaults to `"main"`):
                The specific model version to use. It can be a branch name, a tag name, or a commit id, since we use a
                git-based system for storing models and other artifacts on huggingface.co, so `revision` can be any
                identifier allowed by git.
            return_unused_kwargs (`bool`, *optional*, defaults to `False`):
                If `False`, then this function returns just the final configuration object.

                If `True`, then this functions returns a `Tuple(config, unused_kwargs)` where *unused_kwargs* is a
                dictionary consisting of the key/value pairs whose keys are not configuration attributes: i.e., the
                part of `kwargs` which has not been used to update `config` and is otherwise ignored.
            trust_remote_code (`bool`, *optional*, defaults to `False`):
                Whether or not to allow for custom models defined on the Hub in their own modeling files. This option
                should only be set to `True` for repositories you trust and in which you have read the code, as it will
                execute code present on the Hub on your local machine.
            kwargs(additional keyword arguments, *optional*):
                The values in kwargs of any keys which are configuration attributes will be used to override the loaded
                values. Behavior concerning key/value pairs whose keys are *not* configuration attributes is controlled
                by the `return_unused_kwargs` keyword parameter.

        Examples:

        ```python
        >>> from transformers import AutoConfig

        >>> # Download configuration from huggingface.co and cache.
        >>> config = AutoConfig.from_pretrained("bert-base-uncased")

        >>> # Download configuration from huggingface.co (user-uploaded) and cache.
        >>> config = AutoConfig.from_pretrained("dbmdz/bert-base-german-cased")

        >>> # If configuration file is in a directory (e.g., was saved using *save_pretrained('./test/saved_model/')*).
        >>> config = AutoConfig.from_pretrained("./test/bert_saved_model/")

        >>> # Load a specific configuration file.
        >>> config = AutoConfig.from_pretrained("./test/bert_saved_model/my_configuration.json")

        >>> # Change some config attributes when loading a pretrained config.
        >>> config = AutoConfig.from_pretrained("bert-base-uncased", output_attentions=True, foo=False)
        >>> config.output_attentions
        True

        >>> config, unused_kwargs = AutoConfig.from_pretrained(
        ...     "bert-base-uncased", output_attentions=True, foo=False, return_unused_kwargs=True
        ... )
        >>> config.output_attentions
        True

        >>> unused_kwargs
        {'foo': False}
        ```"""
        use_auth_token = kwargs.pop("use_auth_token", None)
        if use_auth_token is not None:
            warnings.warn(
                "The `use_auth_token` argument is deprecated and will be removed in v5 of Transformers. Please use `token` instead.",
                FutureWarning,
            )
            if kwargs.get("token", None) is not None:
                raise ValueError(
                    "`token` and `use_auth_token` are both specified. Please set only the argument `token`."
                )
            kwargs["token"] = use_auth_token

        kwargs["_from_auto"] = True
        kwargs["name_or_path"] = pretrained_model_name_or_path
        trust_remote_code = kwargs.pop("trust_remote_code", None)
        code_revision = kwargs.pop("code_revision", None)

        config_dict, unused_kwargs = PretrainedConfig.get_config_dict(pretrained_model_name_or_path, **kwargs)
        has_remote_code = "auto_map" in config_dict and "AutoConfig" in config_dict["auto_map"]
        has_local_code = "model_type" in config_dict and config_dict["model_type"] in CONFIG_MAPPING
        trust_remote_code = resolve_trust_remote_code(
            trust_remote_code, pretrained_model_name_or_path, has_local_code, has_remote_code
        )

        if has_remote_code and trust_remote_code:
            class_ref = config_dict["auto_map"]["AutoConfig"]
            config_class = get_class_from_dynamic_module(
                class_ref, pretrained_model_name_or_path, code_revision=code_revision, **kwargs
            )
            if os.path.isdir(pretrained_model_name_or_path):
                config_class.register_for_auto_class()
            return config_class.from_pretrained(pretrained_model_name_or_path, **kwargs)
        elif "model_type" in config_dict:
            config_class = CONFIG_MAPPING[config_dict["model_type"]]
            return config_class.from_dict(config_dict, **unused_kwargs)
        else:
            # Fallback: use pattern matching on the string.
            # We go from longer names to shorter names to catch roberta before bert (for instance)
            for pattern in sorted(CONFIG_MAPPING.keys(), key=len, reverse=True):
                if pattern in str(pretrained_model_name_or_path):
                    return CONFIG_MAPPING[pattern].from_dict(config_dict, **unused_kwargs)

        raise ValueError(
            f"Unrecognized model in {pretrained_model_name_or_path}. "
            f"Should have a `model_type` key in its {CONFIG_NAME}, or contain one of the following strings "
            f"in its name: {', '.join(CONFIG_MAPPING.keys())}"
        )

    @staticmethod
    def register(model_type, config, exist_ok=False):
        """
        Register a new configuration for this class.

        Args:
            model_type (`str`): The model type like "bert" or "gpt".
            config ([`PretrainedConfig`]): The config to register.
        """
        if issubclass(config, PretrainedConfig) and config.model_type != model_type:
            raise ValueError(
                "The config you are passing has a `model_type` attribute that is not consistent with the model type "
                f"you passed (config has {config.model_type} and you passed {model_type}. Fix one of those so they "
                "match!"
            )
        CONFIG_MAPPING.register(model_type, config, exist_ok=exist_ok)<|MERGE_RESOLUTION|>--- conflicted
+++ resolved
@@ -215,11 +215,8 @@
         ("transfo-xl", "TransfoXLConfig"),
         ("trocr", "TrOCRConfig"),
         ("tvlt", "TvltConfig"),
-<<<<<<< HEAD
+        ("tvp", "TvpConfig"),
         ("udop", "UdopConfig"),
-=======
-        ("tvp", "TvpConfig"),
->>>>>>> 083e3692
         ("umt5", "UMT5Config"),
         ("unispeech", "UniSpeechConfig"),
         ("unispeech-sat", "UniSpeechSatConfig"),
@@ -428,11 +425,8 @@
         ("timesformer", "TIMESFORMER_PRETRAINED_CONFIG_ARCHIVE_MAP"),
         ("transfo-xl", "TRANSFO_XL_PRETRAINED_CONFIG_ARCHIVE_MAP"),
         ("tvlt", "TVLT_PRETRAINED_CONFIG_ARCHIVE_MAP"),
-<<<<<<< HEAD
+        ("tvp", "TVP_PRETRAINED_CONFIG_ARCHIVE_MAP"),
         ("udop", "UDOP_PRETRAINED_CONFIG_ARCHIVE_MAP"),
-=======
-        ("tvp", "TVP_PRETRAINED_CONFIG_ARCHIVE_MAP"),
->>>>>>> 083e3692
         ("unispeech", "UNISPEECH_PRETRAINED_CONFIG_ARCHIVE_MAP"),
         ("unispeech-sat", "UNISPEECH_SAT_PRETRAINED_CONFIG_ARCHIVE_MAP"),
         ("univnet", "UNIVNET_PRETRAINED_CONFIG_ARCHIVE_MAP"),
@@ -676,11 +670,8 @@
         ("transfo-xl", "Transformer-XL"),
         ("trocr", "TrOCR"),
         ("tvlt", "TVLT"),
-<<<<<<< HEAD
+        ("tvp", "TVP"),
         ("udop", "UDOP"),
-=======
-        ("tvp", "TVP"),
->>>>>>> 083e3692
         ("ul2", "UL2"),
         ("umt5", "UMT5"),
         ("unispeech", "UniSpeech"),
