# coding=utf-8
# Copyright 2018 The Google Flax Team Authors and The HuggingFace Inc. team.
#
# Licensed under the Apache License, Version 2.0 (the "License");
# you may not use this file except in compliance with the License.
# You may obtain a copy of the License at
#
#     http://www.apache.org/licenses/LICENSE-2.0
#
# Unless required by applicable law or agreed to in writing, software
# distributed under the License is distributed on an "AS IS" BASIS,
# WITHOUT WARRANTIES OR CONDITIONS OF ANY KIND, either express or implied.
# See the License for the specific language governing permissions and
# limitations under the License.
""" Auto Model class. """


from collections import OrderedDict

from ...utils import logging
from ..bert.modeling_flax_bert import (
    FlaxBertForMaskedLM,
    FlaxBertForMultipleChoice,
    FlaxBertForNextSentencePrediction,
    FlaxBertForPreTraining,
    FlaxBertForQuestionAnswering,
    FlaxBertForSequenceClassification,
    FlaxBertForTokenClassification,
    FlaxBertModel,
)
<<<<<<< HEAD
from ..electra.modeling_flax_electra import (
    FlaxElectraForMaskedLM,
    FlaxElectraForMultipleChoice,
    FlaxElectraForPreTraining,
    FlaxElectraForQuestionAnswering,
    FlaxElectraForSequenceClassification,
    FlaxElectraForTokenClassification,
    FlaxElectraModel,
)
from ..roberta.modeling_flax_roberta import FlaxRobertaModel
=======
from ..roberta.modeling_flax_roberta import (
    FlaxRobertaForMaskedLM,
    FlaxRobertaForMultipleChoice,
    FlaxRobertaForQuestionAnswering,
    FlaxRobertaForSequenceClassification,
    FlaxRobertaForTokenClassification,
    FlaxRobertaModel,
)
>>>>>>> 226e74b6
from .auto_factory import auto_class_factory
from .configuration_auto import BertConfig, ElectraConfig, RobertaConfig


logger = logging.get_logger(__name__)


FLAX_MODEL_MAPPING = OrderedDict(
    [
        # Base model mapping
        (RobertaConfig, FlaxRobertaModel),
        (BertConfig, FlaxBertModel),
        (ElectraConfig, FlaxElectraModel),
    ]
)

FLAX_MODEL_FOR_PRETRAINING_MAPPING = OrderedDict(
    [
        # Model for pre-training mapping
        (RobertaConfig, FlaxRobertaForMaskedLM),
        (BertConfig, FlaxBertForPreTraining),
        (ElectraConfig, FlaxElectraForPreTraining),
    ]
)

FLAX_MODEL_FOR_MASKED_LM_MAPPING = OrderedDict(
    [
        # Model for Masked LM mapping
        (RobertaConfig, FlaxRobertaForMaskedLM),
        (BertConfig, FlaxBertForMaskedLM),
        (ElectraConfig, FlaxElectraForMaskedLM),
    ]
)

FLAX_MODEL_FOR_SEQUENCE_CLASSIFICATION_MAPPING = OrderedDict(
    [
        # Model for Sequence Classification mapping
        (RobertaConfig, FlaxRobertaForSequenceClassification),
        (BertConfig, FlaxBertForSequenceClassification),
        (ElectraConfig, FlaxElectraForSequenceClassification),
    ]
)

FLAX_MODEL_FOR_QUESTION_ANSWERING_MAPPING = OrderedDict(
    [
        # Model for Question Answering mapping
        (RobertaConfig, FlaxRobertaForQuestionAnswering),
        (BertConfig, FlaxBertForQuestionAnswering),
        (ElectraConfig, FlaxElectraForQuestionAnswering),
    ]
)

FLAX_MODEL_FOR_TOKEN_CLASSIFICATION_MAPPING = OrderedDict(
    [
        # Model for Token Classification mapping
        (RobertaConfig, FlaxRobertaForTokenClassification),
        (BertConfig, FlaxBertForTokenClassification),
        (ElectraConfig, FlaxElectraForTokenClassification),
    ]
)

FLAX_MODEL_FOR_MULTIPLE_CHOICE_MAPPING = OrderedDict(
    [
        # Model for Multiple Choice mapping
        (RobertaConfig, FlaxRobertaForMultipleChoice),
        (BertConfig, FlaxBertForMultipleChoice),
        (ElectraConfig, FlaxElectraForMultipleChoice),
    ]
)

FLAX_MODEL_FOR_NEXT_SENTENCE_PREDICTION_MAPPING = OrderedDict(
    [
        (BertConfig, FlaxBertForNextSentencePrediction),
    ]
)

FlaxAutoModel = auto_class_factory("FlaxAutoModel", FLAX_MODEL_MAPPING)

FlaxAutoModelForPreTraining = auto_class_factory(
    "FlaxAutoModelForPreTraining", FLAX_MODEL_FOR_PRETRAINING_MAPPING, head_doc="pretraining"
)

FlaxAutoModelForMaskedLM = auto_class_factory(
    "FlaxAutoModelForMaskedLM", FLAX_MODEL_FOR_MASKED_LM_MAPPING, head_doc="masked language modeling"
)

FlaxAutoModelForSequenceClassification = auto_class_factory(
    "FlaxAutoModelForSequenceClassification",
    FLAX_MODEL_FOR_SEQUENCE_CLASSIFICATION_MAPPING,
    head_doc="sequence classification",
)

FlaxAutoModelForQuestionAnswering = auto_class_factory(
    "FlaxAutoModelForQuestionAnswering", FLAX_MODEL_FOR_QUESTION_ANSWERING_MAPPING, head_doc="question answering"
)

FlaxAutoModelForTokenClassification = auto_class_factory(
    "FlaxAutoModelForTokenClassification", FLAX_MODEL_FOR_TOKEN_CLASSIFICATION_MAPPING, head_doc="token classification"
)

FlaxAutoModelForMultipleChoice = auto_class_factory(
    "AutoModelForMultipleChoice", FLAX_MODEL_FOR_MULTIPLE_CHOICE_MAPPING, head_doc="multiple choice"
)

FlaxAutoModelForNextSentencePrediction = auto_class_factory(
    "FlaxAutoModelForNextSentencePrediction",
    FLAX_MODEL_FOR_NEXT_SENTENCE_PREDICTION_MAPPING,
    head_doc="next sentence prediction",
)<|MERGE_RESOLUTION|>--- conflicted
+++ resolved
@@ -28,7 +28,6 @@
     FlaxBertForTokenClassification,
     FlaxBertModel,
 )
-<<<<<<< HEAD
 from ..electra.modeling_flax_electra import (
     FlaxElectraForMaskedLM,
     FlaxElectraForMultipleChoice,
@@ -38,8 +37,6 @@
     FlaxElectraForTokenClassification,
     FlaxElectraModel,
 )
-from ..roberta.modeling_flax_roberta import FlaxRobertaModel
-=======
 from ..roberta.modeling_flax_roberta import (
     FlaxRobertaForMaskedLM,
     FlaxRobertaForMultipleChoice,
@@ -48,7 +45,6 @@
     FlaxRobertaForTokenClassification,
     FlaxRobertaModel,
 )
->>>>>>> 226e74b6
 from .auto_factory import auto_class_factory
 from .configuration_auto import BertConfig, ElectraConfig, RobertaConfig
 
