--- conflicted
+++ resolved
@@ -458,27 +458,7 @@
         <bos>[INST] Prompt [/INST]
         """
 
-<<<<<<< HEAD
-        dialogue = list(conversation.iter_texts())
-        if not all(is_user for is_user, msg in dialogue[::2]) or not all(
-            not is_user for is_user, msg in dialogue[1::2]
-        ):
-            raise ValueError(
-                "The model only supports 'user' and 'assistant' roles, starting with user and alternating (u/a/u/a/u...)"
-            )
-
-        dialog_tokens: List[int] = []
-        dialog_tokens += sum(
-            [
-                [self.bos_token_id]
-                + self.encode(
-                    f"{B_INST} {(prompt[1]).strip()} {E_INST} {(answer[1]).strip()} ", add_special_tokens=False
-                )
-                + [self.eos_token_id]
-                for prompt, answer in zip(dialogue[::2], dialogue[1::2])
-            ],
-            [],
-=======
+
         template = (
             "{% if messages[0]['role'] == 'system' %}"
             "{% set loop_messages = messages[1:] %}"  # Extract system message if it's present
@@ -507,7 +487,6 @@
             "{{ ' '  + content.strip() + ' ' + eos_token }}"
             "{% endif %}"
             "{% endfor %}"
->>>>>>> f94c9b3d
         )
         template = template.replace("USE_DEFAULT_PROMPT", "true" if self.use_default_system_prompt else "false")
         default_message = DEFAULT_SYSTEM_PROMPT.replace("\n", "\\n").replace("'", "\\'")
