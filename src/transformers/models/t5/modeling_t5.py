# coding=utf-8
# Copyright 2018 Mesh TensorFlow authors, T5 Authors and HuggingFace Inc. team.
#
# Licensed under the Apache License, Version 2.0 (the "License");
# you may not use this file except in compliance with the License.
# You may obtain a copy of the License at
#
#     http://www.apache.org/licenses/LICENSE-2.0
#
# Unless required by applicable law or agreed to in writing, software
# distributed under the License is distributed on an "AS IS" BASIS,
# WITHOUT WARRANTIES OR CONDITIONS OF ANY KIND, either express or implied.
# See the License for the specific language governing permissions and
# limitations under the License.
""" PyTorch T5 model. """


import copy
import math
import os
import warnings

import torch
import torch.nn.functional as F
from torch import nn
from torch.nn import CrossEntropyLoss

from ...activations import ACT2FN
from ...file_utils import (
    DUMMY_INPUTS,
    DUMMY_MASK,
    add_start_docstrings,
    add_start_docstrings_to_model_forward,
    replace_return_docstrings,
)
from ...modeling_outputs import (
    BaseModelOutput,
    BaseModelOutputWithPastAndCrossAttentions,
    Seq2SeqLMOutput,
    Seq2SeqModelOutput,
)
from ...modeling_utils import PreTrainedModel, find_pruneable_heads_and_indices, prune_linear_layer, recursive_to
from ...utils import logging
from ...utils.model_parallel_utils import assert_device_map, get_device_map
from .configuration_t5 import T5Config

from torch.distributed.pipeline.sync import Pipe

from ...modeling_utils import pipe_none_or_empty_to_torch, pipe_torch_to_none_or_empty, pipe_encode_all, pipe_decode_all


logger = logging.get_logger(__name__)

_CONFIG_FOR_DOC = "T5Config"
_TOKENIZER_FOR_DOC = "T5Tokenizer"

####################################################
# This dict contains ids and associated url
# for the pretrained weights provided with the models
####################################################
T5_PRETRAINED_MODEL_ARCHIVE_LIST = [
    "t5-small",
    "t5-base",
    "t5-large",
    "t5-3b",
    "t5-11b",
    # See all T5 models at https://huggingface.co/models?filter=t5
]


####################################################
# This is a conversion method from TF 1.0 to PyTorch
# More details: https://medium.com/huggingface/from-tensorflow-to-pytorch-265f40ef2a28
####################################################
def load_tf_weights_in_t5(model, config, tf_checkpoint_path):
    """Load tf checkpoints in a pytorch model."""
    try:
        import re

        import numpy as np
        import tensorflow as tf
    except ImportError:
        logger.error(
            "Loading a TensorFlow model in PyTorch, requires TensorFlow to be installed. Please see "
            "https://www.tensorflow.org/install/ for installation instructions."
        )
        raise
    tf_path = os.path.abspath(tf_checkpoint_path)
    logger.info("Converting TensorFlow checkpoint from {}".format(tf_path))
    # Load weights from TF model
    init_vars = tf.train.list_variables(tf_path)
    names = []
    tf_weights = {}
    for name, shape in init_vars:
        logger.info("Loading TF weight {} with shape {}".format(name, shape))
        array = tf.train.load_variable(tf_path, name)
        names.append(name)
        tf_weights[name] = array

    for txt_name in names:
        name = txt_name.split("/")
        # adam_v and adam_m are variables used in AdamWeightDecayOptimizer to calculated m and v
        # which are not required for using pretrained model
        if any(
            n in ["adam_v", "adam_m", "AdamWeightDecayOptimizer", "AdamWeightDecayOptimizer_1", "global_step"]
            for n in name
        ):
            logger.info("Skipping {}".format("/".join(name)))
            tf_weights.pop(txt_name, None)
            continue
        if "_slot_" in name[-1]:
            logger.info("Skipping {}".format("/".join(name)))
            tf_weights.pop(txt_name, None)
            continue
        pointer = model
        array = tf_weights[txt_name]

        for m_name in name:
            if re.fullmatch(r"[A-Za-z]+_\d+", m_name):
                scope_names = re.split(r"_(\d+)", m_name)
            else:
                scope_names = [m_name]
            if scope_names[0] in ["kernel", "scale", "embedding"]:
                pointer = getattr(pointer, "weight")
            elif scope_names[0] == "self_attention":
                pointer = getattr(pointer, "layer")
                pointer = pointer[0]
            elif scope_names[0] == "enc_dec_attention":
                pointer = getattr(pointer, "layer")
                pointer = pointer[1]
            elif scope_names[0] == "dense_relu_dense":
                pointer = getattr(pointer, "layer")
                pointer = pointer[2]
            elif scope_names[0] == "rms_norm":
                if hasattr(pointer, "layer_norm"):
                    pointer = getattr(pointer, "layer_norm")
                elif hasattr(pointer, "final_layer_norm"):
                    pointer = getattr(pointer, "final_layer_norm")
            elif scope_names[0] == "scale":
                pointer = getattr(pointer, "weight")
            elif scope_names[0] == "output_bias" or scope_names[0] == "beta":
                pointer = getattr(pointer, "bias")
            elif scope_names[0] == "squad":
                pointer = getattr(pointer, "classifier")
            elif scope_names[0] == "decoder" and name[1] == "logits":
                continue
            elif scope_names[0] == "logits":
                pointer = getattr(pointer, "lm_head")
            elif scope_names[0] == "wi" and len(scope_names) > 1 and scope_names[1].isdigit():
                pointer = getattr(pointer, f"wi_{scope_names[1]}")
                continue
            else:
                try:
                    pointer = getattr(pointer, scope_names[0])
                except AttributeError:
                    logger.info("Skipping {}".format("/".join(name)))
                    continue
            if len(scope_names) >= 2:
                num = int(scope_names[1])
                pointer = pointer[num]
        if scope_names[0] not in ["kernel", "scale", "embedding"]:
            pointer = getattr(pointer, "weight")
        if scope_names[0] != "embedding":
            logger.info("Transposing numpy weight of shape {} for {}".format(array.shape, name))
            array = np.transpose(array)
        try:
            assert (
                pointer.shape == array.shape
            ), f"Pointer shape {pointer.shape} and array shape {array.shape} mismatched"
        except AssertionError as e:
            e.args += (pointer.shape, array.shape)
            raise
        logger.info("Initialize PyTorch weight {}".format(name))
        pointer.data = torch.from_numpy(array.astype(np.float32))
        tf_weights.pop(txt_name, None)

    logger.info("Weights not copied to PyTorch model: {}".format(", ".join(tf_weights.keys())))
    return model


####################################################
# PyTorch Models are constructed by sub-classing
# - torch.nn.Module for the layers and
# - PreTrainedModel for the models (it-self a sub-class of torch.nn.Module)
####################################################
PARALLELIZE_DOCSTRING = r"""
    This is an experimental feature and is a subject to change at a moment's notice.

    Uses a device map to distribute attention modules of the model across several devices. If no device map is given,
    it will evenly distribute blocks across all devices.

    Args:
        device_map (:obj:`Dict[int, list]`, optional, defaults to None):
            A dictionary that maps attention modules to devices. Note that the embedding module and LMHead are always
            automatically mapped to the first device (for esoteric reasons). That means that the first device should
            have fewer attention modules mapped to it than other devices. For reference, the t5 models have the
            following number of attention modules:

                - t5-small: 6
                - t5-base: 12
                - t5-large: 24
                - t5-3b: 24
                - t5-11b: 24

    Example::

            # Here is an example of a device map on a machine with 4 GPUs using t5-3b, which has a total of 24 attention modules:
            model = T5ForConditionalGeneration.from_pretrained('t5-3b')
            device_map = {0: [0, 1, 2],

                         1: [3, 4, 5, 6, 7, 8, 9],
                         2: [10, 11, 12, 13, 14, 15, 16],
                         3: [17, 18, 19, 20, 21, 22, 23]}
            model.parallelize(device_map)
"""
DEPARALLELIZE_DOCSTRING = r"""
    Moves the model to cpu from a model parallel state.

    Example::

        # On a 4 GPU machine with t5-3b:
        model = T5ForConditionalGeneration.from_pretrained('t5-3b')
        device_map = {0: [0, 1, 2],

                     1: [3, 4, 5, 6, 7, 8, 9],
                     2: [10, 11, 12, 13, 14, 15, 16],
                     3: [17, 18, 19, 20, 21, 22, 23]}
        model.parallelize(device_map) # Splits the model across several devices
        model.deparallelize() # Put the model back on cpu and cleans memory by calling torch.cuda.empty_cache()
"""


class T5LayerNorm(nn.Module):
    def __init__(self, hidden_size, eps=1e-6):
        """
        Construct a layernorm module in the T5 style No bias and no subtraction of mean.
        """
        super().__init__()
        self.weight = nn.Parameter(torch.ones(hidden_size))
        self.variance_epsilon = eps

    def forward(self, hidden_states):
        # layer norm should always be calculated in float32
        variance = hidden_states.to(torch.float32).pow(2).mean(-1, keepdim=True)
        hidden_states = hidden_states * torch.rsqrt(variance + self.variance_epsilon)

        # convert into float16 if necessary
        if self.weight.dtype == torch.float16:
            hidden_states = hidden_states.to(torch.float16)
        return self.weight * hidden_states


class T5DenseReluDense(nn.Module):
    def __init__(self, config):
        super().__init__()
        self.wi = nn.Linear(config.d_model, config.d_ff, bias=False)
        self.wo = nn.Linear(config.d_ff, config.d_model, bias=False)
        self.dropout = nn.Dropout(config.dropout_rate)

    def forward(self, hidden_states):
        hidden_states = self.wi(hidden_states)
        hidden_states = F.relu(hidden_states)
        hidden_states = self.dropout(hidden_states)
        hidden_states = self.wo(hidden_states)
        return hidden_states


class T5DenseGatedGeluDense(nn.Module):
    def __init__(self, config):
        super().__init__()
        self.wi_0 = nn.Linear(config.d_model, config.d_ff, bias=False)
        self.wi_1 = nn.Linear(config.d_model, config.d_ff, bias=False)
        self.wo = nn.Linear(config.d_ff, config.d_model, bias=False)
        self.dropout = nn.Dropout(config.dropout_rate)
        self.gelu_act = ACT2FN["gelu_new"]

    def forward(self, hidden_states):
        hidden_gelu = self.gelu_act(self.wi_0(hidden_states))
        hidden_linear = self.wi_1(hidden_states)
        hidden_states = hidden_gelu * hidden_linear
        hidden_states = self.dropout(hidden_states)
        hidden_states = self.wo(hidden_states)
        return hidden_states


class T5LayerFF(nn.Module):
    def __init__(self, config):
        super().__init__()
        if config.feed_forward_proj == "relu":
            self.DenseReluDense = T5DenseReluDense(config)
        elif config.feed_forward_proj == "gated-gelu":
            self.DenseReluDense = T5DenseGatedGeluDense(config)
        else:
            raise ValueError(
                f"{self.config.feed_forward_proj} is not supported. Choose between `relu` and `gated-gelu`"
            )

        self.layer_norm = T5LayerNorm(config.d_model, eps=config.layer_norm_epsilon)
        self.dropout = nn.Dropout(config.dropout_rate)

    def forward(self, hidden_states):
        forwarded_states = self.layer_norm(hidden_states)
        forwarded_states = self.DenseReluDense(forwarded_states)
        hidden_states = hidden_states + self.dropout(forwarded_states)
        return hidden_states


class T5Attention(nn.Module):
    def __init__(self, config: T5Config, has_relative_attention_bias=False):
        super().__init__()
        self.is_decoder = config.is_decoder
        self.has_relative_attention_bias = has_relative_attention_bias

        self.relative_attention_num_buckets = config.relative_attention_num_buckets
        self.d_model = config.d_model
        self.key_value_proj_dim = config.d_kv
        self.n_heads = config.num_heads
        self.dropout = config.dropout_rate
        self.inner_dim = self.n_heads * self.key_value_proj_dim

        # Mesh TensorFlow initialization to avoid scaling before softmax
        self.q = nn.Linear(self.d_model, self.inner_dim, bias=False)
        self.k = nn.Linear(self.d_model, self.inner_dim, bias=False)
        self.v = nn.Linear(self.d_model, self.inner_dim, bias=False)
        self.o = nn.Linear(self.inner_dim, self.d_model, bias=False)

        if self.has_relative_attention_bias:
            self.relative_attention_bias = nn.Embedding(self.relative_attention_num_buckets, self.n_heads)
        self.pruned_heads = set()

    def prune_heads(self, heads):
        if len(heads) == 0:
            return
        heads, index = find_pruneable_heads_and_indices(
            heads, self.n_heads, self.key_value_proj_dim, self.pruned_heads
        )
        # Prune linear layers
        self.q = prune_linear_layer(self.q, index)
        self.k = prune_linear_layer(self.k, index)
        self.v = prune_linear_layer(self.v, index)
        self.o = prune_linear_layer(self.o, index, dim=1)
        # Update hyper params
        self.n_heads = self.n_heads - len(heads)
        self.inner_dim = self.key_value_proj_dim * self.n_heads
        self.pruned_heads = self.pruned_heads.union(heads)

    @staticmethod
    def _relative_position_bucket(relative_position, bidirectional=True, num_buckets=32, max_distance=128):
        """
        Adapted from Mesh Tensorflow:
        https://github.com/tensorflow/mesh/blob/0cb87fe07da627bf0b7e60475d59f95ed6b5be3d/mesh_tensorflow/transformer/transformer_layers.py#L593

        Translate relative position to a bucket number for relative attention. The relative position is defined as
        memory_position - query_position, i.e. the distance in tokens from the attending position to the attended-to
        position. If bidirectional=False, then positive relative positions are invalid. We use smaller buckets for
        small absolute relative_position and larger buckets for larger absolute relative_positions. All relative
        positions >=max_distance map to the same bucket. All relative positions <=-max_distance map to the same bucket.
        This should allow for more graceful generalization to longer sequences than the model has been trained on

        Args:
            relative_position: an int32 Tensor
            bidirectional: a boolean - whether the attention is bidirectional
            num_buckets: an integer
            max_distance: an integer

        Returns:
            a Tensor with the same shape as relative_position, containing int32 values in the range [0, num_buckets)
        """
        relative_buckets = 0
        if bidirectional:
            num_buckets //= 2
            relative_buckets += (relative_position > 0).to(torch.long) * num_buckets
            relative_position = torch.abs(relative_position)
        else:
            relative_position = -torch.min(relative_position, torch.zeros_like(relative_position))
        # now relative_position is in the range [0, inf)

        # half of the buckets are for exact increments in positions
        max_exact = num_buckets // 2
        is_small = relative_position < max_exact

        # The other half of the buckets are for logarithmically bigger bins in positions up to max_distance
        relative_postion_if_large = max_exact + (
            torch.log(relative_position.float() / max_exact)
            / math.log(max_distance / max_exact)
            * (num_buckets - max_exact)
        ).to(torch.long)
        relative_postion_if_large = torch.min(
            relative_postion_if_large, torch.full_like(relative_postion_if_large, num_buckets - 1)
        )

        relative_buckets += torch.where(is_small, relative_position, relative_postion_if_large)
        return relative_buckets

    def compute_bias(self, query_length, key_length):
        """ Compute binned relative position bias """
        context_position = torch.arange(query_length, dtype=torch.long)[:, None]
        memory_position = torch.arange(key_length, dtype=torch.long)[None, :]
        relative_position = memory_position - context_position  # shape (query_length, key_length)
        relative_position_bucket = self._relative_position_bucket(
            relative_position,  # shape (query_length, key_length)
            bidirectional=(not self.is_decoder),
            num_buckets=self.relative_attention_num_buckets,
        )
        relative_position_bucket = relative_position_bucket.to(self.relative_attention_bias.weight.device)
        values = self.relative_attention_bias(relative_position_bucket)  # shape (query_length, key_length, num_heads)
        values = values.permute([2, 0, 1]).unsqueeze(0)  # shape (1, num_heads, query_length, key_length)
        return values

    def forward(
        self,
        hidden_states,
        mask=None,
        key_value_states=None,
        position_bias=None,
        past_key_value=None,
        layer_head_mask=None,
        query_length=None,
        use_cache=False,
        output_attentions=False,
    ):
        """
        Self-attention (if key_value_states is None) or attention over source sentence (provided by key_value_states).
        """
        # Input is (batch_size, seq_length, dim)
        # Mask is (batch_size, key_length) (non-causal) or (batch_size, key_length, key_length)
        # past_key_value[0] is (batch_size, n_heads, q_len - 1, dim_per_head)
        batch_size, seq_length = hidden_states.shape[:2]

        real_seq_length = seq_length

        if past_key_value is not None:
            assert (
                len(past_key_value) == 2
            ), "past_key_value should have 2 past states: keys and values. Got {} past states".format(
                len(past_key_value)
            )
            real_seq_length += past_key_value[0].shape[2] if query_length is None else query_length

        key_length = real_seq_length if key_value_states is None else key_value_states.shape[1]

        def shape(states):
            """  projection """
            return states.view(batch_size, -1, self.n_heads, self.key_value_proj_dim).transpose(1, 2)

        def unshape(states):
            """  reshape """
            return states.transpose(1, 2).contiguous().view(batch_size, -1, self.inner_dim)

        def project(hidden_states, proj_layer, key_value_states, past_key_value):
            """ projects hidden states correctly to key/query states """
            if key_value_states is None:
                # self-attn
                # (batch_size, n_heads, seq_length, dim_per_head)
                hidden_states = shape(proj_layer(hidden_states))
            elif past_key_value is None:
                # cross-attn
                # (batch_size, n_heads, seq_length, dim_per_head)
                hidden_states = shape(proj_layer(key_value_states))

            if past_key_value is not None:
                if key_value_states is None:
                    # self-attn
                    # (batch_size, n_heads, key_length, dim_per_head)
                    hidden_states = torch.cat([past_key_value, hidden_states], dim=2)
                else:
                    # cross-attn
                    hidden_states = past_key_value
            return hidden_states

        # get query states
        query_states = shape(self.q(hidden_states))  # (batch_size, n_heads, seq_length, dim_per_head)

        # get key/value states
        key_states = project(
            hidden_states, self.k, key_value_states, past_key_value[0] if past_key_value is not None else None
        )
        value_states = project(
            hidden_states, self.v, key_value_states, past_key_value[1] if past_key_value is not None else None
        )

        # compute scores
        scores = torch.matmul(
            query_states, key_states.transpose(3, 2)
        )  # equivalent of torch.einsum("bnqd,bnkd->bnqk", query_states, key_states), compatible with onnx op>9

        if position_bias is None:
            if not self.has_relative_attention_bias:
                position_bias = torch.zeros(
                    (1, self.n_heads, real_seq_length, key_length), device=scores.device, dtype=scores.dtype
                )
            else:
                position_bias = self.compute_bias(real_seq_length, key_length)

            # if key and values are already calculated
            # we want only the last query position bias
            if past_key_value is not None:
                position_bias = position_bias[:, :, -seq_length:, :]

            if mask is not None:
                position_bias = position_bias + mask  # (batch_size, n_heads, seq_length, key_length)

        scores += position_bias
        attn_weights = F.softmax(scores.float(), dim=-1).type_as(
            scores
        )  # (batch_size, n_heads, seq_length, key_length)
        attn_weights = F.dropout(
            attn_weights, p=self.dropout, training=self.training
        )  # (batch_size, n_heads, seq_length, key_length)

        # Mask heads if we want to
        if layer_head_mask is not None:
            attn_weights = attn_weights * layer_head_mask

        attn_output = unshape(torch.matmul(attn_weights, value_states))  # (batch_size, seq_length, dim)
        attn_output = self.o(attn_output)

        present_key_value_state = (key_states, value_states) if (self.is_decoder and use_cache) else None
        outputs = (attn_output,) + (present_key_value_state,) + (position_bias,)

        if output_attentions:
            outputs = outputs + (attn_weights,)
        return outputs


class T5LayerSelfAttention(nn.Module):
    def __init__(self, config, has_relative_attention_bias=False):
        super().__init__()
        self.SelfAttention = T5Attention(config, has_relative_attention_bias=has_relative_attention_bias)
        self.layer_norm = T5LayerNorm(config.d_model, eps=config.layer_norm_epsilon)
        self.dropout = nn.Dropout(config.dropout_rate)

    def forward(
        self,
        hidden_states,
        attention_mask=None,
        position_bias=None,
        layer_head_mask=None,
        past_key_value=None,
        use_cache=False,
        output_attentions=False,
    ):
        normed_hidden_states = self.layer_norm(hidden_states)
        attention_output = self.SelfAttention(
            normed_hidden_states,
            mask=attention_mask,
            position_bias=position_bias,
            layer_head_mask=layer_head_mask,
            past_key_value=past_key_value,
            use_cache=use_cache,
            output_attentions=output_attentions,
        )
        hidden_states = hidden_states + self.dropout(attention_output[0])
        outputs = (hidden_states,) + attention_output[1:]  # add attentions if we output them
        return outputs


class T5LayerCrossAttention(nn.Module):
    def __init__(self, config):
        super().__init__()
        self.EncDecAttention = T5Attention(config, has_relative_attention_bias=False)
        self.layer_norm = T5LayerNorm(config.d_model, eps=config.layer_norm_epsilon)
        self.dropout = nn.Dropout(config.dropout_rate)

    def forward(
        self,
        hidden_states,
        key_value_states,
        attention_mask=None,
        position_bias=None,
        layer_head_mask=None,
        past_key_value=None,
        use_cache=False,
        query_length=None,
        output_attentions=False,
    ):
        normed_hidden_states = self.layer_norm(hidden_states)
        attention_output = self.EncDecAttention(
            normed_hidden_states,
            mask=attention_mask,
            key_value_states=key_value_states,
            position_bias=position_bias,
            layer_head_mask=layer_head_mask,
            past_key_value=past_key_value,
            use_cache=use_cache,
            query_length=query_length,
            output_attentions=output_attentions,
        )
        layer_output = hidden_states + self.dropout(attention_output[0])
        outputs = (layer_output,) + attention_output[1:]  # add attentions if we output them
        return outputs


class T5Block(nn.Module):
    def __init__(self, config, has_relative_attention_bias=False):
        super().__init__()
        self.is_decoder = config.is_decoder
        self.layer = nn.ModuleList()
        self.layer.append(T5LayerSelfAttention(config, has_relative_attention_bias=has_relative_attention_bias))
        if self.is_decoder:
            self.layer.append(T5LayerCrossAttention(config))

        self.layer.append(T5LayerFF(config))

    def forward(
        self,
        hidden_states,
        attention_mask=None,
        position_bias=None,
        encoder_hidden_states=None,
        encoder_attention_mask=None,
        encoder_decoder_position_bias=None,
        layer_head_mask=None,
        encoder_layer_head_mask=None,
        past_key_value=None,
        use_cache=False,
        output_attentions=False,
        return_dict=True,
    ):

        if past_key_value is not None:
            assert self.is_decoder, "Only decoder can use `past_key_values`"
            expected_num_past_key_values = 2 if encoder_hidden_states is None else 4

            error_message = "There should be {} past states. 2 (past / key) for self attention.{} Got {} past key / value states".format(
                expected_num_past_key_values,
                "2 (past / key) for cross attention" if expected_num_past_key_values == 4 else "",
                len(past_key_value),
            )
            assert len(past_key_value) == expected_num_past_key_values, error_message

            self_attn_past_key_value = past_key_value[:2]
            cross_attn_past_key_value = past_key_value[2:]
        else:
            self_attn_past_key_value, cross_attn_past_key_value = None, None

        self_attention_outputs = self.layer[0](
            hidden_states,
            attention_mask=attention_mask,
            position_bias=position_bias,
            layer_head_mask=layer_head_mask,
            past_key_value=self_attn_past_key_value,
            use_cache=use_cache,
            output_attentions=output_attentions,
        )
        hidden_states, present_key_value_state = self_attention_outputs[:2]
        attention_outputs = self_attention_outputs[2:]  # Keep self-attention outputs and relative position weights

        # clamp inf values to enable fp16 training
        if torch.isinf(hidden_states).any():
            clamp_value = torch.finfo(hidden_states.dtype).max - 1000
            hidden_states = torch.clamp(hidden_states, min=-clamp_value, max=clamp_value)

        do_cross_attention = self.is_decoder and encoder_hidden_states is not None
        if do_cross_attention:
            # the actual query length is unknown for cross attention
            # if using past key value states. Need to inject it here
            if present_key_value_state is not None:
                query_length = present_key_value_state[0].shape[2]
            else:
                query_length = None

            cross_attention_outputs = self.layer[1](
                hidden_states,
                key_value_states=encoder_hidden_states,
                attention_mask=encoder_attention_mask,
                position_bias=encoder_decoder_position_bias,
                layer_head_mask=encoder_layer_head_mask,
                past_key_value=cross_attn_past_key_value,
                query_length=query_length,
                use_cache=use_cache,
                output_attentions=output_attentions,
            )
            hidden_states = cross_attention_outputs[0]
            if torch.isinf(hidden_states).any():
                clamp_value = torch.finfo(hidden_states.dtype).max - 1000
                hidden_states = torch.clamp(hidden_states, min=-clamp_value, max=clamp_value)

            # Combine self attn and cross attn key value states
            if present_key_value_state is not None:
                present_key_value_state = present_key_value_state + cross_attention_outputs[1]

            # Keep cross-attention outputs and relative position weights
            attention_outputs = attention_outputs + cross_attention_outputs[2:]

        # Apply Feed Forward layer
        hidden_states = self.layer[-1](hidden_states)
        if torch.isinf(hidden_states).any():
            clamp_value = torch.finfo(hidden_states.dtype).max - 1000
            hidden_states = torch.clamp(hidden_states, min=-clamp_value, max=clamp_value)
        outputs = (hidden_states,)

        outputs = outputs + (present_key_value_state,) + attention_outputs
        return outputs  # hidden-states, present_key_value_states, (self-attention weights), (self-attention position bias), (cross-attention weights), (cross-attention position bias)


class T5PreTrainedModel(PreTrainedModel):
    """
    An abstract class to handle weights initialization and a simple interface for downloading and loading pretrained
    models.
    """

    config_class = T5Config
    load_tf_weights = load_tf_weights_in_t5
    base_model_prefix = "transformer"
    is_parallelizable = True

    @property
    def dummy_inputs(self):
        input_ids = torch.tensor(DUMMY_INPUTS)
        input_mask = torch.tensor(DUMMY_MASK)
        dummy_inputs = {
            "decoder_input_ids": input_ids,
            "input_ids": input_ids,
            "decoder_attention_mask": input_mask,
        }
        return dummy_inputs

    def _init_weights(self, module):
        """ Initialize the weights """
        factor = self.config.initializer_factor  # Used for testing weights initialization
        if isinstance(module, T5LayerNorm):
            module.weight.data.fill_(factor * 1.0)
        elif isinstance(module, (T5Model, T5ForConditionalGeneration, T5EncoderModel)):
            # Mesh TensorFlow embeddings initialization
            # See https://github.com/tensorflow/mesh/blob/fa19d69eafc9a482aff0b59ddd96b025c0cb207d/mesh_tensorflow/layers.py#L1624
            module.shared.weight.data.normal_(mean=0.0, std=factor * 1.0)
        elif isinstance(module, T5DenseReluDense):
            # Mesh TensorFlow FF initialization
            # See https://github.com/tensorflow/mesh/blob/master/mesh_tensorflow/transformer/transformer_layers.py#L56
            # and https://github.com/tensorflow/mesh/blob/fa19d69eafc9a482aff0b59ddd96b025c0cb207d/mesh_tensorflow/layers.py#L89
            module.wi.weight.data.normal_(mean=0.0, std=factor * ((self.config.d_model) ** -0.5))
            if hasattr(module.wi, "bias") and module.wi.bias is not None:
                module.wi.bias.data.zero_()
            module.wo.weight.data.normal_(mean=0.0, std=factor * ((self.config.d_ff) ** -0.5))
            if hasattr(module.wo, "bias") and module.wo.bias is not None:
                module.wo.bias.data.zero_()
        elif isinstance(module, T5DenseGatedGeluDense):
            module.wi_0.weight.data.normal_(mean=0.0, std=factor * ((self.config.d_model) ** -0.5))
            if hasattr(module.wi_0, "bias") and module.wi_0.bias is not None:
                module.wi_0.bias.data.zero_()
            module.wi_1.weight.data.normal_(mean=0.0, std=factor * ((self.config.d_model) ** -0.5))
            if hasattr(module.wi_1, "bias") and module.wi_1.bias is not None:
                module.wi_1.bias.data.zero_()
            module.wo.weight.data.normal_(mean=0.0, std=factor * ((self.config.d_ff) ** -0.5))
            if hasattr(module.wo, "bias") and module.wo.bias is not None:
                module.wo.bias.data.zero_()
        elif isinstance(module, T5Attention):
            # Mesh TensorFlow attention initialization to avoid scaling before softmax
            # See https://github.com/tensorflow/mesh/blob/fa19d69eafc9a482aff0b59ddd96b025c0cb207d/mesh_tensorflow/transformer/attention.py#L136
            d_model = self.config.d_model
            key_value_proj_dim = self.config.d_kv
            n_heads = self.config.num_heads
            module.q.weight.data.normal_(mean=0.0, std=factor * ((d_model * key_value_proj_dim) ** -0.5))
            module.k.weight.data.normal_(mean=0.0, std=factor * (d_model ** -0.5))
            module.v.weight.data.normal_(mean=0.0, std=factor * (d_model ** -0.5))
            module.o.weight.data.normal_(mean=0.0, std=factor * ((n_heads * key_value_proj_dim) ** -0.5))
            if module.has_relative_attention_bias:
                module.relative_attention_bias.weight.data.normal_(mean=0.0, std=factor * ((d_model) ** -0.5))

    def _shift_right(self, input_ids):
        decoder_start_token_id = self.config.decoder_start_token_id
        pad_token_id = self.config.pad_token_id

        assert (
            decoder_start_token_id is not None
        ), "self.model.config.decoder_start_token_id has to be defined. In T5 it is usually set to the pad_token_id. See T5 docs for more information"

        # shift inputs to the right
        shifted_input_ids = input_ids.new_zeros(input_ids.shape)
        shifted_input_ids[..., 1:] = input_ids[..., :-1].clone()
        shifted_input_ids[..., 0] = decoder_start_token_id

        assert pad_token_id is not None, "self.model.config.pad_token_id has to be defined."
        # replace possible -100 values in labels by `pad_token_id`
        shifted_input_ids.masked_fill_(shifted_input_ids == -100, pad_token_id)

        assert torch.all(shifted_input_ids >= 0).item(), "Verify that `shifted_input_ids` has only positive values"

        return shifted_input_ids


class T5StackPipeSegment(nn.Module):
    def __init__(self, idx, n_layers, layer_module, is_decoder, head_mask, output_hidden_states, use_cache, output_attentions, all_hidden_states_add, present_key_value_states_add, all_attentions_add, all_cross_attentions_add):
        super().__init__()
        self.batch_id = -1
        self.idx = idx
        self.n_layers = n_layers
        self.layer_module = layer_module
        self.is_decoder = is_decoder
        self.head_mask = head_mask
        #self.past_key_value = past_key_value
        self.output_hidden_states = output_hidden_states
        self.use_cache = use_cache
        self.output_attentions = output_attentions
        self.all_hidden_states_add = all_hidden_states_add
        self.present_key_value_states_add = present_key_value_states_add
        self.all_attentions_add = all_attentions_add
        self.all_cross_attentions_add = all_cross_attentions_add

    def forward(self, inputs):
        self.batch_id += 1
        #print(f"micro BS: {inputs[0].shape[0]}")
        inputs = pipe_decode_all(inputs, inputs[0].shape[0], inputs[0].device)
        hidden_states, attention_mask, position_bias, past_key_values_p1, past_key_values_p2, present_key_values_p1, present_key_values_p2, encoder_hidden_states, encoder_attention_mask, encoder_decoder_position_bias = inputs
        idx = self.idx

        #self.past_key_value = recursive_to(inputs[0].device, self.past_key_value)
        self.head_mask = recursive_to(inputs[0].device, self.head_mask)

        # crazy restore: XXX: fix hardcoded numbers - self.n_layers for number of blocks - 2+2 should always be there
        if past_key_values_p1 is not None and past_key_values_p2 is not None:
            past_key_value = (past_key_values_p1.chunk(self.n_layers, 1)[self.idx].chunk(2, 1) +
                              past_key_values_p2.chunk(self.n_layers, 1)[self.idx].chunk(2, 1))
        else:
            past_key_value = None

        # if self.past_key_value is not None:
        #     past_key_value = tuple(self.past_key_value[i][self.batch_id] for i in self.past_key_value)
        # else:
        #     past_key_value=None

        # # restore None's if any
        # position_bias = None if len(position_bias.shape) == 1  else position_bias
        # encoder_hidden_states = None if len(encoder_hidden_states.shape) == 1  else encoder_hidden_states
        # encoder_attention_mask = None if len(encoder_attention_mask.shape) == 1 else encoder_attention_mask
        # encoder_decoder_position_bias = None if len(encoder_decoder_position_bias.shape) == 1 else encoder_decoder_position_bias

        # all_hidden_states = () if torch.is_tensor(all_hidden_states) and len(all_hidden_states.shape) == 1 else all_hidden_states
        # present_key_value_states = () if torch.is_tensor(present_key_value_states) and len(present_key_value_states.shape) == 1  else present_key_value_states
        # all_attentions = () if len(all_attentions.shape) == 1 else all_attentions
        # all_cross_attentions = () if len(all_cross_attentions.shape) == 1 else all_cross_attentions


        if self.output_hidden_states:
            self.all_hidden_states_add(hidden_states)

        layer_outputs = self.layer_module(hidden_states,
                attention_mask=attention_mask,
                position_bias=position_bias,
                encoder_hidden_states=encoder_hidden_states,
                encoder_attention_mask=encoder_attention_mask,
                encoder_decoder_position_bias=encoder_decoder_position_bias,
                head_mask=self.head_mask,
                past_key_value=past_key_value,
                use_cache=self.use_cache,
                output_attentions=self.output_attentions)
        # layer_outputs is a tuple with:
        # hidden-states, key-value-states, (self-attention weights), (self-attention position bias), (cross-attention weights), (cross-attention position bias)
        hidden_states, present_key_value_state = layer_outputs[:2]

        # We share the position biases between the layers - the first layer store them
        # layer_outputs = hidden-states, key-value-states (self-attention weights),
        # (self-attention position bias), (cross-attention weights), (cross-attention position bias)
        position_bias = layer_outputs[2]
        if self.is_decoder and encoder_hidden_states is not None:
            encoder_decoder_position_bias = layer_outputs[4 if self.output_attentions else 3]
        # append next layer key value states
        if self.use_cache:
            #print(idx, self.batch_id)
            # present_key_values_p1 = torch.tensor([[idx, self.batch_id], [idx, self.batch_id]]).to(hidden_states.device)
            # present_key_values_p2 = torch.tensor([[idx, self.batch_id], [idx, self.batch_id]]).to(hidden_states.device)
            present_key_values_p1 = torch.cat(present_key_value_state[0:2], 1)
            present_key_values_p2 = torch.cat(present_key_value_state[2:4], 1)
            self.present_key_value_states_add(present_key_value_state, idx, self.batch_id)

        if self.output_attentions:
            self.all_attentions_add(layer_outputs[3])
            if self.is_decoder:
                self.all_cross_attentions_add(layer_outputs[5])

        #tnone = torch.tensor([float('nan')]*out_shape)
        # tnone = torch.tensor([-100]*out_shape).to(hidden_states.device)
        # position_bias = tnone if position_bias is None else position_bias
        # encoder_hidden_states = tnone if encoder_hidden_states is None else encoder_hidden_states
        # encoder_attention_mask = tnone if encoder_attention_mask is None else encoder_attention_mask
        # encoder_decoder_position_bias = tnone if encoder_decoder_position_bias is None else encoder_decoder_position_bias
        # all_hidden_states = tnone if all_hidden_states is None else all_hidden_states
        # present_key_value_states = tnone if present_key_value_states is None else present_key_value_states
        # all_attentions = tnone if all_attentions is None else all_attentions
        # all_cross_attentions = tnone if all_cross_attentions is None else all_cross_attentions

        outputs = (hidden_states, attention_mask, position_bias, past_key_values_p1, past_key_values_p2, present_key_values_p1, present_key_values_p2, encoder_hidden_states, encoder_attention_mask, encoder_decoder_position_bias)
        outputs = pipe_encode_all(outputs, hidden_states.shape[0], hidden_states.device)
        return outputs

class T5Stack(T5PreTrainedModel):
    def __init__(self, config, embed_tokens=None):
        super().__init__(config)

        self.embed_tokens = embed_tokens
        self.is_decoder = config.is_decoder

        self.block = nn.ModuleList(
            [T5Block(config, has_relative_attention_bias=bool(i == 0)) for i in range(config.num_layers)]
        )

        #self.is_pipeline = False
        self.is_pipeline = True

        self.final_layer_norm = T5LayerNorm(config.d_model, eps=config.layer_norm_epsilon)
        self.dropout = nn.Dropout(config.dropout_rate)

        self.init_weights()
        self.model_parallel = False

        self.pipeline_chunks = 0
        self.device_map = None
        self.pipeline_is_enabled = False
        self.pipeline_batch_size = None

    def pipeline_params(self, chunks, device_map):
        self.pipeline_chunks = chunks
        self.device_map = device_map
        self.pipeline_is_enabled = True

    def get_input_embeddings(self):
        return self.embed_tokens

    def set_input_embeddings(self, new_embeddings):
        self.embed_tokens = new_embeddings

    def forward(
        self,
        input_ids=None,
        attention_mask=None,
        encoder_hidden_states=None,
        encoder_attention_mask=None,
        inputs_embeds=None,
        head_mask=None,
        encoder_head_mask=None,
        past_key_values=None,
        use_cache=None,
        output_attentions=None,
        output_hidden_states=None,
        return_dict=None,
    ):

        #print(f"mini BS: {input_ids.shape[0]}")

        # Model parallel
        if self.model_parallel:
            torch.cuda.set_device(self.first_device)
            self.embed_tokens = self.embed_tokens.to(self.first_device)
        use_cache = use_cache if use_cache is not None else self.config.use_cache
        output_attentions = output_attentions if output_attentions is not None else self.config.output_attentions
        output_hidden_states = (
            output_hidden_states if output_hidden_states is not None else self.config.output_hidden_states
        )
        return_dict = return_dict if return_dict is not None else self.config.use_return_dict

        if input_ids is not None and inputs_embeds is not None:
            err_msg_prefix = "decoder_" if self.is_decoder else ""
            raise ValueError(
                f"You cannot specify both {err_msg_prefix}inputs and {err_msg_prefix}inputs_embeds at the same time"
            )
        elif input_ids is not None:
            input_shape = input_ids.size()
            input_ids = input_ids.view(-1, input_shape[-1])
        elif inputs_embeds is not None:
            input_shape = inputs_embeds.size()[:-1]
        else:
            err_msg_prefix = "decoder_" if self.is_decoder else ""
            raise ValueError(f"You have to specify either {err_msg_prefix}inputs or {err_msg_prefix}inputs_embeds")

        if inputs_embeds is None:
            assert self.embed_tokens is not None, "You have to initialize the model with valid token embeddings"
            inputs_embeds = self.embed_tokens(input_ids)

        batch_size, seq_length = input_shape

        # required mask seq length can be calculated via length of past
        mask_seq_length = past_key_values[0][0].shape[2] + seq_length if past_key_values is not None else seq_length

        if use_cache is True:
            assert self.is_decoder, ":obj:`use_cache` can only be set to `True` if {} is used as a decoder".format(
                self
            )

        if attention_mask is None:
            attention_mask = torch.ones(batch_size, mask_seq_length).to(inputs_embeds.device)
        if self.is_decoder and encoder_attention_mask is None and encoder_hidden_states is not None:
            encoder_seq_length = encoder_hidden_states.shape[1]
            encoder_attention_mask = torch.ones(
                batch_size, encoder_seq_length, device=inputs_embeds.device, dtype=torch.long
            )

        # initialize past_key_values with `None` if past does not exist
        #if past_key_values is None:
        #    past_key_values = [None] * len(self.block)

        # ourselves in which case we just need to make it broadcastable to all heads.
        extended_attention_mask = self.get_extended_attention_mask(attention_mask, input_shape, inputs_embeds.device)

        if self.is_decoder and encoder_attention_mask is not None:
            encoder_extended_attention_mask = self.invert_attention_mask(encoder_attention_mask)
        else:
            encoder_extended_attention_mask = None

        # Prepare head mask if needed
        head_mask = self.get_head_mask(head_mask, self.config.num_layers)
        encoder_head_mask = self.get_head_mask(encoder_head_mask, self.config.num_layers)
        present_key_value_states = () if use_cache else None
        all_hidden_states = () if output_hidden_states else None
        all_attentions = () if output_attentions else None
        all_cross_attentions = () if (output_attentions and self.is_decoder) else None
        position_bias = None
        encoder_decoder_position_bias = None

        hidden_states = self.dropout(inputs_embeds)

<<<<<<< HEAD
        if self.pipeline_is_enabled:
            # handle batches (usually last) that are shorter than pipeline_chunks
            if batch_size < self.pipeline_chunks:
            #     # XXX: Is it always last? so that we don't override user's chunks setting unless it's the last batch
                 self.pipeline_chunks = 1
        else:
            # non-pipeline run is the same as chunks=1 batch size-wise
            self.pipeline_chunks = 1

        # PP

        n_layers = len(self.block)
        #n_chunks = 4

        def all_hidden_states_add(x):
            nonlocal all_hidden_states
            all_hidden_states += (x,)

        # handle batches (usually last) that are can't be equally divided by pipeline_chunks

        present_key_value_states = [[0 for x in range(self.pipeline_chunks)] for y in range(n_layers)]
        def present_key_value_states_add(x, block_id, micro_batch_id):
            nonlocal present_key_value_states
            #present_key_value_states += (x,)
            present_key_value_states[block_id][micro_batch_id] = x
            #present_key_value_states += (x,)
            #print(x.shape for x in present_key_value_states)
            #print(present_key_value_states)

        def all_attentions_add(x):
            nonlocal all_attentions
            all_attentions += (x,)
        def all_cross_attentions_add(x):
            nonlocal all_cross_attentions
            all_cross_attentions += (x,)

        # crazy flattening of 2 level tuples so that the batch dimension is first to be spliced upon and then restored on the other side
        if past_key_values is not None:
            x1 = tuple(past_key_values[i][j].to(0) for i in range(len(past_key_values)) for j in [0,1])
            #for i in x1: print(i.shape)
            x2 = tuple(past_key_values[i][j].to(0) for i in range(len(past_key_values)) for j in [2,3])
            #for i in x2: print(i.shape)
            past_key_values_p1 = torch.cat(x1, 1)
            past_key_values_p2 = torch.cat(x2, 1)
            #input = torch.cat(tuple(past_key_values[i][j] for i in range(len(past_key_values)) for j in range(len(past_key_values[i]))), 1)
        else:
            past_key_values_p1 = None
            past_key_values_p2 = None

        # batch_size=2, blocks=self.n_layers, fixed=2 (2+2 keys)
        present_key_values_p1 = torch.empty(batch_size, n_layers*2).to(0)
        present_key_values_p2 = torch.empty(batch_size, n_layers*2).to(0)

        # rewrite the model after pre-trained weights were loaded
        layers = [T5StackPipeSegment(idx, n_layers, layer_module, self.is_decoder, head_mask[idx], output_hidden_states, use_cache, output_attentions, all_hidden_states_add, present_key_value_states_add, all_attentions_add, all_cross_attentions_add) for idx, layer_module in enumerate(self.block)]
        #block_sequential = nn.Sequential(*layers)

        # for now don't enable the pipe
        if self.pipeline_is_enabled:

            # print("using partitioning: ", dict(zip(devices, layer_splits)))
            for device_id, layer_partition in self.device_map.items():
                for layer_id in layer_partition:
                    #print(f"{layer_id} => {device_id}")
                    layers[layer_id].to(device_id)

            block_sequential = nn.Sequential(*layers)
            block_pipe = Pipe(block_sequential, chunks=self.pipeline_chunks, checkpoint="never")
        else:
            block_sequential = nn.Sequential(*layers)

        inputs = (hidden_states, extended_attention_mask, position_bias, past_key_values_p1, past_key_values_p2, present_key_values_p1, present_key_values_p2, encoder_hidden_states, encoder_extended_attention_mask, encoder_decoder_position_bias)
        #, all_hidden_states, present_key_value_states, all_attentions, all_cross_attentions)
        inputs = pipe_encode_all(inputs, batch_size, input_ids.device)

        if self.pipeline_is_enabled:
            outputs = block_pipe(inputs)
            outputs = outputs.local_value()
            outputs = recursive_to(input_ids.device, outputs)
        else:
            outputs = block_sequential(inputs)

        outputs = pipe_decode_all(outputs, batch_size, input_ids.device)
        hidden_states, attention_mask, position_bias, past_key_values_p1, past_key_values_p2, present_key_values_p1, present_key_values_p2, encoder_hidden_states, encoder_attention_mask, encoder_decoder_position_bias = outputs
=======
        for i, (layer_module, past_key_value) in enumerate(zip(self.block, past_key_values)):
            layer_head_mask = head_mask[i]
            encoder_layer_head_mask = encoder_head_mask[i]
            # Model parallel
            if self.model_parallel:
                torch.cuda.set_device(hidden_states.device)
                # Ensure that attention_mask is always on the same device as hidden_states
                if attention_mask is not None:
                    attention_mask = attention_mask.to(hidden_states.device)
                if position_bias is not None:
                    position_bias = position_bias.to(hidden_states.device)
                if encoder_hidden_states is not None:
                    encoder_hidden_states = encoder_hidden_states.to(hidden_states.device)
                if encoder_extended_attention_mask is not None:
                    encoder_extended_attention_mask = encoder_extended_attention_mask.to(hidden_states.device)
                if encoder_decoder_position_bias is not None:
                    encoder_decoder_position_bias = encoder_decoder_position_bias.to(hidden_states.device)
                if layer_head_mask is not None:
                    layer_head_mask = layer_head_mask.to(hidden_states.device)
                if encoder_layer_head_mask is not None:
                    encoder_layer_head_mask = encoder_layer_head_mask.to(hidden_states.device)
            if output_hidden_states:
                all_hidden_states = all_hidden_states + (hidden_states,)

            layer_outputs = layer_module(
                hidden_states,
                attention_mask=extended_attention_mask,
                position_bias=position_bias,
                encoder_hidden_states=encoder_hidden_states,
                encoder_attention_mask=encoder_extended_attention_mask,
                encoder_decoder_position_bias=encoder_decoder_position_bias,
                layer_head_mask=layer_head_mask,
                encoder_layer_head_mask=encoder_layer_head_mask,
                past_key_value=past_key_value,
                use_cache=use_cache,
                output_attentions=output_attentions,
            )
            # layer_outputs is a tuple with:
            # hidden-states, key-value-states, (self-attention weights), (self-attention position bias), (cross-attention weights), (cross-attention position bias)
            hidden_states, present_key_value_state = layer_outputs[:2]

            # We share the position biases between the layers - the first layer store them
            # layer_outputs = hidden-states, key-value-states (self-attention weights),
            # (self-attention position bias), (cross-attention weights), (cross-attention position bias)
            position_bias = layer_outputs[2]
            if self.is_decoder and encoder_hidden_states is not None:
                encoder_decoder_position_bias = layer_outputs[4 if output_attentions else 3]
            # append next layer key value states
            if use_cache:
                present_key_value_states = present_key_value_states + (present_key_value_state,)

            if output_attentions:
                all_attentions = all_attentions + (layer_outputs[3],)
                if self.is_decoder:
                    all_cross_attentions = all_cross_attentions + (layer_outputs[5],)

            # Model Parallel: If it's the last layer for that device, put things on the next device
            if self.model_parallel:
                for k, v in self.device_map.items():
                    if i == v[-1] and "cuda:" + str(k) != self.last_device:
                        hidden_states = hidden_states.to("cuda:" + str(k + 1))
>>>>>>> 9152f160

        hidden_states = self.final_layer_norm(hidden_states)
        hidden_states = self.dropout(hidden_states)

        # if present_key_values_p1 is not None:
        #     x1 = present_key_values_p1.chunk(n_layers, 1)
        #     finalx1 = tuple(x.chunk(2, 1) for x in x1)

        #     #present_key_values_p1 = present_key_values_p1.chunk(n_layers, 1).chunk(2, 1)
        #     #present_key_values_p2

        #if self.pipeline_is_enabled and present_key_value_states is not None and present_key_value_states[0][0] != 0:
        if present_key_value_states is not None and present_key_value_states[0][0] != 0:
            #print()
            # reconstruct the flattened tensor to tuple of tuples of tensors
            new_x = ()
            # deal with unpredictable potential last short batch
            real_chunks = 0
            for i in range(self.pipeline_chunks):
                if not present_key_value_states[0][i] == 0:
                    real_chunks += 1
            for block in present_key_value_states:
                new_y = ()
                for j in (0, 1, 2, 3):
                    entries = tuple(block[i][j].to(0) for i in range(real_chunks))
                    new_y += (torch.cat(entries, 0),)
                new_x += (new_y,)
            present_key_value_states = new_x

        # Add last layer
        if output_hidden_states:
            all_hidden_states = all_hidden_states + (hidden_states,)

        if not return_dict:
            return tuple(
                v
                for v in [
                    hidden_states,
                    present_key_value_states,
                    all_hidden_states,
                    all_attentions,
                    all_cross_attentions,
                ]
                if v is not None
            )
        return BaseModelOutputWithPastAndCrossAttentions(
            last_hidden_state=hidden_states,
            past_key_values=present_key_value_states,
            hidden_states=all_hidden_states,
            attentions=all_attentions,
            cross_attentions=all_cross_attentions,
        )


T5_START_DOCSTRING = r"""

    The T5 model was proposed in `Exploring the Limits of Transfer Learning with a Unified Text-to-Text Transformer
    <https://arxiv.org/abs/1910.10683>`__ by Colin Raffel, Noam Shazeer, Adam Roberts, Katherine Lee, Sharan Narang,
    Michael Matena, Yanqi Zhou, Wei Li, Peter J. Liu. It's an encoder decoder transformer pre-trained in a text-to-text
    denoising generative setting.

    This model inherits from :class:`~transformers.PreTrainedModel`. Check the superclass documentation for the generic
    methods the library implements for all its model (such as downloading or saving, resizing the input embeddings,
    pruning heads etc.)

    This model is also a PyTorch `torch.nn.Module <https://pytorch.org/docs/stable/nn.html#torch.nn.Module>`__
    subclass. Use it as a regular PyTorch Module and refer to the PyTorch documentation for all matter related to
    general usage and behavior.

    Parameters:
        config (:class:`~transformers.T5Config`): Model configuration class with all the parameters of the model.
            Initializing with a config file does not load the weights associated with the model, only the
            configuration. Check out the :meth:`~transformers.PreTrainedModel.from_pretrained` method to load the model
            weights.
"""

T5_INPUTS_DOCSTRING = r"""
    Args:
        input_ids (:obj:`torch.LongTensor` of shape :obj:`(batch_size, sequence_length)`):
            Indices of input sequence tokens in the vocabulary. T5 is a model with relative position embeddings so you
            should be able to pad the inputs on both the right and the left.

            Indices can be obtained using :class:`~transformers.T5Tokenizer`. See
            :meth:`transformers.PreTrainedTokenizer.encode` and :meth:`transformers.PreTrainedTokenizer.__call__` for
            detail.

            To know more on how to prepare :obj:`input_ids` for pretraining take a look a `T5 Training
            <./t5.html#training>`__.
        attention_mask (:obj:`torch.FloatTensor` of shape :obj:`(batch_size, sequence_length)`, `optional`):
            Mask to avoid performing attention on padding token indices. Mask values selected in ``[0, 1]``:

            - 1 for tokens that are **not masked**,
            - 0 for tokens that are **masked**.

            `What are attention masks? <../glossary.html#attention-mask>`__
        decoder_input_ids (:obj:`torch.LongTensor` of shape :obj:`(batch_size, target_sequence_length)`, `optional`):
            Indices of decoder input sequence tokens in the vocabulary.

            Indices can be obtained using :class:`~transformers.BartTokenizer`. See
            :meth:`transformers.PreTrainedTokenizer.encode` and :meth:`transformers.PreTrainedTokenizer.__call__` for
            details.

            `What are input IDs? <../glossary.html#input-ids>`__

            T5 uses the :obj:`pad_token_id` as the starting token for :obj:`decoder_input_ids` generation. If
            :obj:`past_key_values` is used, optionally only the last :obj:`decoder_input_ids` have to be input (see
            :obj:`past_key_values`).

            To know more on how to prepare :obj:`decoder_input_ids` for pretraining take a look at `T5 Training
            <./t5.html#training>`__. If :obj:`decoder_input_ids` and :obj:`decoder_inputs_embeds` are both unset,
            :obj:`decoder_input_ids` takes the value of :obj:`input_ids`.
        decoder_attention_mask (:obj:`torch.BoolTensor` of shape :obj:`(batch_size, target_sequence_length)`, `optional`):
            Default behavior: generate a tensor that ignores pad tokens in :obj:`decoder_input_ids`. Causal mask will
            also be used by default.
        head_mask (:obj:`torch.FloatTensor` of shape :obj:`(num_heads,)` or :obj:`(num_layers, num_heads)`, `optional`):
            Mask to nullify selected heads of the self-attention modules in the encoder. Mask values selected in ``[0,
            1]``:

            - 1 indicates the head is **not masked**,
            - 0 indicates the head is **masked**.

        decoder_head_mask (:obj:`torch.FloatTensor` of shape :obj:`(num_heads,)` or :obj:`(num_layers, num_heads)`, `optional`):
            Mask to nullify selected heads of the self-attention modules. in the decoder Mask values selected in ``[0,
            1]``:

            - 1 indicates the head is **not masked**,
            - 0 indicates the head is **masked**.

        encoder_outputs (:obj:`tuple(tuple(torch.FloatTensor)`, `optional`):
            Tuple consists of (:obj:`last_hidden_state`, :obj:`optional`: `hidden_states`, :obj:`optional`:
            `attentions`) :obj:`last_hidden_state` of shape :obj:`(batch_size, sequence_length, hidden_size)` is a
            sequence of hidden states at the output of the last layer of the encoder. Used in the cross-attention of
            the decoder.
        past_key_values (:obj:`tuple(tuple(torch.FloatTensor))` of length :obj:`config.n_layers` with each tuple having 4 tensors of shape :obj:`(batch_size, num_heads, sequence_length - 1, embed_size_per_head)`):
            Contains precomputed key and value hidden states of the attention blocks. Can be used to speed up decoding.

            If :obj:`past_key_values` are used, the user can optionally input only the last :obj:`decoder_input_ids`
            (those that don't have their past key value states given to this model) of shape :obj:`(batch_size, 1)`
            instead of all :obj:`decoder_input_ids` of shape :obj:`(batch_size, sequence_length)`.
        inputs_embeds (:obj:`torch.FloatTensor` of shape :obj:`(batch_size, sequence_length, hidden_size)`, `optional`):
            Optionally, instead of passing :obj:`input_ids` you can choose to directly pass an embedded representation.
            This is useful if you want more control over how to convert :obj:`input_ids` indices into associated
            vectors than the model's internal embedding lookup matrix.
        decoder_inputs_embeds (:obj:`torch.FloatTensor` of shape :obj:`(batch_size, target_sequence_length, hidden_size)`, `optional`):
            Optionally, instead of passing :obj:`decoder_input_ids` you can choose to directly pass an embedded
            representation. If :obj:`past_key_values` is used, optionally only the last :obj:`decoder_inputs_embeds`
            have to be input (see :obj:`past_key_values`). This is useful if you want more control over how to convert
            :obj:`decoder_input_ids` indices into associated vectors than the model's internal embedding lookup matrix.

            If :obj:`decoder_input_ids` and :obj:`decoder_inputs_embeds` are both unset, :obj:`decoder_inputs_embeds`
            takes the value of :obj:`inputs_embeds`.

        use_cache (:obj:`bool`, `optional`):
            If set to :obj:`True`, :obj:`past_key_values` key value states are returned and can be used to speed up
            decoding (see :obj:`past_key_values`).

        output_attentions (:obj:`bool`, `optional`):
            Whether or not to return the attentions tensors of all attention layers. See ``attentions`` under returned
            tensors for more detail.
        output_hidden_states (:obj:`bool`, `optional`):
            Whether or not to return the hidden states of all layers. See ``hidden_states`` under returned tensors for
            more detail.
        return_dict (:obj:`bool`, `optional`):
            Whether or not to return a :class:`~transformers.file_utils.ModelOutput` instead of a plain tuple.
"""

T5_ENCODER_INPUTS_DOCSTRING = r"""
    Args:
        input_ids (:obj:`torch.LongTensor` of shape :obj:`(batch_size, sequence_length)`):
            Indices of input sequence tokens in the vocabulary. T5 is a model with relative position embeddings so you
            should be able to pad the inputs on both the right and the left.

            Indices can be obtained using :class:`~transformers.T5Tokenizer`. See
            :meth:`transformers.PreTrainedTokenizer.encode` and :meth:`transformers.PreTrainedTokenizer.__call__` for
            detail.

            To know more on how to prepare :obj:`input_ids` for pretraining take a look a `T5 Training
            <./t5.html#training>`__.
        attention_mask (:obj:`torch.FloatTensor` of shape :obj:`(batch_size, sequence_length)`, `optional`):
            Mask to avoid performing attention on padding token indices. Mask values selected in ``[0, 1]``:

            - 1 for tokens that are **not masked**,
            - 0 for tokens that are **masked**.

            `What are attention masks? <../glossary.html#attention-mask>`__
        head_mask (:obj:`torch.FloatTensor` of shape :obj:`(num_heads,)` or :obj:`(num_layers, num_heads)`, `optional`):
            Mask to nullify selected heads of the self-attention modules. Mask values selected in ``[0, 1]``:

            - 1 indicates the head is **not masked**,
            - 0 indicates the head is **masked**.

        inputs_embeds (:obj:`torch.FloatTensor` of shape :obj:`(batch_size, sequence_length, hidden_size)`, `optional`):
            Optionally, instead of passing :obj:`input_ids` you can choose to directly pass an embedded representation.
            This is useful if you want more control over how to convert :obj:`input_ids` indices into associated
            vectors than the model's internal embedding lookup matrix.
        output_attentions (:obj:`bool`, `optional`):
            Whether or not to return the attentions tensors of all attention layers. See ``attentions`` under returned
            tensors for more detail.
        output_hidden_states (:obj:`bool`, `optional`):
            Whether or not to return the hidden states of all layers. See ``hidden_states`` under returned tensors for
            more detail.
        return_dict (:obj:`bool`, `optional`):
            Whether or not to return a :class:`~transformers.file_utils.ModelOutput` instead of a plain tuple.
"""

# Warning messafe for FutureWarning: head_mask was separated into two input args - head_mask, decoder_head_mask
__HEAD_MASK_WARNING_MSG = """
The input argument `head_mask` was split into two arguments `head_mask` and `decoder_head_mask`. Currently,
`decoder_head_mask` is set to copy `head_mask`, but this feature is deprecated and will be removed in future versions.
If you do not want to use any `decoder_head_mask` now, please set `decoder_head_mask = torch.ones(num_layers,
num_heads)`.
"""


@add_start_docstrings(
    "The bare T5 Model transformer outputting raw hidden-states" "without any specific head on top.",
    T5_START_DOCSTRING,
)
class T5Model(T5PreTrainedModel):
    _keys_to_ignore_on_load_missing = [
        r"encoder\.embed_tokens\.weight",
        r"decoder\.embed_tokens\.weight",
    ]
    _keys_to_ignore_on_load_unexpected = [
        r"decoder\.block\.0\.layer\.1\.EncDecAttention\.relative_attention_bias\.weight",
    ]

    def __init__(self, config: T5Config):
        super().__init__(config)
        self.shared = nn.Embedding(config.vocab_size, config.d_model)

        encoder_config = copy.deepcopy(config)
        encoder_config.is_decoder = False
        encoder_config.use_cache = False
        encoder_config.is_encoder_decoder = False
        self.encoder = T5Stack(encoder_config, self.shared)

        decoder_config = copy.deepcopy(config)
        decoder_config.is_decoder = True
        decoder_config.is_encoder_decoder = False
        decoder_config.num_layers = config.num_decoder_layers
        self.decoder = T5Stack(decoder_config, self.shared)

        self.init_weights()

        # Model parallel
        self.model_parallel = False
        self.device_map = None

    @add_start_docstrings(PARALLELIZE_DOCSTRING)
    def parallelize(self, device_map=None):
        self.device_map = (
            get_device_map(len(self.encoder.block), range(torch.cuda.device_count()))
            if device_map is None
            else device_map
        )
        assert_device_map(self.device_map, len(self.encoder.block))
        self.encoder.parallelize(self.device_map)
        self.decoder.parallelize(self.device_map)
        self.model_parallel = True

    @add_start_docstrings(DEPARALLELIZE_DOCSTRING)
    def deparallelize(self):
        self.encoder.deparallelize()
        self.decoder.deparallelize()
        self.encoder = self.encoder.to("cpu")
        self.decoder = self.decoder.to("cpu")
        self.model_parallel = False
        self.device_map = None
        torch.cuda.empty_cache()

    def get_input_embeddings(self):
        return self.shared

    def set_input_embeddings(self, new_embeddings):
        self.shared = new_embeddings
        self.encoder.set_input_embeddings(new_embeddings)
        self.decoder.set_input_embeddings(new_embeddings)

    def get_encoder(self):
        return self.encoder

    def get_decoder(self):
        return self.decoder

    def _prune_heads(self, heads_to_prune):
        """
        Prunes heads of the model. heads_to_prune: dict of {layer_num: list of heads to prune in this layer} See base
        class PreTrainedModel
        """
        for layer, heads in heads_to_prune.items():
            self.encoder.layer[layer].attention.prune_heads(heads)

    @add_start_docstrings_to_model_forward(T5_INPUTS_DOCSTRING)
    @replace_return_docstrings(output_type=Seq2SeqModelOutput, config_class=_CONFIG_FOR_DOC)
    def forward(
        self,
        input_ids=None,
        attention_mask=None,
        decoder_input_ids=None,
        decoder_attention_mask=None,
        head_mask=None,
        decoder_head_mask=None,
        encoder_outputs=None,
        past_key_values=None,
        inputs_embeds=None,
        decoder_inputs_embeds=None,
        use_cache=None,
        output_attentions=None,
        output_hidden_states=None,
        return_dict=None,
    ):
        r"""
        Returns:

        Example::

            >>> from transformers import T5Tokenizer, T5Model

            >>> tokenizer = T5Tokenizer.from_pretrained('t5-small')
            >>> model = T5Model.from_pretrained('t5-small')

            >>> input_ids = tokenizer("Studies have been shown that owning a dog is good for you", return_tensors="pt").input_ids  # Batch size 1
            >>> decoder_input_ids = tokenizer("Studies show that", return_tensors="pt").input_ids  # Batch size 1
            >>> outputs = model(input_ids=input_ids, decoder_input_ids=decoder_input_ids)

            >>> last_hidden_states = outputs.last_hidden_state
        """
        use_cache = use_cache if use_cache is not None else self.config.use_cache
        return_dict = return_dict if return_dict is not None else self.config.use_return_dict

        # FutureWarning: head_mask was separated into two input args - head_mask, decoder_head_mask
        if head_mask is not None and decoder_head_mask is None:
            if self.config.num_layers == self.config.num_decoder_layers:
                warnings.warn(__HEAD_MASK_WARNING_MSG, FutureWarning)
                decoder_head_mask = head_mask

        # Encode if needed (training, first prediction pass)
        if encoder_outputs is None:
            encoder_outputs = self.encoder(
                input_ids=input_ids,
                attention_mask=attention_mask,
                inputs_embeds=inputs_embeds,
                head_mask=head_mask,
                output_attentions=output_attentions,
                output_hidden_states=output_hidden_states,
                return_dict=return_dict,
            )
        elif return_dict and not isinstance(encoder_outputs, BaseModelOutput):
            encoder_outputs = BaseModelOutput(
                last_hidden_state=encoder_outputs[0],
                hidden_states=encoder_outputs[1] if len(encoder_outputs) > 1 else None,
                attentions=encoder_outputs[2] if len(encoder_outputs) > 2 else None,
            )

        hidden_states = encoder_outputs[0]
        if self.model_parallel:
            torch.cuda.set_device(self.decoder.first_device)
        # Set device for model parallelism
        if self.model_parallel:
            torch.cuda.set_device(self.decoder.first_device)
            hidden_states = hidden_states.to(self.decoder.first_device)
            if decoder_input_ids is not None:
                decoder_input_ids = decoder_input_ids.to(self.decoder.first_device)
            if attention_mask is not None:
                attention_mask = attention_mask.to(self.decoder.first_device)
            if decoder_attention_mask is not None:
                decoder_attention_mask = decoder_attention_mask.to(self.decoder.first_device)

        # Decode
        decoder_outputs = self.decoder(
            input_ids=decoder_input_ids,
            attention_mask=decoder_attention_mask,
            inputs_embeds=decoder_inputs_embeds,
            past_key_values=past_key_values,
            encoder_hidden_states=hidden_states,
            encoder_attention_mask=attention_mask,
            head_mask=decoder_head_mask,
            encoder_head_mask=head_mask,
            use_cache=use_cache,
            output_attentions=output_attentions,
            output_hidden_states=output_hidden_states,
            return_dict=return_dict,
        )

        if not return_dict:
            return decoder_outputs + encoder_outputs

        return Seq2SeqModelOutput(
            last_hidden_state=decoder_outputs.last_hidden_state,
            past_key_values=decoder_outputs.past_key_values,
            decoder_hidden_states=decoder_outputs.hidden_states,
            decoder_attentions=decoder_outputs.attentions,
            cross_attentions=decoder_outputs.cross_attentions,
            encoder_last_hidden_state=encoder_outputs.last_hidden_state,
            encoder_hidden_states=encoder_outputs.hidden_states,
            encoder_attentions=encoder_outputs.attentions,
        )


@add_start_docstrings("""T5 Model with a `language modeling` head on top. """, T5_START_DOCSTRING)
class T5ForConditionalGeneration(T5PreTrainedModel):
    _keys_to_ignore_on_load_missing = [
        r"encoder\.embed_tokens\.weight",
        r"decoder\.embed_tokens\.weight",
        r"lm_head\.weight",
    ]
    _keys_to_ignore_on_load_unexpected = [
        r"decoder\.block\.0\.layer\.1\.EncDecAttention\.relative_attention_bias\.weight",
    ]

    def __init__(self, config):
        super().__init__(config)
        self.model_dim = config.d_model

        self.shared = nn.Embedding(config.vocab_size, config.d_model)

        encoder_config = copy.deepcopy(config)
        encoder_config.is_decoder = False
        encoder_config.use_cache = False
        encoder_config.is_encoder_decoder = False
        self.encoder = T5Stack(encoder_config, self.shared)

        decoder_config = copy.deepcopy(config)
        decoder_config.is_decoder = True
        decoder_config.is_encoder_decoder = False
        decoder_config.num_layers = config.num_decoder_layers
        self.decoder = T5Stack(decoder_config, self.shared)

        self.lm_head = nn.Linear(config.d_model, config.vocab_size, bias=False)

        self.init_weights()

        # Model parallel
        self.model_parallel = False
        self.device_map = None

        self.pipeline_is_enabled = False

    def pipeline_enable(self, chunks, device_map):
        logger.info(f"enabling pipeline with chunks={chunks}")

        # XXX: should be a separate function
        import torch
        n_gpus = torch.cuda.device_count()
        if n_gpus < 2:
            raise ValueError("Need at least 2 gpus to use the pipeline")

        if device_map is not None:
            logger.info(f"using user-provided device_map")
        else:
            def make_device_map(n_gpus, n_layers):
                print(f"making default device map: n_gpus={n_gpus}, n_layers={n_layers}")
                devices = list(range(n_gpus))
                layer_ids = list(range(n_layers))
                # XXX: later will have a map - for now just roughly split
                # XXX: probably should balance more so that the 0th gpu has the least number of layers, rather than the last one, because 0th gpu is already very busy
                layer_splits = [layer_ids[i*n_layers // n_gpus: (i+1)*n_layers // n_gpus] for i in range(n_gpus)]
                return dict(zip(devices, layer_splits))


            # XXX: for now assume encode/decoder symmetry - later fix to build each one separately
            n_layers = len(self.encoder.block)
            device_map = make_device_map(n_gpus, n_layers)

        self.device_map = device_map
        self.pipeline_is_enabled = True
        logger.info(f"using pipeline partitioning: {device_map}")

        # XXX: validate chunks is a good arg

        self.encoder.pipeline_params(chunks=chunks, device_map=device_map)
        self.decoder.pipeline_params(chunks=chunks, device_map=device_map)

        # XXX for now hardcoded the RPC setup here - but it should happen in the trainer instead
        import os
        import torch
        from torch.distributed import rpc
        os.environ.update({"MASTER_ADDR": "localhost"})
        os.environ.update({"MASTER_PORT": "10638"})
        rpc.init_rpc(
            "worker",
            rank=0,
            world_size=1,
        )
        num_devices = torch.cuda.device_count() if torch.cuda.is_available() else 2
        device = torch.device("cuda")

    def pipeline_finalize(self):
        # XXX: should reset the max counter
        # reset_peak_stats()
        import torch
        import json
        n_gpus = torch.cuda.device_count()
        mem_map = {}
        for id in range(n_gpus):
            with torch.cuda.device(id):
                # XXX: this doesn't seem to report the right thing - getting much lower numbers
                mem_map[id] = torch.cuda.max_memory_allocated() >> 20

        logger.info(f"peak memory usage per device in MBs:\n{json.dumps(mem_map, sort_keys=True, indent=4)}")
        # reset for the next train/eval/predict stage
        # XXX: probably should do in the trainer?
        torch.cuda.reset_peak_memory_stats()

        # XXX: would be great to add gpu utilization stats as well


    @add_start_docstrings(PARALLELIZE_DOCSTRING)
    def parallelize(self, device_map=None):
        self.device_map = (
            get_device_map(len(self.encoder.block), range(torch.cuda.device_count()))
            if device_map is None
            else device_map
        )
        assert_device_map(self.device_map, len(self.encoder.block))
        self.encoder.parallelize(self.device_map)
        self.decoder.parallelize(self.device_map)
        self.lm_head = self.lm_head.to(self.decoder.first_device)
        self.model_parallel = True

    @add_start_docstrings(DEPARALLELIZE_DOCSTRING)
    def deparallelize(self):
        self.encoder.deparallelize()
        self.decoder.deparallelize()
        self.encoder = self.encoder.to("cpu")
        self.decoder = self.decoder.to("cpu")
        self.lm_head = self.lm_head.to("cpu")
        self.model_parallel = False
        self.device_map = None
        torch.cuda.empty_cache()

    def get_input_embeddings(self):
        return self.shared

    def set_input_embeddings(self, new_embeddings):
        self.shared = new_embeddings
        self.encoder.set_input_embeddings(new_embeddings)
        self.decoder.set_input_embeddings(new_embeddings)

    def set_output_embeddings(self, new_embeddings):
        self.lm_head = new_embeddings

    def get_output_embeddings(self):
        return self.lm_head

    def get_encoder(self):
        return self.encoder

    def get_decoder(self):
        return self.decoder

    @add_start_docstrings_to_model_forward(T5_INPUTS_DOCSTRING)
    @replace_return_docstrings(output_type=Seq2SeqLMOutput, config_class=_CONFIG_FOR_DOC)
    def forward(
        self,
        input_ids=None,
        attention_mask=None,
        decoder_input_ids=None,
        decoder_attention_mask=None,
        head_mask=None,
        decoder_head_mask=None,
        encoder_outputs=None,
        past_key_values=None,
        inputs_embeds=None,
        decoder_inputs_embeds=None,
        labels=None,
        use_cache=None,
        output_attentions=None,
        output_hidden_states=None,
        return_dict=None,
    ):
        r"""
        labels (:obj:`torch.LongTensor` of shape :obj:`(batch_size,)`, `optional`):
            Labels for computing the sequence classification/regression loss. Indices should be in :obj:`[-100, 0, ...,
            config.vocab_size - 1]`. All labels set to ``-100`` are ignored (masked), the loss is only computed for
            labels in ``[0, ..., config.vocab_size]``

        Returns:

        Examples::

            >>> from transformers import T5Tokenizer, T5ForConditionalGeneration

            >>> tokenizer = T5Tokenizer.from_pretrained('t5-small')
            >>> model = T5ForConditionalGeneration.from_pretrained('t5-small')

            >>> input_ids = tokenizer('The <extra_id_0> walks in <extra_id_1> park', return_tensors='pt').input_ids
            >>> labels = tokenizer('<extra_id_0> cute dog <extra_id_1> the <extra_id_2> </s>', return_tensors='pt').input_ids
            >>> outputs = model(input_ids=input_ids, labels=labels)
            >>> loss = outputs.loss
            >>> logits = outputs.logits

            >>> input_ids = tokenizer("summarize: studies have shown that owning a dog is good for you ", return_tensors="pt").input_ids  # Batch size 1
            >>> outputs = model.generate(input_ids)
        """
        use_cache = use_cache if use_cache is not None else self.config.use_cache
        return_dict = return_dict if return_dict is not None else self.config.use_return_dict

        # FutureWarning: head_mask was separated into two input args - head_mask, decoder_head_mask
        if head_mask is not None and decoder_head_mask is None:
            if self.config.num_layers == self.config.num_decoder_layers:
                warnings.warn(__HEAD_MASK_WARNING_MSG, FutureWarning)
                decoder_head_mask = head_mask

        # Encode if needed (training, first prediction pass)
        if encoder_outputs is None:
            # Convert encoder inputs in embeddings if needed
            encoder_outputs = self.encoder(
                input_ids=input_ids,
                attention_mask=attention_mask,
                inputs_embeds=inputs_embeds,
                head_mask=head_mask,
                output_attentions=output_attentions,
                output_hidden_states=output_hidden_states,
                return_dict=return_dict,
            )
        elif return_dict and not isinstance(encoder_outputs, BaseModelOutput):
            encoder_outputs = BaseModelOutput(
                last_hidden_state=encoder_outputs[0],
                hidden_states=encoder_outputs[1] if len(encoder_outputs) > 1 else None,
                attentions=encoder_outputs[2] if len(encoder_outputs) > 2 else None,
            )

        hidden_states = encoder_outputs[0]

        if self.model_parallel:
            torch.cuda.set_device(self.decoder.first_device)

        if labels is not None and decoder_input_ids is None and decoder_inputs_embeds is None:
            # get decoder inputs from shifting lm labels to the right
            decoder_input_ids = self._shift_right(labels)

        # If decoding with past key value states, only the last tokens
        # should be given as an input
        if past_key_values is not None:
            assert labels is None, "Decoder should not use cached key value states when training."
            if decoder_input_ids is not None:
                decoder_input_ids = decoder_input_ids[:, -1:]
            if decoder_inputs_embeds is not None:
                decoder_inputs_embeds = decoder_inputs_embeds[:, -1:]

        # Set device for model parallelism
        if self.model_parallel:
            torch.cuda.set_device(self.decoder.first_device)
            hidden_states = hidden_states.to(self.decoder.first_device)
            if decoder_input_ids is not None:
                decoder_input_ids = decoder_input_ids.to(self.decoder.first_device)
            if attention_mask is not None:
                attention_mask = attention_mask.to(self.decoder.first_device)
            if decoder_attention_mask is not None:
                decoder_attention_mask = decoder_attention_mask.to(self.decoder.first_device)

        # Decode
        decoder_outputs = self.decoder(
            input_ids=decoder_input_ids,
            attention_mask=decoder_attention_mask,
            inputs_embeds=decoder_inputs_embeds,
            past_key_values=past_key_values,
            encoder_hidden_states=hidden_states,
            encoder_attention_mask=attention_mask,
            head_mask=decoder_head_mask,
            encoder_head_mask=head_mask,
            use_cache=use_cache,
            output_attentions=output_attentions,
            output_hidden_states=output_hidden_states,
            return_dict=return_dict,
        )

        sequence_output = decoder_outputs[0]

        # Set device for model parallelism
        if self.model_parallel:
            torch.cuda.set_device(self.encoder.first_device)
            self.lm_head = self.lm_head.to(self.encoder.first_device)
            sequence_output = sequence_output.to(self.lm_head.weight.device)

        if self.config.tie_word_embeddings:
            # Rescale output before projecting on vocab
            # See https://github.com/tensorflow/mesh/blob/fa19d69eafc9a482aff0b59ddd96b025c0cb207d/mesh_tensorflow/transformer/transformer.py#L586
            sequence_output = sequence_output * (self.model_dim ** -0.5)

        lm_logits = self.lm_head(sequence_output)

        loss = None
        if labels is not None:
            loss_fct = CrossEntropyLoss(ignore_index=-100)
            loss = loss_fct(lm_logits.view(-1, lm_logits.size(-1)), labels.view(-1))
            # TODO(thom): Add z_loss https://github.com/tensorflow/mesh/blob/fa19d69eafc9a482aff0b59ddd96b025c0cb207d/mesh_tensorflow/layers.py#L666

        if not return_dict:
            output = (lm_logits,) + decoder_outputs[1:] + encoder_outputs
            return ((loss,) + output) if loss is not None else output

        return Seq2SeqLMOutput(
            loss=loss,
            logits=lm_logits,
            past_key_values=decoder_outputs.past_key_values,
            decoder_hidden_states=decoder_outputs.hidden_states,
            decoder_attentions=decoder_outputs.attentions,
            cross_attentions=decoder_outputs.cross_attentions,
            encoder_last_hidden_state=encoder_outputs.last_hidden_state,
            encoder_hidden_states=encoder_outputs.hidden_states,
            encoder_attentions=encoder_outputs.attentions,
        )

    def prepare_inputs_for_generation(
        self, input_ids, past=None, attention_mask=None, use_cache=None, encoder_outputs=None, **kwargs
    ):

        # cut decoder_input_ids if past is used
        if past is not None:
            input_ids = input_ids[:, -1:]

        return {
            "decoder_input_ids": input_ids,
            "past_key_values": past,
            "encoder_outputs": encoder_outputs,
            "attention_mask": attention_mask,
            "use_cache": use_cache,
        }

    def _reorder_cache(self, past, beam_idx):
        # if decoder past is not included in output
        # speedy decoding is disabled and no need to reorder
        if past is None:
            logger.warning("You might want to consider setting `use_cache=True` to speed up decoding")
            return past

        reordered_decoder_past = ()
        for layer_past_states in past:
            # get the correct batch idx from layer past batch dim
            # batch dim of `past` is at 2nd position
            reordered_layer_past_states = ()
            for layer_past_state in layer_past_states:
                # need to set correct `past` for each of the four key / value states
                reordered_layer_past_states = reordered_layer_past_states + (
                    layer_past_state.index_select(0, beam_idx),
                )

            assert reordered_layer_past_states[0].shape == layer_past_states[0].shape
            assert len(reordered_layer_past_states) == len(layer_past_states)

            reordered_decoder_past = reordered_decoder_past + (reordered_layer_past_states,)
        return reordered_decoder_past


@add_start_docstrings(
    "The bare T5 Model transformer outputting encoder's raw hidden-states" "without any specific head on top.",
    T5_START_DOCSTRING,
)
class T5EncoderModel(T5PreTrainedModel):
    authorized_missing_keys = [
        r"encoder\.embed_tokens\.weight",
    ]

    def __init__(self, config: T5Config):
        super().__init__(config)
        self.shared = nn.Embedding(config.vocab_size, config.d_model)

        encoder_config = copy.deepcopy(config)
        encoder_config.use_cache = False
        encoder_config.is_encoder_decoder = False
        self.encoder = T5Stack(encoder_config, self.shared)

        self.init_weights()

    @add_start_docstrings(PARALLELIZE_DOCSTRING)
    def parallelize(self, device_map=None):
        self.device_map = (
            get_device_map(len(self.encoder.block), range(torch.cuda.device_count()))
            if device_map is None
            else device_map
        )
        assert_device_map(self.device_map, len(self.encoder.block))
        self.encoder.parallelize(self.device_map)
        self.model_parallel = True

    @add_start_docstrings(DEPARALLELIZE_DOCSTRING)
    def deparallelize(self):
        self.encoder.deparallelize()
        self.encoder = self.encoder.to("cpu")
        self.model_parallel = False
        self.device_map = None
        torch.cuda.empty_cache()

    def get_input_embeddings(self):
        return self.shared

    def set_input_embeddings(self, new_embeddings):
        self.shared = new_embeddings
        self.encoder.set_input_embeddings(new_embeddings)

    def get_encoder(self):
        return self.encoder

    def _prune_heads(self, heads_to_prune):
        """
        Prunes heads of the model. heads_to_prune: dict of {layer_num: list of heads to prune in this layer} See base
        class PreTrainedModel
        """
        for layer, heads in heads_to_prune.items():
            self.encoder.layer[layer].attention.prune_heads(heads)

    @add_start_docstrings_to_model_forward(T5_ENCODER_INPUTS_DOCSTRING)
    @replace_return_docstrings(output_type=BaseModelOutput, config_class=_CONFIG_FOR_DOC)
    def forward(
        self,
        input_ids=None,
        attention_mask=None,
        head_mask=None,
        inputs_embeds=None,
        output_attentions=None,
        output_hidden_states=None,
        return_dict=None,
    ):
        r"""
        Returns:

        Example::

            >>> from transformers import T5Tokenizer, T5EncoderModel
            >>> tokenizer = T5Tokenizer.from_pretrained('t5-small')
            >>> model = T5EncoderModel.from_pretrained('t5-small')
            >>> input_ids = tokenizer("Studies have been shown that owning a dog is good for you", return_tensors="pt").input_ids  # Batch size 1
            >>> outputs = model(input_ids=input_ids)
            >>> last_hidden_states = outputs.last_hidden_state
        """
        return_dict = return_dict if return_dict is not None else self.config.use_return_dict

        encoder_outputs = self.encoder(
            input_ids=input_ids,
            attention_mask=attention_mask,
            inputs_embeds=inputs_embeds,
            head_mask=head_mask,
            output_attentions=output_attentions,
            output_hidden_states=output_hidden_states,
            return_dict=return_dict,
        )

        return encoder_outputs<|MERGE_RESOLUTION|>--- conflicted
+++ resolved
@@ -1009,7 +1009,6 @@
 
         hidden_states = self.dropout(inputs_embeds)
 
-<<<<<<< HEAD
         if self.pipeline_is_enabled:
             # handle batches (usually last) that are shorter than pipeline_chunks
             if batch_size < self.pipeline_chunks:
@@ -1094,69 +1093,6 @@
 
         outputs = pipe_decode_all(outputs, batch_size, input_ids.device)
         hidden_states, attention_mask, position_bias, past_key_values_p1, past_key_values_p2, present_key_values_p1, present_key_values_p2, encoder_hidden_states, encoder_attention_mask, encoder_decoder_position_bias = outputs
-=======
-        for i, (layer_module, past_key_value) in enumerate(zip(self.block, past_key_values)):
-            layer_head_mask = head_mask[i]
-            encoder_layer_head_mask = encoder_head_mask[i]
-            # Model parallel
-            if self.model_parallel:
-                torch.cuda.set_device(hidden_states.device)
-                # Ensure that attention_mask is always on the same device as hidden_states
-                if attention_mask is not None:
-                    attention_mask = attention_mask.to(hidden_states.device)
-                if position_bias is not None:
-                    position_bias = position_bias.to(hidden_states.device)
-                if encoder_hidden_states is not None:
-                    encoder_hidden_states = encoder_hidden_states.to(hidden_states.device)
-                if encoder_extended_attention_mask is not None:
-                    encoder_extended_attention_mask = encoder_extended_attention_mask.to(hidden_states.device)
-                if encoder_decoder_position_bias is not None:
-                    encoder_decoder_position_bias = encoder_decoder_position_bias.to(hidden_states.device)
-                if layer_head_mask is not None:
-                    layer_head_mask = layer_head_mask.to(hidden_states.device)
-                if encoder_layer_head_mask is not None:
-                    encoder_layer_head_mask = encoder_layer_head_mask.to(hidden_states.device)
-            if output_hidden_states:
-                all_hidden_states = all_hidden_states + (hidden_states,)
-
-            layer_outputs = layer_module(
-                hidden_states,
-                attention_mask=extended_attention_mask,
-                position_bias=position_bias,
-                encoder_hidden_states=encoder_hidden_states,
-                encoder_attention_mask=encoder_extended_attention_mask,
-                encoder_decoder_position_bias=encoder_decoder_position_bias,
-                layer_head_mask=layer_head_mask,
-                encoder_layer_head_mask=encoder_layer_head_mask,
-                past_key_value=past_key_value,
-                use_cache=use_cache,
-                output_attentions=output_attentions,
-            )
-            # layer_outputs is a tuple with:
-            # hidden-states, key-value-states, (self-attention weights), (self-attention position bias), (cross-attention weights), (cross-attention position bias)
-            hidden_states, present_key_value_state = layer_outputs[:2]
-
-            # We share the position biases between the layers - the first layer store them
-            # layer_outputs = hidden-states, key-value-states (self-attention weights),
-            # (self-attention position bias), (cross-attention weights), (cross-attention position bias)
-            position_bias = layer_outputs[2]
-            if self.is_decoder and encoder_hidden_states is not None:
-                encoder_decoder_position_bias = layer_outputs[4 if output_attentions else 3]
-            # append next layer key value states
-            if use_cache:
-                present_key_value_states = present_key_value_states + (present_key_value_state,)
-
-            if output_attentions:
-                all_attentions = all_attentions + (layer_outputs[3],)
-                if self.is_decoder:
-                    all_cross_attentions = all_cross_attentions + (layer_outputs[5],)
-
-            # Model Parallel: If it's the last layer for that device, put things on the next device
-            if self.model_parallel:
-                for k, v in self.device_map.items():
-                    if i == v[-1] and "cuda:" + str(k) != self.last_device:
-                        hidden_states = hidden_states.to("cuda:" + str(k + 1))
->>>>>>> 9152f160
 
         hidden_states = self.final_layer_norm(hidden_states)
         hidden_states = self.dropout(hidden_states)
