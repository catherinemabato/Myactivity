# coding=utf-8
# Copyright 2021 The Fairseq Authors The HuggingFace Inc. team. All rights reserved.
#
# Licensed under the Apache License, Version 2.0 (the "License");
# you may not use this file except in compliance with the License.
# You may obtain a copy of the License at
#
#     http://www.apache.org/licenses/LICENSE-2.0
#
# Unless required by applicable law or agreed to in writing, software
# distributed under the License is distributed on an "AS IS" BASIS,
# WITHOUT WARRANTIES OR CONDITIONS OF ANY KIND, either express or implied.
# See the License for the specific language governing permissions and
# limitations under the License.
""" PyTorch XGLM model."""


import math
import random
<<<<<<< HEAD
from typing import Optional, Tuple, Union
=======
from typing import List, Optional, Tuple, Union
>>>>>>> e4b23483

import torch
import torch.utils.checkpoint
from torch import nn
from torch.nn import CrossEntropyLoss

from ...activations import ACT2FN
from ...modeling_outputs import BaseModelOutputWithPastAndCrossAttentions, CausalLMOutputWithCrossAttentions
from ...modeling_utils import PreTrainedModel
from ...utils import add_code_sample_docstrings, add_start_docstrings, add_start_docstrings_to_model_forward, logging
from .configuration_xglm import XGLMConfig


logger = logging.get_logger(__name__)

_CHECKPOINT_FOR_DOC = "facebook/xglm-564M"
_CONFIG_FOR_DOC = "XGLMConfig"
_TOKENIZER_FOR_DOC = "XGLMTokenizer"


XGLM_PRETRAINED_MODEL_ARCHIVE_LIST = [
    "facebook/xglm-564M",
    # See all XGLM models at https://huggingface.co/models?filter=xglm
]

XGLM_START_DOCSTRING = r"""
    This model inherits from [`PreTrainedModel`]. Check the superclass documentation for the generic methods the
    library implements for all its model (such as downloading or saving, resizing the input embeddings, pruning heads
    etc.)

    This model is also a PyTorch [torch.nn.Module](https://pytorch.org/docs/stable/nn.html#torch.nn.Module) subclass.
    Use it as a regular PyTorch Module and refer to the PyTorch documentation for all matter related to general usage
    and behavior.

    Parameters:
        config ([`XGLMConfig`]):
            Model configuration class with all the parameters of the model. Initializing with a config file does not
            load the weights associated with the model, only the configuration. Check out the
            [`~PreTrainedModel.from_pretrained`] method to load the model weights.
"""

XGLM_INPUTS_DOCSTRING = r"""
    Args:
        input_ids (`torch.LongTensor` of shape `(batch_size, sequence_length)`):
            Indices of input sequence tokens in the vocabulary. Padding will be ignored by default should you provide
            it.

            Indices can be obtained using [`XGLMTokenizer`]. See [`PreTrainedTokenizer.encode`] and
            [`PreTrainedTokenizer.__call__`] for details.

            [What are input IDs?](../glossary#input-ids)
        attention_mask (`torch.Tensor` of shape `(batch_size, sequence_length)`, *optional*):
            Mask to avoid performing attention on padding token indices. Mask values selected in `[0, 1]`:

            - 1 for tokens that are **not masked**,
            - 0 for tokens that are **masked**.

            [What are attention masks?](../glossary#attention-mask)
        head_mask (`torch.Tensor` of shape `(encoder_layers, encoder_attention_heads)`, *optional*):
            Mask to nullify selected heads of the attention modules in the encoder. Mask values selected in `[0, 1]`:

            - 1 indicates the head is **not masked**,
            - 0 indicates the head is **masked**.
        past_key_values (`tuple(tuple(torch.FloatTensor))`, *optional*, returned when `use_cache=True` is passed or when `config.use_cache=True`):
            Tuple of `tuple(torch.FloatTensor)` of length `config.n_layers`, with each tuple having 2 tensors of shape
            `(batch_size, num_heads, sequence_length, embed_size_per_head)`) and 2 additional tensors of shape
            `(batch_size, num_heads, encoder_sequence_length, embed_size_per_head)`.

            Contains pre-computed hidden-states (key and values in the self-attention blocks and in the cross-attention
            blocks) that can be used (see `past_key_values` input) to speed up sequential decoding.

            If `past_key_values` are used, the user can optionally input only the last `input_ids` (those that don't
            have their past key value states given to this model) of shape `(batch_size, 1)` instead of all
            ``input_ids``` of shape `(batch_size, sequence_length)`. inputs_embeds (`torch.FloatTensor` of shape
            `(batch_size, sequence_length, hidden_size)`, *optional*): Optionally, instead of passing `input_ids` you
            can choose to directly pass an embedded representation. This is useful if you want more control over how to
            convert `input_ids` indices into associated vectors than the model's internal embedding lookup matrix.
        inputs_embeds (`torch.FloatTensor` of shape `(batch_size, target_sequence_length, hidden_size)`, *optional*):
            Optionally, instead of passing `input_ids` you can choose to directly pass an embedded representation. If
            `past_key_values` is used, optionally only the last `inputs_embeds` have to be input (see
            `past_key_values`). This is useful if you want more control over how to convert `input_ids` indices into
            associated vectors than the model's internal embedding lookup matrix.
        use_cache (`bool`, *optional*):
            If set to `True`, `past_key_values` key value states are returned and can be used to speed up decoding (see
            `past_key_values`).
        output_attentions (`bool`, *optional*):
            Whether or not to return the attentions tensors of all attention layers. See `attentions` under returned
            tensors for more detail.
        output_hidden_states (`bool`, *optional*):
            Whether or not to return the hidden states of all layers. See `hidden_states` under returned tensors for
            more detail.
        return_dict (`bool`, *optional*):
            Whether or not to return a [`~utils.ModelOutput`] instead of a plain tuple.
"""


# Copied from transformers.models.bart.modeling_bart._make_causal_mask
def _make_causal_mask(
    input_ids_shape: torch.Size, dtype: torch.dtype, past_key_values_length: int = 0
) -> torch.Tensor:
    """
    Make causal mask used for bi-directional self-attention.
    """
    bsz, tgt_len = input_ids_shape
    mask = torch.full((tgt_len, tgt_len), float("-inf"))
    mask_cond = torch.arange(mask.size(-1))
    mask.masked_fill_(mask_cond < (mask_cond + 1).view(mask.size(-1), 1), 0)
    mask = mask.to(dtype)

    if past_key_values_length > 0:
        mask = torch.cat([torch.zeros(tgt_len, past_key_values_length, dtype=dtype), mask], dim=-1)
    return mask[None, None, :, :].expand(bsz, 1, tgt_len, tgt_len + past_key_values_length)


# Copied from transformers.models.bart.modeling_bart._expand_mask
def _expand_mask(mask: torch.Tensor, dtype: torch.dtype, tgt_len: Optional[int] = None) -> torch.Tensor:
    """
    Expands attention_mask from `[bsz, seq_len]` to `[bsz, 1, tgt_seq_len, src_seq_len]`.
    """
    bsz, src_len = mask.size()
    tgt_len = tgt_len if tgt_len is not None else src_len

    expanded_mask = mask[:, None, None, :].expand(bsz, 1, tgt_len, src_len).to(dtype)

    inverted_mask = 1.0 - expanded_mask

    return inverted_mask.masked_fill(inverted_mask.bool(), torch.finfo(dtype).min)


def create_position_ids_from_input_ids(
    input_ids: torch.LongTensor, padding_idx: int, past_key_values_length: int = 0
) -> torch.Tensor:
    """
    Replace non-padding symbols with their position numbers. Position numbers begin at padding_idx+1. Padding symbols
    are ignored. This is modified from fairseq's `utils.make_positions`.
    """
    # The series of casts and type-conversions here are carefully balanced to both work with ONNX export and XLA.
    mask = input_ids.ne(padding_idx).int()
    incremental_indices = (torch.cumsum(mask, dim=1).type_as(mask) + past_key_values_length) * mask
    return incremental_indices.long() + padding_idx


# Copied from transformers.models.m2m_100.modeling_m2m_100.M2M100SinusoidalPositionalEmbedding with M2M100->XGLM
class XGLMSinusoidalPositionalEmbedding(nn.Module):
    """This module produces sinusoidal positional embeddings of any length."""

    def __init__(self, num_positions: int, embedding_dim: int, padding_idx: Optional[int] = None):
        super().__init__()
        self.offset = 2
        self.embedding_dim = embedding_dim
        self.padding_idx = padding_idx
        self.make_weights(num_positions + self.offset, embedding_dim, padding_idx)

    def make_weights(self, num_embeddings: int, embedding_dim: int, padding_idx: Optional[int] = None):
        emb_weights = self.get_embedding(num_embeddings, embedding_dim, padding_idx)
        if hasattr(self, "weights"):
            # in forward put the weights on the correct dtype and device of the param
            emb_weights = emb_weights.to(dtype=self.weights.dtype, device=self.weights.device)

        self.weights = nn.Parameter(emb_weights)
        self.weights.requires_grad = False
        self.weights.detach_()

    @staticmethod
    def get_embedding(num_embeddings: int, embedding_dim: int, padding_idx: Optional[int] = None):
        """
        Build sinusoidal embeddings.

        This matches the implementation in tensor2tensor, but differs slightly from the description in Section 3.5 of
        "Attention Is All You Need".
        """
        half_dim = embedding_dim // 2
        emb = math.log(10000) / (half_dim - 1)
        emb = torch.exp(torch.arange(half_dim, dtype=torch.float) * -emb)
        emb = torch.arange(num_embeddings, dtype=torch.float).unsqueeze(1) * emb.unsqueeze(0)
        emb = torch.cat([torch.sin(emb), torch.cos(emb)], dim=1).view(num_embeddings, -1)
        if embedding_dim % 2 == 1:
            # zero pad
            emb = torch.cat([emb, torch.zeros(num_embeddings, 1)], dim=1)
        if padding_idx is not None:
            emb[padding_idx, :] = 0

        return emb

    @torch.no_grad()
    def forward(
        self, input_ids: torch.Tensor = None, inputs_embeds: torch.Tensor = None, past_key_values_length: int = 0
    ):
        if input_ids is not None:
            bsz, seq_len = input_ids.size()
            # Create the position ids from the input token ids. Any padded tokens remain padded.
            position_ids = create_position_ids_from_input_ids(input_ids, self.padding_idx, past_key_values_length).to(
                input_ids.device
            )
        else:
            bsz, seq_len = inputs_embeds.size()[:-1]
            position_ids = self.create_position_ids_from_inputs_embeds(inputs_embeds, past_key_values_length)

        # expand embeddings if needed
        max_pos = self.padding_idx + 1 + seq_len + past_key_values_length
        if max_pos > self.weights.size(0):
            self.make_weights(max_pos + self.offset, self.embedding_dim, self.padding_idx)

        return self.weights.index_select(0, position_ids.view(-1)).view(bsz, seq_len, -1).detach()

    def create_position_ids_from_inputs_embeds(self, inputs_embeds, past_key_values_length):
        """
        We are provided embeddings directly. We cannot infer which are padded so just generate sequential position ids.

        Args:
            inputs_embeds: torch.Tensor

        Returns: torch.Tensor
        """
        input_shape = inputs_embeds.size()[:-1]
        sequence_length = input_shape[1]

        position_ids = torch.arange(
            self.padding_idx + 1, sequence_length + self.padding_idx + 1, dtype=torch.long, device=inputs_embeds.device
        )
        return position_ids.unsqueeze(0).expand(input_shape).contiguous() + past_key_values_length


# Copied from transformers.models.bart.modeling_bart.BartAttention with Bart->XGLM
class XGLMAttention(nn.Module):
    """Multi-headed attention from 'Attention Is All You Need' paper"""

    def __init__(
        self,
        embed_dim: int,
        num_heads: int,
        dropout: float = 0.0,
        is_decoder: bool = False,
        bias: bool = True,
    ):
        super().__init__()
        self.embed_dim = embed_dim
        self.num_heads = num_heads
        self.dropout = dropout
        self.head_dim = embed_dim // num_heads

        if (self.head_dim * num_heads) != self.embed_dim:
            raise ValueError(
                f"embed_dim must be divisible by num_heads (got `embed_dim`: {self.embed_dim}"
                f" and `num_heads`: {num_heads})."
            )
        self.scaling = self.head_dim**-0.5
        self.is_decoder = is_decoder

        self.k_proj = nn.Linear(embed_dim, embed_dim, bias=bias)
        self.v_proj = nn.Linear(embed_dim, embed_dim, bias=bias)
        self.q_proj = nn.Linear(embed_dim, embed_dim, bias=bias)
        self.out_proj = nn.Linear(embed_dim, embed_dim, bias=bias)

    def _shape(self, tensor: torch.Tensor, seq_len: int, bsz: int) -> torch.Tensor:
        return tensor.view(bsz, seq_len, self.num_heads, self.head_dim).transpose(1, 2).contiguous()

    def forward(
        self,
        hidden_states: torch.Tensor,
        key_value_states: Optional[torch.Tensor] = None,
        past_key_value: Optional[Tuple[torch.Tensor]] = None,
        attention_mask: Optional[torch.Tensor] = None,
        layer_head_mask: Optional[torch.Tensor] = None,
        output_attentions: bool = False,
    ) -> Tuple[torch.Tensor, Optional[torch.Tensor], Optional[Tuple[torch.Tensor]]]:
        """Input shape: Batch x Time x Channel"""

        # if key_value_states are provided this layer is used as a cross-attention layer
        # for the decoder
        is_cross_attention = key_value_states is not None

        bsz, tgt_len, _ = hidden_states.size()

        # get query proj
        query_states = self.q_proj(hidden_states) * self.scaling
        # get key, value proj
        if is_cross_attention and past_key_value is not None:
            # reuse k,v, cross_attentions
            key_states = past_key_value[0]
            value_states = past_key_value[1]
        elif is_cross_attention:
            # cross_attentions
            key_states = self._shape(self.k_proj(key_value_states), -1, bsz)
            value_states = self._shape(self.v_proj(key_value_states), -1, bsz)
        elif past_key_value is not None:
            # reuse k, v, self_attention
            key_states = self._shape(self.k_proj(hidden_states), -1, bsz)
            value_states = self._shape(self.v_proj(hidden_states), -1, bsz)
            key_states = torch.cat([past_key_value[0], key_states], dim=2)
            value_states = torch.cat([past_key_value[1], value_states], dim=2)
        else:
            # self_attention
            key_states = self._shape(self.k_proj(hidden_states), -1, bsz)
            value_states = self._shape(self.v_proj(hidden_states), -1, bsz)

        if self.is_decoder:
            # if cross_attention save Tuple(torch.Tensor, torch.Tensor) of all cross attention key/value_states.
            # Further calls to cross_attention layer can then reuse all cross-attention
            # key/value_states (first "if" case)
            # if uni-directional self-attention (decoder) save Tuple(torch.Tensor, torch.Tensor) of
            # all previous decoder key/value_states. Further calls to uni-directional self-attention
            # can concat previous decoder key/value_states to current projected key/value_states (third "elif" case)
            # if encoder bi-directional self-attention `past_key_value` is always `None`
            past_key_value = (key_states, value_states)

        proj_shape = (bsz * self.num_heads, -1, self.head_dim)
        query_states = self._shape(query_states, tgt_len, bsz).view(*proj_shape)
        key_states = key_states.view(*proj_shape)
        value_states = value_states.view(*proj_shape)

        src_len = key_states.size(1)
        attn_weights = torch.bmm(query_states, key_states.transpose(1, 2))

        if attn_weights.size() != (bsz * self.num_heads, tgt_len, src_len):
            raise ValueError(
                f"Attention weights should be of size {(bsz * self.num_heads, tgt_len, src_len)}, but is {attn_weights.size()}"
            )

        if attention_mask is not None:
            if attention_mask.size() != (bsz, 1, tgt_len, src_len):
                raise ValueError(
                    f"Attention mask should be of size {(bsz, 1, tgt_len, src_len)}, but is {attention_mask.size()}"
                )
            attn_weights = attn_weights.view(bsz, self.num_heads, tgt_len, src_len) + attention_mask
            attn_weights = attn_weights.view(bsz * self.num_heads, tgt_len, src_len)

        attn_weights = nn.functional.softmax(attn_weights, dim=-1)

        if layer_head_mask is not None:
            if layer_head_mask.size() != (self.num_heads,):
                raise ValueError(
                    f"Head mask for a single layer should be of size {(self.num_heads,)}, but is {layer_head_mask.size()}"
                )
            attn_weights = layer_head_mask.view(1, -1, 1, 1) * attn_weights.view(bsz, self.num_heads, tgt_len, src_len)
            attn_weights = attn_weights.view(bsz * self.num_heads, tgt_len, src_len)

        if output_attentions:
            # this operation is a bit awkward, but it's required to
            # make sure that attn_weights keeps its gradient.
            # In order to do so, attn_weights have to be reshaped
            # twice and have to be reused in the following
            attn_weights_reshaped = attn_weights.view(bsz, self.num_heads, tgt_len, src_len)
            attn_weights = attn_weights_reshaped.view(bsz * self.num_heads, tgt_len, src_len)
        else:
            attn_weights_reshaped = None

        attn_probs = nn.functional.dropout(attn_weights, p=self.dropout, training=self.training)

        attn_output = torch.bmm(attn_probs, value_states)

        if attn_output.size() != (bsz * self.num_heads, tgt_len, self.head_dim):
            raise ValueError(
                f"`attn_output` should be of size {(bsz, self.num_heads, tgt_len, self.head_dim)}, but is {attn_output.size()}"
            )

        attn_output = attn_output.view(bsz, self.num_heads, tgt_len, self.head_dim)
        attn_output = attn_output.transpose(1, 2)

        # Use the `embed_dim` from the config (stored in the class) rather than `hidden_state` because `attn_output` can be
        # partitioned aross GPUs when using tensor-parallelism.
        attn_output = attn_output.reshape(bsz, tgt_len, self.embed_dim)

        attn_output = self.out_proj(attn_output)

        return attn_output, attn_weights_reshaped, past_key_value


class XGLMDecoderLayer(nn.Module):
    def __init__(self, config: XGLMConfig):
        super().__init__()
        self.embed_dim = config.d_model

        self.self_attn = XGLMAttention(
            embed_dim=self.embed_dim,
            num_heads=config.attention_heads,
            dropout=config.attention_dropout,
            is_decoder=True,
        )
        self.dropout = config.dropout
        self.activation_fn = ACT2FN[config.activation_function]
        self.activation_dropout = config.activation_dropout

        if config.add_cross_attention:
            self.encoder_attn = XGLMAttention(
                embed_dim=self.embed_dim,
                num_heads=config.attention_heads,
                dropout=config.attention_dropout,
                is_decoder=True,
            )
            self.encoder_attn_layer_norm = nn.LayerNorm(self.embed_dim)

        self.self_attn_layer_norm = nn.LayerNorm(self.embed_dim)
        self.fc1 = nn.Linear(self.embed_dim, config.ffn_dim)
        self.fc2 = nn.Linear(config.ffn_dim, self.embed_dim)
        self.final_layer_norm = nn.LayerNorm(self.embed_dim)

    # Copied from transformers.models.mbart.modeling_mbart.MBartDecoderLayer.forward
    def forward(
        self,
        hidden_states: torch.Tensor,
        attention_mask: Optional[torch.Tensor] = None,
        encoder_hidden_states: Optional[torch.Tensor] = None,
        encoder_attention_mask: Optional[torch.Tensor] = None,
        layer_head_mask: Optional[torch.Tensor] = None,
        cross_attn_layer_head_mask: Optional[torch.Tensor] = None,
        past_key_value: Optional[Tuple[torch.Tensor]] = None,
        output_attentions: Optional[bool] = False,
        use_cache: Optional[bool] = True,
    ) -> Tuple:
        """
        Args:
            hidden_states (`torch.FloatTensor`): input to the layer of shape *(seq_len, batch, embed_dim)*
            attention_mask (`torch.FloatTensor`): attention mask of size
                *(batch, 1, tgt_len, src_len)* where padding elements are indicated by very large negative values.
            encoder_hidden_states (`torch.FloatTensor`):
                cross attention input to the layer of shape *(seq_len, batch, embed_dim)*
            encoder_attention_mask (`torch.FloatTensor`): encoder attention mask of size
                *(batch, 1, tgt_len, src_len)* where padding elements are indicated by very large negative values.
            layer_head_mask (`torch.FloatTensor`): mask for attention heads in a given layer of size
                *(encoder_attention_heads,)*.
            cross_attn_layer_head_mask (`torch.FloatTensor`): mask for cross-attention heads in a given layer of
                size *(decoder_attention_heads,)*.
            past_key_value (`Tuple(torch.FloatTensor)`): cached past key and value projection states
            output_attentions (`bool`, *optional*):
                Whether or not to return the attentions tensors of all attention layers. See `attentions` under
                returned tensors for more detail.
        """
        residual = hidden_states
        hidden_states = self.self_attn_layer_norm(hidden_states)

        # Self Attention
        # decoder uni-directional self-attention cached key/values tuple is at positions 1,2
        self_attn_past_key_value = past_key_value[:2] if past_key_value is not None else None
        # add present self-attn cache to positions 1,2 of present_key_value tuple
        hidden_states, self_attn_weights, present_key_value = self.self_attn(
            hidden_states=hidden_states,
            past_key_value=self_attn_past_key_value,
            attention_mask=attention_mask,
            layer_head_mask=layer_head_mask,
            output_attentions=output_attentions,
        )
        hidden_states = nn.functional.dropout(hidden_states, p=self.dropout, training=self.training)
        hidden_states = residual + hidden_states

        # Cross-Attention Block
        cross_attn_present_key_value = None
        cross_attn_weights = None
        if encoder_hidden_states is not None:
            residual = hidden_states
            hidden_states = self.encoder_attn_layer_norm(hidden_states)

            # cross_attn cached key/values tuple is at positions 3,4 of present_key_value tuple
            cross_attn_past_key_value = past_key_value[-2:] if past_key_value is not None else None
            hidden_states, cross_attn_weights, cross_attn_present_key_value = self.encoder_attn(
                hidden_states=hidden_states,
                key_value_states=encoder_hidden_states,
                attention_mask=encoder_attention_mask,
                layer_head_mask=cross_attn_layer_head_mask,
                past_key_value=cross_attn_past_key_value,
                output_attentions=output_attentions,
            )
            hidden_states = nn.functional.dropout(hidden_states, p=self.dropout, training=self.training)
            hidden_states = residual + hidden_states

            # add cross-attn to positions 3,4 of present_key_value tuple
            present_key_value = present_key_value + cross_attn_present_key_value

        # Fully Connected
        residual = hidden_states
        hidden_states = self.final_layer_norm(hidden_states)
        hidden_states = self.activation_fn(self.fc1(hidden_states))
        hidden_states = nn.functional.dropout(hidden_states, p=self.activation_dropout, training=self.training)
        hidden_states = self.fc2(hidden_states)
        hidden_states = nn.functional.dropout(hidden_states, p=self.dropout, training=self.training)
        hidden_states = residual + hidden_states

        outputs = (hidden_states,)

        if output_attentions:
            outputs += (self_attn_weights, cross_attn_weights)

        if use_cache:
            outputs += (present_key_value,)

        return outputs


class XGLMPreTrainedModel(PreTrainedModel):
    config_class = XGLMConfig
    base_model_prefix = "model"
    supports_gradient_checkpointing = True

    def _init_weights(self, module):
        std = self.config.init_std
        if isinstance(module, nn.Linear):
            module.weight.data.normal_(mean=0.0, std=std)
            if module.bias is not None:
                module.bias.data.zero_()
        elif isinstance(module, nn.Embedding):
            module.weight.data.normal_(mean=0.0, std=std)
            if module.padding_idx is not None:
                module.weight.data[module.padding_idx].zero_()

    def _set_gradient_checkpointing(self, module, value=False):
        if isinstance(module, XGLMModel):
            module.gradient_checkpointing = value


@add_start_docstrings(
    "The bare XGLM Model transformer outputting raw hidden-states without any specific head on top.",
    XGLM_START_DOCSTRING,
)
class XGLMModel(XGLMPreTrainedModel):
    """
    Transformer decoder consisting of *config.num_layers* layers. Each layer is a [`XGLMDecoderLayer`]

    Args:
        config: XGLMConfig
        embed_tokens (nn.Embedding): output embedding
    """

    def __init__(self, config: XGLMConfig, embed_tokens: Optional[nn.Embedding] = None):
        super().__init__(config)
        self.dropout = config.dropout
        self.layerdrop = config.layerdrop
        self.padding_idx = config.pad_token_id
        self.max_target_positions = config.max_position_embeddings
        self.embed_scale = math.sqrt(config.d_model) if config.scale_embedding else 1.0

        if embed_tokens is not None:
            self.embed_tokens = embed_tokens
        else:
            self.embed_tokens = nn.Embedding(config.vocab_size, config.d_model, self.padding_idx)

        self.embed_positions = XGLMSinusoidalPositionalEmbedding(
            config.max_position_embeddings,
            config.d_model,
            config.pad_token_id,
        )
        self.layers = nn.ModuleList([XGLMDecoderLayer(config) for _ in range(config.num_layers)])
        self.layer_norm = nn.LayerNorm(config.d_model)

        self.gradient_checkpointing = False
        # Initialize weights and apply final processing
        self.post_init()

    def get_input_embeddings(self) -> nn.Embedding:
        return self.embed_tokens

    def set_input_embeddings(self, value: nn.Embedding) -> None:
        self.embed_tokens = value

    def _prepare_decoder_attention_mask(
        self,
        attention_mask: torch.Tensor,
        input_shape: torch.Size,
        inputs_embeds: torch.Tensor,
        past_key_values_length: int,
    ) -> torch.Tensor:
        # create causal mask
        # [bsz, seq_len] -> [bsz, 1, tgt_seq_len, src_seq_len]
        combined_attention_mask = None
        if input_shape[-1] > 1:
            combined_attention_mask = _make_causal_mask(
                input_shape, inputs_embeds.dtype, past_key_values_length=past_key_values_length
            ).to(self.device)

        if attention_mask is not None:
            # [bsz, seq_len] -> [bsz, 1, tgt_seq_len, src_seq_len]
            expanded_attn_mask = _expand_mask(attention_mask, inputs_embeds.dtype, tgt_len=input_shape[-1])
            combined_attention_mask = (
                expanded_attn_mask if combined_attention_mask is None else expanded_attn_mask + combined_attention_mask
            )

        return combined_attention_mask

    @add_start_docstrings_to_model_forward(XGLM_INPUTS_DOCSTRING)
    @add_code_sample_docstrings(
        processor_class=_TOKENIZER_FOR_DOC,
        checkpoint=_CHECKPOINT_FOR_DOC,
        output_type=BaseModelOutputWithPastAndCrossAttentions,
        config_class=_CONFIG_FOR_DOC,
    )
    def forward(
        self,
<<<<<<< HEAD
        input_ids: Optional[torch.LongTensor] = None,
        attention_mask: Optional[torch.Tensor] = None,
        encoder_hidden_states: Optional[torch.FloatTensor] = None,
        encoder_attention_mask: Optional[torch.LongTensor] = None,
        head_mask: Optional[torch.Tensor] = None,
        cross_attn_head_mask: Optional[torch.Tensor] = None,
        past_key_values: Optional[Tuple[Tuple[torch.Tensor]]] = None,
=======
        input_ids: Optional[torch.Tensor] = None,
        attention_mask: Optional[torch.Tensor] = None,
        encoder_hidden_states: Optional[torch.Tensor] = None,
        encoder_attention_mask: Optional[torch.Tensor] = None,
        head_mask: Optional[torch.Tensor] = None,
        cross_attn_head_mask: Optional[torch.Tensor] = None,
        past_key_values: Optional[List[torch.FloatTensor]] = None,
>>>>>>> e4b23483
        inputs_embeds: Optional[torch.Tensor] = None,
        use_cache: Optional[bool] = None,
        output_attentions: Optional[bool] = None,
        output_hidden_states: Optional[bool] = None,
        return_dict: Optional[bool] = None,
<<<<<<< HEAD
    ) -> Union[Tuple, BaseModelOutputWithPastAndCrossAttentions]:
=======
    ) -> Union[Tuple[torch.Tensor], BaseModelOutputWithPastAndCrossAttentions]:
>>>>>>> e4b23483
        r"""
        Args:
            input_ids (`torch.LongTensor` of shape `(batch_size, sequence_length)`):
                Indices of input sequence tokens in the vocabulary. Padding will be ignored by default should you
                provide it.

                Indices can be obtained using [`~XGLMTokenizer`]. See [`PreTrainedTokenizer.encode`] and
                [`PreTrainedTokenizer.__call__`] for details.

                [What are input IDs?](../glossary#input-ids)
            attention_mask (`torch.Tensor` of shape `(batch_size, sequence_length)`, *optional*):
                Mask to avoid performing attention on padding token indices. Mask values selected in `[0, 1]`:

                - 1 for tokens that are **not masked**,
                - 0 for tokens that are **masked**.

                [What are attention masks?](../glossary#attention-mask)
            encoder_hidden_states (`torch.FloatTensor` of shape `(batch_size, encoder_sequence_length, hidden_size)`, *optional*):
                Sequence of hidden-states at the output of the last layer of the encoder. Used in the cross-attention
                of the decoder.
            encoder_attention_mask (`torch.LongTensor` of shape `(batch_size, encoder_sequence_length)`, *optional*):
                Mask to avoid performing cross-attention on padding tokens indices of encoder input_ids. Mask values
                selected in `[0, 1]`:

                - 1 for tokens that are **not masked**,
                - 0 for tokens that are **masked**.

                [What are attention masks?](../glossary#attention-mask)
            head_mask (`torch.Tensor` of shape `(num_layers, attention_heads)`, *optional*):
                Mask to nullify selected heads of the attention modules. Mask values selected in `[0, 1]`:

                - 1 indicates the head is **not masked**,
                - 0 indicates the head is **masked**.

            cross_attn_head_mask (`torch.Tensor` of shape `(num_layers, attention_heads)`, *optional*):
                Mask to nullify selected heads of the cross-attention modules. Mask values selected in `[0, 1]`:

                - 1 indicates the head is **not masked**,
                - 0 indicates the head is **masked**.

            past_key_values (`tuple(tuple(torch.FloatTensor))`, *optional*, returned when `use_cache=True` is passed or when `config.use_cache=True`):
                Tuple of `tuple(torch.FloatTensor)` of length `config.n_layers`, with each tuple having 2 tensors of
                shape `(batch_size, num_heads, sequence_length, embed_size_per_head)`) and 2 additional tensors of
                shape `(batch_size, num_heads, encoder_sequence_length, embed_size_per_head)`.

                Contains pre-computed hidden-states (key and values in the self-attention blocks and in the
                cross-attention blocks) that can be used (see `past_key_values` input) to speed up sequential decoding.

                If `past_key_values` are used, the user can optionally input only the last `decoder_input_ids` (those
                that don't have their past key value states given to this model) of shape `(batch_size, 1)` instead of
                all `decoder_input_ids` of shape `(batch_size, sequence_length)`. inputs_embeds (`torch.FloatTensor` of
                shape `(batch_size, sequence_length, hidden_size)`, *optional*): Optionally, instead of passing
                `input_ids` you can choose to directly pass an embedded representation. This is useful if you want more
                control over how to convert `input_ids` indices into associated vectors than the model's internal
                embedding lookup matrix.
            output_attentions (`bool`, *optional*):
                Whether or not to return the attentions tensors of all attention layers. See `attentions` under
                returned tensors for more detail.
            output_hidden_states (`bool`, *optional*):
                Whether or not to return the hidden states of all layers. See `hidden_states` under returned tensors
                for more detail.
            return_dict (`bool`, *optional*):
                Whether or not to return a [`~utils.ModelOutput`] instead of a plain tuple.
        """
        output_attentions = output_attentions if output_attentions is not None else self.config.output_attentions
        output_hidden_states = (
            output_hidden_states if output_hidden_states is not None else self.config.output_hidden_states
        )
        use_cache = use_cache if use_cache is not None else self.config.use_cache
        return_dict = return_dict if return_dict is not None else self.config.use_return_dict

        # retrieve input_ids and inputs_embeds
        if input_ids is not None and inputs_embeds is not None:
            raise ValueError("You cannot specify both input_ids and inputs_embeds at the same time")
        elif input_ids is not None:
            input_shape = input_ids.size()
            input_ids = input_ids.view(-1, input_shape[-1])
        elif inputs_embeds is not None:
            input_shape = inputs_embeds.size()[:-1]
        else:
            raise ValueError("You have to specify either input_ids or inputs_embeds")

        # past_key_values_length
        past_key_values_length = past_key_values[0][0].shape[2] if past_key_values is not None else 0

        if inputs_embeds is None:
            inputs_embeds = self.embed_tokens(input_ids) * self.embed_scale

        attention_mask = self._prepare_decoder_attention_mask(
            attention_mask, input_shape, inputs_embeds, past_key_values_length
        )

        # expand encoder attention mask
        if encoder_hidden_states is not None and encoder_attention_mask is not None:
            # [bsz, seq_len] -> [bsz, 1, tgt_seq_len, src_seq_len]
            encoder_attention_mask = _expand_mask(encoder_attention_mask, inputs_embeds.dtype, tgt_len=input_shape[-1])

        # embed positions
        positions = self.embed_positions(input_ids, inputs_embeds, past_key_values_length)

        hidden_states = inputs_embeds + positions

        hidden_states = nn.functional.dropout(hidden_states, p=self.dropout, training=self.training)

        # decoder layers
        all_hidden_states = () if output_hidden_states else None
        all_self_attns = () if output_attentions else None
        all_cross_attentions = () if (output_attentions and encoder_hidden_states is not None) else None
        next_decoder_cache = () if use_cache else None

        # check if head_mask/cross_attn_head_mask has a correct number of layers specified if desired
        for attn_mask, mask_name in zip([head_mask, cross_attn_head_mask], ["head_mask", "cross_attn_head_mask"]):
            if attn_mask is not None:
                assert attn_mask.size()[0] == (
                    len(self.layers)
                ), f"The `{mask_name}` should be specified for {len(self.layers)} layers, but it is for {head_mask.size()[0]}."
        for idx, decoder_layer in enumerate(self.layers):
            # add LayerDrop (see https://arxiv.org/abs/1909.11556 for description)
            if output_hidden_states:
                all_hidden_states += (hidden_states,)
            dropout_probability = random.uniform(0, 1)
            if self.training and (dropout_probability < self.layerdrop):
                continue

            past_key_value = past_key_values[idx] if past_key_values is not None else None

            if self.gradient_checkpointing and self.training:

                if use_cache:
                    logger.warning(
                        "`use_cache = True` is incompatible with gradient checkpointing`. Setting `use_cache = False`..."
                    )
                    use_cache = False

                def create_custom_forward(module):
                    def custom_forward(*inputs):
                        # None for past_key_value
                        return module(*inputs, output_attentions, use_cache)

                    return custom_forward

                layer_outputs = torch.utils.checkpoint.checkpoint(
                    create_custom_forward(decoder_layer),
                    hidden_states,
                    attention_mask,
                    encoder_hidden_states,
                    encoder_attention_mask,
                    head_mask[idx] if head_mask is not None else None,
                    cross_attn_head_mask[idx] if cross_attn_head_mask is not None else None,
                    None,
                )
            else:

                layer_outputs = decoder_layer(
                    hidden_states,
                    attention_mask=attention_mask,
                    encoder_hidden_states=encoder_hidden_states,
                    encoder_attention_mask=encoder_attention_mask,
                    layer_head_mask=(head_mask[idx] if head_mask is not None else None),
                    cross_attn_layer_head_mask=(
                        cross_attn_head_mask[idx] if cross_attn_head_mask is not None else None
                    ),
                    past_key_value=past_key_value,
                    output_attentions=output_attentions,
                    use_cache=use_cache,
                )
            hidden_states = layer_outputs[0]

            if use_cache:
                next_decoder_cache += (layer_outputs[3 if output_attentions else 1],)

            if output_attentions:
                all_self_attns += (layer_outputs[1],)

                if encoder_hidden_states is not None:
                    all_cross_attentions += (layer_outputs[2],)

        hidden_states = self.layer_norm(hidden_states)

        # add hidden states from the last decoder layer
        if output_hidden_states:
            all_hidden_states += (hidden_states,)

        next_cache = next_decoder_cache if use_cache else None
        if not return_dict:
            return tuple(
                v
                for v in [hidden_states, next_cache, all_hidden_states, all_self_attns, all_cross_attentions]
                if v is not None
            )
        return BaseModelOutputWithPastAndCrossAttentions(
            last_hidden_state=hidden_states,
            past_key_values=next_cache,
            hidden_states=all_hidden_states,
            attentions=all_self_attns,
            cross_attentions=all_cross_attentions,
        )


@add_start_docstrings(
    """
    The XGLM Model transformer with a language modeling head on top (linear layer with weights tied to the input
    embeddings).
    """,
    XGLM_START_DOCSTRING,
)
class XGLMForCausalLM(XGLMPreTrainedModel):
    base_model_prefix = "model"
    _keys_to_ignore_on_load_missing = [
        r"model.embed_positions.weights",
        r"lm_head.weight",
    ]
    _keys_to_ignore_on_save = [
        r"model.embed_positions.weights",
    ]

    def __init__(self, config):
        super().__init__(config)
        self.model = XGLMModel(config)
        self.lm_head = nn.Linear(config.hidden_size, config.vocab_size, bias=False)

        # Initialize weights and apply final processing
        self.post_init()

    def get_input_embeddings(self) -> nn.Embedding:
        return self.model.embed_tokens

    def set_input_embeddings(self, value: nn.Embedding) -> None:
        self.model.embed_tokens = value

    def get_output_embeddings(self) -> nn.Linear:
        return self.lm_head

    def set_output_embeddings(self, new_embeddings: nn.Linear) -> None:
        self.lm_head = new_embeddings

    @add_start_docstrings_to_model_forward(XGLM_INPUTS_DOCSTRING)
    @add_code_sample_docstrings(
        processor_class=_TOKENIZER_FOR_DOC,
        checkpoint=_CHECKPOINT_FOR_DOC,
        output_type=CausalLMOutputWithCrossAttentions,
        config_class=_CONFIG_FOR_DOC,
    )
    def forward(
        self,
<<<<<<< HEAD
        input_ids: Optional[torch.LongTensor] = None,
        attention_mask: Optional[torch.Tensor] = None,
        encoder_hidden_states: Optional[torch.FloatTensor] = None,
        encoder_attention_mask: Optional[torch.LongTensor] = None,
        head_mask: Optional[torch.Tensor] = None,
        cross_attn_head_mask: Optional[torch.Tensor] = None,
        past_key_values: Optional[Tuple[Tuple[torch.Tensor]]] = None,
        inputs_embeds: Optional[torch.Tensor] = None,
        labels: Optional[torch.LongTensor] = None,
=======
        input_ids: Optional[torch.Tensor] = None,
        attention_mask: Optional[torch.Tensor] = None,
        encoder_hidden_states: Optional[torch.Tensor] = None,
        encoder_attention_mask: Optional[torch.Tensor] = None,
        head_mask: Optional[torch.Tensor] = None,
        cross_attn_head_mask: Optional[torch.Tensor] = None,
        past_key_values: Optional[List[torch.FloatTensor]] = None,
        inputs_embeds: Optional[torch.Tensor] = None,
        labels: Optional[torch.Tensor] = None,
>>>>>>> e4b23483
        use_cache: Optional[bool] = None,
        output_attentions: Optional[bool] = None,
        output_hidden_states: Optional[bool] = None,
        return_dict: Optional[bool] = None,
<<<<<<< HEAD
    ) -> Union[Tuple, CausalLMOutputWithCrossAttentions]:
=======
    ) -> Union[Tuple[torch.Tensor], CausalLMOutputWithCrossAttentions]:
>>>>>>> e4b23483
        r"""
        labels (`torch.LongTensor` of shape `(batch_size, sequence_length)`, *optional*):
            Labels for computing the masked language modeling loss. Indices should either be in `[0, ...,
            config.vocab_size]` or -100 (see `input_ids` docstring). Tokens with indices set to `-100` are ignored
            (masked), the loss is only computed for the tokens with labels in `[0, ..., config.vocab_size]`.
        """

        output_attentions = output_attentions if output_attentions is not None else self.config.output_attentions
        output_hidden_states = (
            output_hidden_states if output_hidden_states is not None else self.config.output_hidden_states
        )
        return_dict = return_dict if return_dict is not None else self.config.use_return_dict

        # decoder outputs consists of (dec_features, layer_state, dec_hidden, dec_attn)
        outputs = self.model(
            input_ids=input_ids,
            attention_mask=attention_mask,
            encoder_hidden_states=encoder_hidden_states,
            encoder_attention_mask=encoder_attention_mask,
            head_mask=head_mask,
            cross_attn_head_mask=cross_attn_head_mask,
            past_key_values=past_key_values,
            inputs_embeds=inputs_embeds,
            use_cache=use_cache,
            output_attentions=output_attentions,
            output_hidden_states=output_hidden_states,
            return_dict=return_dict,
        )

        logits = self.lm_head(outputs[0])

        loss = None
        if labels is not None:
            # shift labels and add a pad token to the end
            shift_labels = labels.new_zeros(labels.shape)
            shift_labels[:, :-1] = labels[:, 1:].clone()
            shift_labels[:, -1] = self.config.pad_token_id

            loss_fct = CrossEntropyLoss()
            loss = loss_fct(logits.view(-1, self.config.vocab_size), shift_labels.view(-1))

        if not return_dict:
            output = (logits,) + outputs[1:]
            return (loss,) + output if loss is not None else output

        return CausalLMOutputWithCrossAttentions(
            loss=loss,
            logits=logits,
            past_key_values=outputs.past_key_values,
            hidden_states=outputs.hidden_states,
            attentions=outputs.attentions,
            cross_attentions=outputs.cross_attentions,
        )

    def prepare_inputs_for_generation(self, input_ids, past=None, attention_mask=None, use_cache=None, **kwargs):
        # if model is used as a decoder in encoder-decoder model, the decoder attention mask is created on the fly
        if attention_mask is None:
            attention_mask = input_ids.new_ones(input_ids.shape)

        if past:
            input_ids = input_ids[:, -1:]
        # first step, decoder_cached_states are empty
        return {
            "input_ids": input_ids,  # encoder_outputs is defined. input_ids not needed
            "attention_mask": attention_mask,
            "past_key_values": past,
            "use_cache": use_cache,
        }

    @staticmethod
    def _reorder_cache(past, beam_idx):
        reordered_past = ()
        for layer_past in past:
            reordered_past += (tuple(past_state.index_select(0, beam_idx) for past_state in layer_past),)
        return reordered_past<|MERGE_RESOLUTION|>--- conflicted
+++ resolved
@@ -17,11 +17,7 @@
 
 import math
 import random
-<<<<<<< HEAD
 from typing import Optional, Tuple, Union
-=======
-from typing import List, Optional, Tuple, Union
->>>>>>> e4b23483
 
 import torch
 import torch.utils.checkpoint
@@ -608,7 +604,6 @@
     )
     def forward(
         self,
-<<<<<<< HEAD
         input_ids: Optional[torch.LongTensor] = None,
         attention_mask: Optional[torch.Tensor] = None,
         encoder_hidden_states: Optional[torch.FloatTensor] = None,
@@ -616,25 +611,12 @@
         head_mask: Optional[torch.Tensor] = None,
         cross_attn_head_mask: Optional[torch.Tensor] = None,
         past_key_values: Optional[Tuple[Tuple[torch.Tensor]]] = None,
-=======
-        input_ids: Optional[torch.Tensor] = None,
-        attention_mask: Optional[torch.Tensor] = None,
-        encoder_hidden_states: Optional[torch.Tensor] = None,
-        encoder_attention_mask: Optional[torch.Tensor] = None,
-        head_mask: Optional[torch.Tensor] = None,
-        cross_attn_head_mask: Optional[torch.Tensor] = None,
-        past_key_values: Optional[List[torch.FloatTensor]] = None,
->>>>>>> e4b23483
         inputs_embeds: Optional[torch.Tensor] = None,
         use_cache: Optional[bool] = None,
         output_attentions: Optional[bool] = None,
         output_hidden_states: Optional[bool] = None,
         return_dict: Optional[bool] = None,
-<<<<<<< HEAD
-    ) -> Union[Tuple, BaseModelOutputWithPastAndCrossAttentions]:
-=======
     ) -> Union[Tuple[torch.Tensor], BaseModelOutputWithPastAndCrossAttentions]:
->>>>>>> e4b23483
         r"""
         Args:
             input_ids (`torch.LongTensor` of shape `(batch_size, sequence_length)`):
@@ -880,7 +862,6 @@
     )
     def forward(
         self,
-<<<<<<< HEAD
         input_ids: Optional[torch.LongTensor] = None,
         attention_mask: Optional[torch.Tensor] = None,
         encoder_hidden_states: Optional[torch.FloatTensor] = None,
@@ -890,26 +871,11 @@
         past_key_values: Optional[Tuple[Tuple[torch.Tensor]]] = None,
         inputs_embeds: Optional[torch.Tensor] = None,
         labels: Optional[torch.LongTensor] = None,
-=======
-        input_ids: Optional[torch.Tensor] = None,
-        attention_mask: Optional[torch.Tensor] = None,
-        encoder_hidden_states: Optional[torch.Tensor] = None,
-        encoder_attention_mask: Optional[torch.Tensor] = None,
-        head_mask: Optional[torch.Tensor] = None,
-        cross_attn_head_mask: Optional[torch.Tensor] = None,
-        past_key_values: Optional[List[torch.FloatTensor]] = None,
-        inputs_embeds: Optional[torch.Tensor] = None,
-        labels: Optional[torch.Tensor] = None,
->>>>>>> e4b23483
         use_cache: Optional[bool] = None,
         output_attentions: Optional[bool] = None,
         output_hidden_states: Optional[bool] = None,
         return_dict: Optional[bool] = None,
-<<<<<<< HEAD
-    ) -> Union[Tuple, CausalLMOutputWithCrossAttentions]:
-=======
     ) -> Union[Tuple[torch.Tensor], CausalLMOutputWithCrossAttentions]:
->>>>>>> e4b23483
         r"""
         labels (`torch.LongTensor` of shape `(batch_size, sequence_length)`, *optional*):
             Labels for computing the masked language modeling loss. Indices should either be in `[0, ...,
