--- conflicted
+++ resolved
@@ -271,11 +271,7 @@
                 self._tools[name] = load_tool(task_or_repo_id, remote=_remote)
 
 
-<<<<<<< HEAD
 class AgentError(RuntimeError):
-=======
-class AgentError(Exception):
->>>>>>> 8787d9de
     """Base class for other agent-related exceptions"""
     def __init__(self, message):
         super().__init__(message)
@@ -339,10 +335,6 @@
 
         self.prompt = None
         self.logs = []
-<<<<<<< HEAD
-=======
-
->>>>>>> 8787d9de
 
     @property
     def toolbox(self) -> Dict[str, Tool]:
@@ -569,14 +561,11 @@
 
         self.task = task
         task_message = f"Task: {self.task}"
-<<<<<<< HEAD
-=======
 
         self.log.info("=====New task=====")
         self.log.debug("System prompt is as follows:")
         self.log.debug(self.system_prompt)
         self.logs.append({"task": task_message, "system_prompt": self.system_prompt})
->>>>>>> 8787d9de
 
         final_answer = None
         iteration = 0
