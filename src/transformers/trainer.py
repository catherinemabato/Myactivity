# coding=utf-8
# Copyright 2020-present the HuggingFace Inc. team.
#
# Licensed under the Apache License, Version 2.0 (the "License");
# you may not use this file except in compliance with the License.
# You may obtain a copy of the License at
#
#     http://www.apache.org/licenses/LICENSE-2.0
#
# Unless required by applicable law or agreed to in writing, software
# distributed under the License is distributed on an "AS IS" BASIS,
# WITHOUT WARRANTIES OR CONDITIONS OF ANY KIND, either express or implied.
# See the License for the specific language governing permissions and
# limitations under the License.
"""
The Trainer class, to easily train a 🤗 Transformers from scratch or finetune it on a new task.
"""

import contextlib
import functools
import glob
import inspect
import math
import os
import random
import re
import shutil
import sys
import time
import warnings
from collections.abc import Mapping
from pathlib import Path
from typing import TYPE_CHECKING, Any, Callable, Dict, List, Optional, Tuple, Union

from tqdm.auto import tqdm


# Integrations must be imported before ML frameworks:
# isort: off
from .integrations import (
    default_hp_search_backend,
    get_reporting_integration_callbacks,
    hp_params,
    is_fairscale_available,
    is_optuna_available,
    is_ray_tune_available,
    is_sigopt_available,
    is_wandb_available,
    run_hp_search_optuna,
    run_hp_search_ray,
    run_hp_search_sigopt,
    run_hp_search_wandb,
)

# isort: on

import numpy as np
import torch
import torch.distributed as dist
from huggingface_hub import Repository, create_repo
from packaging import version
from torch import nn
from torch.utils.data import DataLoader, Dataset, RandomSampler, SequentialSampler

from . import __version__
from .configuration_utils import PretrainedConfig
from .data.data_collator import DataCollator, DataCollatorWithPadding, default_data_collator
from .debug_utils import DebugOption, DebugUnderflowOverflow
from .deepspeed import deepspeed_init, deepspeed_load_checkpoint, is_deepspeed_zero3_enabled
from .dependency_versions_check import dep_version_check
from .modelcard import TrainingSummary
from .modeling_utils import PreTrainedModel, load_sharded_checkpoint, unwrap_model
from .models.auto.modeling_auto import MODEL_FOR_CAUSAL_LM_MAPPING_NAMES, MODEL_MAPPING_NAMES
from .optimization import Adafactor, get_scheduler
from .pytorch_utils import ALL_LAYERNORM_LAYERS, is_torch_greater_or_equal_than_1_10
from .tokenization_utils_base import PreTrainedTokenizerBase
from .trainer_callback import (
    CallbackHandler,
    DefaultFlowCallback,
    PrinterCallback,
    ProgressCallback,
    TrainerCallback,
    TrainerControl,
    TrainerState,
)
from .trainer_pt_utils import (
    DistributedTensorGatherer,
    IterableDatasetShard,
    LabelSmoother,
    LengthGroupedSampler,
    SequentialDistributedSampler,
    distributed_broadcast_scalars,
    distributed_concat,
    find_batch_size,
    get_model_param_count,
    get_module_class_from_name,
    get_parameter_names,
    nested_concat,
    nested_detach,
    nested_numpify,
    nested_xla_mesh_reduce,
    reissue_pt_warnings,
)
from .trainer_utils import (
    PREFIX_CHECKPOINT_DIR,
    BestRun,
    EvalLoopOutput,
    EvalPrediction,
    FSDPOption,
    HPSearchBackend,
    HubStrategy,
    IntervalStrategy,
    PredictionOutput,
    RemoveColumnsCollator,
    ShardedDDPOption,
    TrainerMemoryTracker,
    TrainOutput,
    default_compute_objective,
    default_hp_space,
    denumpify_detensorize,
    enable_full_determinism,
    find_executable_batch_size,
    get_last_checkpoint,
    has_length,
    number_of_arguments,
    seed_worker,
    set_seed,
    speed_metrics,
)
from .training_args import OptimizerNames, ParallelMode, TrainingArguments
from .utils import (
    ADAPTER_SAFE_WEIGHTS_NAME,
    ADAPTER_WEIGHTS_NAME,
    CONFIG_NAME,
    SAFE_WEIGHTS_INDEX_NAME,
    SAFE_WEIGHTS_NAME,
    WEIGHTS_INDEX_NAME,
    WEIGHTS_NAME,
    can_return_loss,
    find_labels,
    get_full_repo_name,
    is_accelerate_available,
    is_apex_available,
    is_datasets_available,
    is_in_notebook,
    is_ipex_available,
    is_peft_available,
    is_safetensors_available,
    is_sagemaker_dp_enabled,
    is_sagemaker_mp_enabled,
    is_torch_compile_available,
    is_torch_neuroncore_available,
    is_torch_tpu_available,
    logging,
    strtobool,
)
from .utils.generic import ContextManagers


_is_native_cpu_amp_available = is_torch_greater_or_equal_than_1_10

DEFAULT_CALLBACKS = [DefaultFlowCallback]
DEFAULT_PROGRESS_CALLBACK = ProgressCallback

if is_in_notebook():
    from .utils.notebook import NotebookProgressCallback

    DEFAULT_PROGRESS_CALLBACK = NotebookProgressCallback

if is_apex_available():
    from apex import amp

if is_datasets_available():
    import datasets

if is_torch_tpu_available(check_device=False):
    import torch_xla.core.xla_model as xm
    import torch_xla.debug.metrics as met

if is_fairscale_available():
    dep_version_check("fairscale")
    import fairscale
    from fairscale.nn.data_parallel import FullyShardedDataParallel as FullyShardedDDP
    from fairscale.nn.data_parallel import ShardedDataParallel as ShardedDDP
    from fairscale.nn.wrap import auto_wrap
    from fairscale.optim import OSS
    from fairscale.optim.grad_scaler import ShardedGradScaler


if is_sagemaker_mp_enabled():
    import smdistributed.modelparallel.torch as smp
    from smdistributed.modelparallel import __version__ as SMP_VERSION

    IS_SAGEMAKER_MP_POST_1_10 = version.parse(SMP_VERSION) >= version.parse("1.10")

    from .trainer_pt_utils import smp_forward_backward, smp_forward_only, smp_gather, smp_nested_concat
else:
    IS_SAGEMAKER_MP_POST_1_10 = False


if is_safetensors_available():
    import safetensors.torch


if is_peft_available():
    from peft import PeftModel


skip_first_batches = None
if is_accelerate_available():
    from accelerate import __version__ as accelerate_version

    if version.parse(accelerate_version) >= version.parse("0.16"):
        from accelerate import skip_first_batches

    from accelerate import Accelerator
    from accelerate.utils import DistributedDataParallelKwargs


if TYPE_CHECKING:
    import optuna

logger = logging.get_logger(__name__)


# Name of the files used for checkpointing
TRAINING_ARGS_NAME = "training_args.bin"
TRAINER_STATE_NAME = "trainer_state.json"
OPTIMIZER_NAME = "optimizer.pt"
SCHEDULER_NAME = "scheduler.pt"
SCALER_NAME = "scaler.pt"


class Trainer:
    """
    Trainer is a simple but feature-complete training and eval loop for PyTorch, optimized for 🤗 Transformers.

    Args:
        model ([`PreTrainedModel`] or `torch.nn.Module`, *optional*):
            The model to train, evaluate or use for predictions. If not provided, a `model_init` must be passed.

            <Tip>

            [`Trainer`] is optimized to work with the [`PreTrainedModel`] provided by the library. You can still use
            your own models defined as `torch.nn.Module` as long as they work the same way as the 🤗 Transformers
            models.

            </Tip>

        args ([`TrainingArguments`], *optional*):
            The arguments to tweak for training. Will default to a basic instance of [`TrainingArguments`] with the
            `output_dir` set to a directory named *tmp_trainer* in the current directory if not provided.
        data_collator (`DataCollator`, *optional*):
            The function to use to form a batch from a list of elements of `train_dataset` or `eval_dataset`. Will
            default to [`default_data_collator`] if no `tokenizer` is provided, an instance of
            [`DataCollatorWithPadding`] otherwise.
        train_dataset (`torch.utils.data.Dataset` or `torch.utils.data.IterableDataset`, *optional*):
            The dataset to use for training. If it is a [`~datasets.Dataset`], columns not accepted by the
            `model.forward()` method are automatically removed.

            Note that if it's a `torch.utils.data.IterableDataset` with some randomization and you are training in a
            distributed fashion, your iterable dataset should either use a internal attribute `generator` that is a
            `torch.Generator` for the randomization that must be identical on all processes (and the Trainer will
            manually set the seed of this `generator` at each epoch) or have a `set_epoch()` method that internally
            sets the seed of the RNGs used.
        eval_dataset (Union[`torch.utils.data.Dataset`, Dict[str, `torch.utils.data.Dataset`]), *optional*):
             The dataset to use for evaluation. If it is a [`~datasets.Dataset`], columns not accepted by the
             `model.forward()` method are automatically removed. If it is a dictionary, it will evaluate on each
             dataset prepending the dictionary key to the metric name.
        tokenizer ([`PreTrainedTokenizerBase`], *optional*):
            The tokenizer used to preprocess the data. If provided, will be used to automatically pad the inputs to the
            maximum length when batching inputs, and it will be saved along the model to make it easier to rerun an
            interrupted training or reuse the fine-tuned model.
        model_init (`Callable[[], PreTrainedModel]`, *optional*):
            A function that instantiates the model to be used. If provided, each call to [`~Trainer.train`] will start
            from a new instance of the model as given by this function.

            The function may have zero argument, or a single one containing the optuna/Ray Tune/SigOpt trial object, to
            be able to choose different architectures according to hyper parameters (such as layer count, sizes of
            inner layers, dropout probabilities etc).
        compute_metrics (`Callable[[EvalPrediction], Dict]`, *optional*):
            The function that will be used to compute metrics at evaluation. Must take a [`EvalPrediction`] and return
            a dictionary string to metric values.
        callbacks (List of [`TrainerCallback`], *optional*):
            A list of callbacks to customize the training loop. Will add those to the list of default callbacks
            detailed in [here](callback).

            If you want to remove one of the default callbacks used, use the [`Trainer.remove_callback`] method.
        optimizers (`Tuple[torch.optim.Optimizer, torch.optim.lr_scheduler.LambdaLR]`, *optional*): A tuple
            containing the optimizer and the scheduler to use. Will default to an instance of [`AdamW`] on your model
            and a scheduler given by [`get_linear_schedule_with_warmup`] controlled by `args`.
        preprocess_logits_for_metrics (`Callable[[torch.Tensor, torch.Tensor], torch.Tensor]`, *optional*):
            A function that preprocess the logits right before caching them at each evaluation step. Must take two
            tensors, the logits and the labels, and return the logits once processed as desired. The modifications made
            by this function will be reflected in the predictions received by `compute_metrics`.

            Note that the labels (second parameter) will be `None` if the dataset does not have them.

    Important attributes:

        - **model** -- Always points to the core model. If using a transformers model, it will be a [`PreTrainedModel`]
          subclass.
        - **model_wrapped** -- Always points to the most external model in case one or more other modules wrap the
          original model. This is the model that should be used for the forward pass. For example, under `DeepSpeed`,
          the inner model is wrapped in `DeepSpeed` and then again in `torch.nn.DistributedDataParallel`. If the inner
          model hasn't been wrapped, then `self.model_wrapped` is the same as `self.model`.
        - **is_model_parallel** -- Whether or not a model has been switched to a model parallel mode (different from
          data parallelism, this means some of the model layers are split on different GPUs).
        - **place_model_on_device** -- Whether or not to automatically place the model on the device - it will be set
          to `False` if model parallel or deepspeed is used, or if the default
          `TrainingArguments.place_model_on_device` is overridden to return `False` .
        - **is_in_train** -- Whether or not a model is currently running `train` (e.g. when `evaluate` is called while
          in `train`)

    """

    from .trainer_pt_utils import _get_learning_rate, log_metrics, metrics_format, save_metrics, save_state

    def __init__(
        self,
        model: Union[PreTrainedModel, nn.Module] = None,
        args: TrainingArguments = None,
        data_collator: Optional[DataCollator] = None,
        train_dataset: Optional[Dataset] = None,
        eval_dataset: Optional[Union[Dataset, Dict[str, Dataset]]] = None,
        tokenizer: Optional[PreTrainedTokenizerBase] = None,
        model_init: Optional[Callable[[], PreTrainedModel]] = None,
        compute_metrics: Optional[Callable[[EvalPrediction], Dict]] = None,
        callbacks: Optional[List[TrainerCallback]] = None,
        optimizers: Tuple[torch.optim.Optimizer, torch.optim.lr_scheduler.LambdaLR] = (None, None),
        preprocess_logits_for_metrics: Optional[Callable[[torch.Tensor, torch.Tensor], torch.Tensor]] = None,
    ):
        if args is None:
            output_dir = "tmp_trainer"
            logger.info(f"No `TrainingArguments` passed, using `output_dir={output_dir}`.")
            args = TrainingArguments(output_dir=output_dir)
        self.args = args
        # Seed must be set before instantiating the model when using model
        enable_full_determinism(self.args.seed) if self.args.full_determinism else set_seed(self.args.seed)
        self.hp_name = None
        self.is_in_train = False

        self.create_accelerator_and_postprocess()

        # memory metrics - must set up as early as possible
        self._memory_tracker = TrainerMemoryTracker(self.args.skip_memory_metrics)
        self._memory_tracker.start()

        # set the correct log level depending on the node
        log_level = args.get_process_log_level()
        logging.set_verbosity(log_level)

        # force device and distributed setup init explicitly
        args._setup_devices

        if model is None:
            if model_init is not None:
                self.model_init = model_init
                model = self.call_model_init()
            else:
                raise RuntimeError("`Trainer` requires either a `model` or `model_init` argument")
        else:
            if model_init is not None:
                warnings.warn(
                    "`Trainer` requires either a `model` or `model_init` argument, but not both. `model_init` will"
                    " overwrite your model when calling the `train` method. This will become a fatal error in the next"
                    " release.",
                    FutureWarning,
                )
            self.model_init = model_init

        if model.__class__.__name__ in MODEL_MAPPING_NAMES:
            raise ValueError(
                f"The model you have picked ({model.__class__.__name__}) cannot be used as is for training: it only "
                "computes hidden states and does not accept any labels. You should choose a model with a head "
                "suitable for your task like any of the `AutoModelForXxx` listed at "
                "https://huggingface.co/docs/transformers/model_doc/auto."
            )

        if hasattr(model, "is_parallelizable") and model.is_parallelizable and model.model_parallel:
            self.is_model_parallel = True
        else:
            self.is_model_parallel = False

        if getattr(model, "hf_device_map", None) is not None:
            devices = [device for device in set(model.hf_device_map.values()) if device not in ["cpu", "disk"]]
            if len(devices) > 1:
                self.is_model_parallel = True
            else:
                self.is_model_parallel = self.args.device != torch.device(devices[0])

            # warn users
            logger.info(
                "You have loaded a model on multiple GPUs. `is_model_parallel` attribute will be force-set"
                " to `True` to avoid any unexpected behavior such as device placement mismatching."
            )

        # At this stage the model is already loaded
        if getattr(model, "is_quantized", False):
            if getattr(model, "_is_quantized_training_enabled", False):
                logger.info(
                    "The model is loaded in 8-bit precision. To train this model you need to add additional modules"
                    " inside the model such as adapters using `peft` library and freeze the model weights. Please"
                    " check "
                    " the examples in https://github.com/huggingface/peft for more details."
                )
            else:
                raise ValueError(
                    "The model you want to train is loaded in 8-bit precision.  if you want to fine-tune an 8-bit"
                    " model, please make sure that you have installed `bitsandbytes>=0.37.0`. "
                )

        # Setup Sharded DDP training
        self.sharded_ddp = None
        if len(args.sharded_ddp) > 0:
            if self.is_deepspeed_enabled:
                raise ValueError(
                    "Using --sharded_ddp xxx together with --deepspeed is not possible, deactivate one of those flags."
                )
            if len(args.fsdp) > 0:
                raise ValueError(
                    "Using --sharded_ddp xxx together with --fsdp is not possible, deactivate one of those flags."
                )
            if args.parallel_mode != ParallelMode.DISTRIBUTED:
                raise ValueError("Using sharded DDP only works in distributed training.")
            elif not is_fairscale_available():
                raise ImportError("Sharded DDP training requires fairscale: `pip install fairscale`.")
            elif ShardedDDPOption.SIMPLE not in args.sharded_ddp and FullyShardedDDP is None:
                raise ImportError(
                    "Sharded DDP in a mode other than simple training requires fairscale version >= 0.3, found "
                    f"{fairscale.__version__}. Upgrade your fairscale library: `pip install --upgrade fairscale`."
                )
            elif ShardedDDPOption.SIMPLE in args.sharded_ddp:
                self.sharded_ddp = ShardedDDPOption.SIMPLE
            elif ShardedDDPOption.ZERO_DP_2 in args.sharded_ddp:
                self.sharded_ddp = ShardedDDPOption.ZERO_DP_2
            elif ShardedDDPOption.ZERO_DP_3 in args.sharded_ddp:
                self.sharded_ddp = ShardedDDPOption.ZERO_DP_3

        self.fsdp = None
        if len(args.fsdp) > 0:
            if self.is_deepspeed_enabled:
                raise ValueError(
                    "Using --fsdp xxx together with --deepspeed is not possible, deactivate one of those flags."
                )
            if not args.fsdp_config["xla"] and args.parallel_mode != ParallelMode.DISTRIBUTED:
                raise ValueError("Using fsdp only works in distributed training.")

            # dep_version_check("torch>=1.12.0")
            # Would have to update setup.py with torch>=1.12.0
            # which isn't ideally given that it will force people not using FSDP to also use torch>=1.12.0
            # below is the current alternative.
            if version.parse(version.parse(torch.__version__).base_version) < version.parse("1.12.0"):
                raise ValueError("FSDP requires PyTorch >= 1.12.0")

            from torch.distributed.fsdp.fully_sharded_data_parallel import BackwardPrefetch, ShardingStrategy

            if FSDPOption.FULL_SHARD in args.fsdp:
                self.fsdp = ShardingStrategy.FULL_SHARD
            elif FSDPOption.SHARD_GRAD_OP in args.fsdp:
                self.fsdp = ShardingStrategy.SHARD_GRAD_OP
            elif FSDPOption.NO_SHARD in args.fsdp:
                self.fsdp = ShardingStrategy.NO_SHARD

            self.backward_prefetch = BackwardPrefetch.BACKWARD_PRE
            if "backward_prefetch" in self.args.fsdp_config and "backward_post" in self.args.fsdp_config.get(
                "backward_prefetch", []
            ):
                self.backward_prefetch = BackwardPrefetch.BACKWARD_POST

            self.forward_prefetch = False
            if self.args.fsdp_config.get("forward_prefect", False):
                self.forward_prefetch = True

            self.limit_all_gathers = False
            if self.args.fsdp_config.get("limit_all_gathers", False):
                self.limit_all_gathers = True

        # one place to sort out whether to place the model on device or not
        # postpone switching model to cuda when:
        # 1. MP - since we are trying to fit a much bigger than 1 gpu model
        # 2. fp16-enabled DeepSpeed loads the model in half the size and it doesn't need .to() anyway,
        #    and we only use deepspeed for training at the moment
        # 3. full bf16 or fp16 eval - since the model needs to be cast to the right dtype first
        # 4. Sharded DDP - same as MP
        # 5. FSDP - same as MP
        self.place_model_on_device = args.place_model_on_device
        if (
            self.is_model_parallel
            or self.is_deepspeed_enabled
            or ((args.fp16_full_eval or args.bf16_full_eval) and not args.do_train)
            or (self.sharded_ddp in [ShardedDDPOption.ZERO_DP_2, ShardedDDPOption.ZERO_DP_3])
            or (self.fsdp is not None)
            or self.is_fsdp_enabled
        ):
            self.place_model_on_device = False

        default_collator = default_data_collator if tokenizer is None else DataCollatorWithPadding(tokenizer)
        self.data_collator = data_collator if data_collator is not None else default_collator
        self.train_dataset = train_dataset
        self.eval_dataset = eval_dataset
        self.tokenizer = tokenizer

        if self.place_model_on_device and not getattr(model, "is_loaded_in_8bit", False):
            self._move_model_to_device(model, args.device)

        # Force n_gpu to 1 to avoid DataParallel as MP will manage the GPUs
        if self.is_model_parallel:
            self.args._n_gpu = 1

        # later use `self.model is self.model_wrapped` to check if it's wrapped or not
        self.model_wrapped = model
        self.model = model

        self.compute_metrics = compute_metrics
        self.preprocess_logits_for_metrics = preprocess_logits_for_metrics
        self.optimizer, self.lr_scheduler = optimizers
        if model_init is not None and (self.optimizer is not None or self.lr_scheduler is not None):
            raise RuntimeError(
                "Passing a `model_init` is incompatible with providing the `optimizers` argument. "
                "You should subclass `Trainer` and override the `create_optimizer_and_scheduler` method."
            )
        if is_torch_tpu_available() and self.optimizer is not None:
            for param in self.model.parameters():
                model_device = param.device
                break
            for param_group in self.optimizer.param_groups:
                if len(param_group["params"]) > 0:
                    optimizer_device = param_group["params"][0].device
                    break
            if model_device != optimizer_device:
                raise ValueError(
                    "The model and the optimizer parameters are not on the same device, which probably means you"
                    " created an optimizer around your model **before** putting on the device and passing it to the"
                    " `Trainer`. Make sure the lines `import torch_xla.core.xla_model as xm` and"
                    " `model.to(xm.xla_device())` is performed before the optimizer creation in your script."
                )
        if ((self.sharded_ddp is not None) or self.is_deepspeed_enabled or (self.fsdp is not None)) and (
            self.optimizer is not None or self.lr_scheduler is not None
        ):
            raise RuntimeError(
                "Passing `optimizers` is not allowed if Fairscale, Deepspeed or PyTorch FSDP is enabled."
                "You should subclass `Trainer` and override the `create_optimizer_and_scheduler` method."
            )
        default_callbacks = DEFAULT_CALLBACKS + get_reporting_integration_callbacks(self.args.report_to)
        callbacks = default_callbacks if callbacks is None else default_callbacks + callbacks
        self.callback_handler = CallbackHandler(
            callbacks, self.model, self.tokenizer, self.optimizer, self.lr_scheduler
        )
        self.add_callback(PrinterCallback if self.args.disable_tqdm else DEFAULT_PROGRESS_CALLBACK)

        # Will be set to True by `self._setup_loggers()` on first call to `self.log()`.
        self._loggers_initialized = False

        # Create clone of distant repo and output directory if needed
        if self.args.push_to_hub:
            self.init_git_repo(at_init=True)
            # In case of pull, we need to make sure every process has the latest.
            if is_torch_tpu_available():
                xm.rendezvous("init git repo")
            elif args.parallel_mode == ParallelMode.DISTRIBUTED:
                dist.barrier()

        if self.args.should_save:
            os.makedirs(self.args.output_dir, exist_ok=True)

        if not callable(self.data_collator) and callable(getattr(self.data_collator, "collate_batch", None)):
            raise ValueError("The `data_collator` should be a simple callable (function, class with `__call__`).")

        if args.max_steps > 0:
            logger.info("max_steps is given, it will override any value given in num_train_epochs")

        if train_dataset is not None and not has_length(train_dataset) and args.max_steps <= 0:
            raise ValueError(
                "The train_dataset does not implement __len__, max_steps has to be specified. "
                "The number of steps needs to be known in advance for the learning rate scheduler."
            )

        if (
            train_dataset is not None
            and isinstance(train_dataset, torch.utils.data.IterableDataset)
            and args.group_by_length
        ):
            raise ValueError("the `--group_by_length` option is only available for `Dataset`, not `IterableDataset")

        self._signature_columns = None

        # Mixed precision setup
        self.use_apex = False
        self.use_cuda_amp = False
        self.use_cpu_amp = False

        # Mixed precision setup for SageMaker Model Parallel
        if is_sagemaker_mp_enabled():
            # BF16 + model parallelism in SageMaker: currently not supported, raise an error
            if args.bf16:
                raise ValueError("SageMaker Model Parallelism does not support BF16 yet. Please use FP16 instead ")

            if IS_SAGEMAKER_MP_POST_1_10:
                # When there's mismatch between SMP config and trainer argument, use SMP config as truth
                if args.fp16 != smp.state.cfg.fp16:
                    logger.warning(
                        f"FP16 provided in SM_HP_MP_PARAMETERS is {smp.state.cfg.fp16},"
                        f"but FP16 provided in trainer argument is {args.fp16},"
                        f"setting to {smp.state.cfg.fp16}"
                    )
                    args.fp16 = smp.state.cfg.fp16
            else:
                # smp < 1.10 does not support fp16 in trainer.
                if hasattr(smp.state.cfg, "fp16"):
                    logger.warning(
                        f"FP16 provided in SM_HP_MP_PARAMETERS is {smp.state.cfg.fp16}, "
                        "but SageMaker Model Parallelism < 1.10 does not support FP16 in trainer."
                    )

        if (args.fp16 or args.bf16) and self.sharded_ddp is not None:
            if args.half_precision_backend == "auto":
                if args.device == torch.device("cpu"):
                    if args.fp16:
                        raise ValueError("Tried to use `fp16` but it is not supported on cpu")
                    elif _is_native_cpu_amp_available:
                        args.half_precision_backend = "cpu_amp"
                    else:
                        raise ValueError("Tried to use cpu amp but native cpu amp is not available")
                else:
                    args.half_precision_backend = "cuda_amp"

            logger.info(f"Using {args.half_precision_backend} half precision backend")

        self.do_grad_scaling = False
        if (args.fp16 or args.bf16) and not (self.is_deepspeed_enabled or is_sagemaker_mp_enabled()):
            # deepspeed and SageMaker Model Parallel manage their own half precision
            if self.sharded_ddp is not None:
                if args.half_precision_backend == "cuda_amp":
                    self.use_cuda_amp = True
                    self.amp_dtype = torch.float16 if args.fp16 else torch.bfloat16
                    #  bf16 does not need grad scaling
                    self.do_grad_scaling = self.amp_dtype == torch.float16
                    if self.do_grad_scaling:
                        if self.sharded_ddp is not None:
                            self.scaler = ShardedGradScaler()
                        elif self.fsdp is not None:
                            from torch.distributed.fsdp.sharded_grad_scaler import (
                                ShardedGradScaler as FSDPShardedGradScaler,
                            )

                            self.scaler = FSDPShardedGradScaler()
                        elif is_torch_tpu_available():
                            from torch_xla.amp import GradScaler

                            self.scaler = GradScaler()
                        else:
                            self.scaler = torch.cuda.amp.GradScaler()
                elif args.half_precision_backend == "cpu_amp":
                    self.use_cpu_amp = True
                    self.amp_dtype = torch.bfloat16
            elif args.half_precision_backend == "apex":
                if not is_apex_available():
                    raise ImportError(
                        "Using FP16 with APEX but APEX is not installed, please refer to"
                        " https://www.github.com/nvidia/apex."
                    )
                self.use_apex = True

        # FP16 + model parallelism in SageMaker: gradient clipping does not work for now so we raise a helpful error.
        if (
            is_sagemaker_mp_enabled()
            and self.use_cuda_amp
            and args.max_grad_norm is not None
            and args.max_grad_norm > 0
        ):
            raise ValueError(
                "SageMaker Model Parallelism in mixed precision mode does not support gradient clipping yet. Pass "
                "along 'max_grad_norm': 0 in your hyperparameters."
            )

        # Label smoothing
        if self.args.label_smoothing_factor != 0:
            self.label_smoother = LabelSmoother(epsilon=self.args.label_smoothing_factor)
        else:
            self.label_smoother = None

        self.state = TrainerState(
            is_local_process_zero=self.is_local_process_zero(),
            is_world_process_zero=self.is_world_process_zero(),
        )

        self.control = TrainerControl()
        # Internal variable to count flos in each process, will be accumulated in `self.state.total_flos` then
        # returned to 0 every time flos need to be logged
        self.current_flos = 0
        self.hp_search_backend = None
        self.use_tune_checkpoints = False
        default_label_names = find_labels(self.model.__class__)
        self.label_names = default_label_names if self.args.label_names is None else self.args.label_names
        self.can_return_loss = can_return_loss(self.model.__class__)
        self.control = self.callback_handler.on_init_end(self.args, self.state, self.control)

        # Internal variables to keep track of the original batch size
        self._train_batch_size = args.train_batch_size

        # very last
        self._memory_tracker.stop_and_update_metrics()

        # torch.compile
        if args.torch_compile and not is_torch_compile_available():
            raise RuntimeError("Using torch.compile requires PyTorch 2.0 or higher.")

    def add_callback(self, callback):
        """
        Add a callback to the current list of [`~transformer.TrainerCallback`].

        Args:
           callback (`type` or [`~transformer.TrainerCallback`]):
               A [`~transformer.TrainerCallback`] class or an instance of a [`~transformer.TrainerCallback`]. In the
               first case, will instantiate a member of that class.
        """
        self.callback_handler.add_callback(callback)

    def pop_callback(self, callback):
        """
        Remove a callback from the current list of [`~transformer.TrainerCallback`] and returns it.

        If the callback is not found, returns `None` (and no error is raised).

        Args:
           callback (`type` or [`~transformer.TrainerCallback`]):
               A [`~transformer.TrainerCallback`] class or an instance of a [`~transformer.TrainerCallback`]. In the
               first case, will pop the first member of that class found in the list of callbacks.

        Returns:
            [`~transformer.TrainerCallback`]: The callback removed, if found.
        """
        return self.callback_handler.pop_callback(callback)

    def remove_callback(self, callback):
        """
        Remove a callback from the current list of [`~transformer.TrainerCallback`].

        Args:
           callback (`type` or [`~transformer.TrainerCallback`]):
               A [`~transformer.TrainerCallback`] class or an instance of a [`~transformer.TrainerCallback`]. In the
               first case, will remove the first member of that class found in the list of callbacks.
        """
        self.callback_handler.remove_callback(callback)

    def _move_model_to_device(self, model, device):
        model = model.to(device)
        # Moving a model to an XLA device disconnects the tied weights, so we have to retie them.
        if self.args.parallel_mode == ParallelMode.TPU and hasattr(model, "tie_weights"):
            model.tie_weights()

    def _set_signature_columns_if_needed(self):
        if self._signature_columns is None:
            # Inspect model forward signature to keep only the arguments it accepts.
            signature = inspect.signature(self.model.forward)
            self._signature_columns = list(signature.parameters.keys())
            # Labels may be named label or label_ids, the default data collator handles that.
            self._signature_columns += list(set(["label", "label_ids"] + self.label_names))

    def _remove_unused_columns(self, dataset: "datasets.Dataset", description: Optional[str] = None):
        if not self.args.remove_unused_columns:
            return dataset
        self._set_signature_columns_if_needed()
        signature_columns = self._signature_columns

        ignored_columns = list(set(dataset.column_names) - set(signature_columns))
        if len(ignored_columns) > 0:
            dset_description = "" if description is None else f"in the {description} set"
            logger.info(
                f"The following columns {dset_description} don't have a corresponding argument in "
                f"`{self.model.__class__.__name__}.forward` and have been ignored: {', '.join(ignored_columns)}."
                f" If {', '.join(ignored_columns)} are not expected by `{self.model.__class__.__name__}.forward`, "
                " you can safely ignore this message."
            )

        columns = [k for k in signature_columns if k in dataset.column_names]

        if version.parse(datasets.__version__) < version.parse("1.4.0"):
            dataset.set_format(
                type=dataset.format["type"], columns=columns, format_kwargs=dataset.format["format_kwargs"]
            )
            return dataset
        else:
            return dataset.remove_columns(ignored_columns)

    def _get_collator_with_removed_columns(
        self, data_collator: Callable, description: Optional[str] = None
    ) -> Callable:
        """Wrap the data collator in a callable removing unused columns."""
        if not self.args.remove_unused_columns:
            return data_collator
        self._set_signature_columns_if_needed()
        signature_columns = self._signature_columns

        remove_columns_collator = RemoveColumnsCollator(
            data_collator=data_collator,
            signature_columns=signature_columns,
            logger=logger,
            description=description,
            model_name=self.model.__class__.__name__,
        )
        return remove_columns_collator

    def _get_train_sampler(self) -> Optional[torch.utils.data.Sampler]:
        if self.train_dataset is None or not has_length(self.train_dataset):
            return None

        # Build the sampler.
        if self.args.group_by_length:
            if is_datasets_available() and isinstance(self.train_dataset, datasets.Dataset):
                lengths = (
                    self.train_dataset[self.args.length_column_name]
                    if self.args.length_column_name in self.train_dataset.column_names
                    else None
                )
            else:
                lengths = None
            model_input_name = self.tokenizer.model_input_names[0] if self.tokenizer is not None else None
            return LengthGroupedSampler(
                self.args.train_batch_size * self.args.gradient_accumulation_steps,
                dataset=self.train_dataset,
                lengths=lengths,
                model_input_name=model_input_name,
            )

        else:
            return RandomSampler(self.train_dataset)

    def get_train_dataloader(self) -> DataLoader:
        """
        Returns the training [`~torch.utils.data.DataLoader`].

        Will use no sampler if `train_dataset` does not implement `__len__`, a random sampler (adapted to distributed
        training if necessary) otherwise.

        Subclass and override this method if you want to inject some custom behavior.
        """
        if self.train_dataset is None:
            raise ValueError("Trainer: training requires a train_dataset.")

        train_dataset = self.train_dataset
        data_collator = self.data_collator
        if is_datasets_available() and isinstance(train_dataset, datasets.Dataset):
            train_dataset = self._remove_unused_columns(train_dataset, description="training")
        else:
            data_collator = self._get_collator_with_removed_columns(data_collator, description="training")

        dataloader_params = {
            "batch_size": self._train_batch_size,
            "collate_fn": data_collator,
            "num_workers": self.args.dataloader_num_workers,
            "pin_memory": self.args.dataloader_pin_memory,
        }

        if not isinstance(train_dataset, torch.utils.data.IterableDataset):
            dataloader_params["sampler"] = self._get_train_sampler()
            dataloader_params["drop_last"] = self.args.dataloader_drop_last
            dataloader_params["worker_init_fn"] = seed_worker

        return self.accelerator.prepare(DataLoader(train_dataset, **dataloader_params))

    def _get_eval_sampler(self, eval_dataset: Dataset) -> Optional[torch.utils.data.Sampler]:
        # Deprecated code
        if self.args.use_legacy_prediction_loop:
            if is_torch_tpu_available():
                return SequentialDistributedSampler(
                    eval_dataset, num_replicas=xm.xrt_world_size(), rank=xm.get_ordinal()
                )
            elif is_sagemaker_mp_enabled():
                return SequentialDistributedSampler(
                    eval_dataset,
                    num_replicas=smp.dp_size(),
                    rank=smp.dp_rank(),
                    batch_size=self.args.per_device_eval_batch_size,
                )
            else:
                return SequentialSampler(eval_dataset)

        if self.args.world_size <= 1:
            return SequentialSampler(eval_dataset)
        else:
            return None

    def get_eval_dataloader(self, eval_dataset: Optional[Dataset] = None) -> DataLoader:
        """
        Returns the evaluation [`~torch.utils.data.DataLoader`].

        Subclass and override this method if you want to inject some custom behavior.

        Args:
            eval_dataset (`torch.utils.data.Dataset`, *optional*):
                If provided, will override `self.eval_dataset`. If it is a [`~datasets.Dataset`], columns not accepted
                by the `model.forward()` method are automatically removed. It must implement `__len__`.
        """
        if eval_dataset is None and self.eval_dataset is None:
            raise ValueError("Trainer: evaluation requires an eval_dataset.")
        eval_dataset = eval_dataset if eval_dataset is not None else self.eval_dataset
        data_collator = self.data_collator

        if is_datasets_available() and isinstance(eval_dataset, datasets.Dataset):
            eval_dataset = self._remove_unused_columns(eval_dataset, description="evaluation")
        else:
            data_collator = self._get_collator_with_removed_columns(data_collator, description="evaluation")

        dataloader_params = {
            "batch_size": self.args.eval_batch_size,
            "collate_fn": data_collator,
            "num_workers": self.args.dataloader_num_workers,
            "pin_memory": self.args.dataloader_pin_memory,
        }

        if not isinstance(eval_dataset, torch.utils.data.IterableDataset):
            dataloader_params["sampler"] = self._get_eval_sampler(eval_dataset)
            dataloader_params["drop_last"] = self.args.dataloader_drop_last

        return self.accelerator.prepare(DataLoader(eval_dataset, **dataloader_params))

    def get_test_dataloader(self, test_dataset: Dataset) -> DataLoader:
        """
        Returns the test [`~torch.utils.data.DataLoader`].

        Subclass and override this method if you want to inject some custom behavior.

        Args:
            test_dataset (`torch.utils.data.Dataset`, *optional*):
                The test dataset to use. If it is a [`~datasets.Dataset`], columns not accepted by the
                `model.forward()` method are automatically removed. It must implement `__len__`.
        """
        data_collator = self.data_collator

        if is_datasets_available() and isinstance(test_dataset, datasets.Dataset):
            test_dataset = self._remove_unused_columns(test_dataset, description="test")
        else:
            data_collator = self._get_collator_with_removed_columns(data_collator, description="test")

        dataloader_params = {
            "batch_size": self.args.eval_batch_size,
            "collate_fn": data_collator,
            "num_workers": self.args.dataloader_num_workers,
            "pin_memory": self.args.dataloader_pin_memory,
        }

        if not isinstance(test_dataset, torch.utils.data.IterableDataset):
            dataloader_params["sampler"] = self._get_eval_sampler(test_dataset)
            dataloader_params["drop_last"] = self.args.dataloader_drop_last

        # We use the same batch_size as for eval.
        return self.accelerator.prepare(DataLoader(test_dataset, **dataloader_params))

    def create_optimizer_and_scheduler(self, num_training_steps: int):
        """
        Setup the optimizer and the learning rate scheduler.

        We provide a reasonable default that works well. If you want to use something else, you can pass a tuple in the
        Trainer's init through `optimizers`, or subclass and override this method (or `create_optimizer` and/or
        `create_scheduler`) in a subclass.
        """
        self.create_optimizer()
        if IS_SAGEMAKER_MP_POST_1_10 and smp.state.cfg.fp16:
            # If smp >= 1.10 and fp16 is enabled, we unwrap the optimizer
            optimizer = self.optimizer.optimizer
        else:
            optimizer = self.optimizer
        self.create_scheduler(num_training_steps=num_training_steps, optimizer=optimizer)

    def create_optimizer(self):
        """
        Setup the optimizer.

        We provide a reasonable default that works well. If you want to use something else, you can pass a tuple in the
        Trainer's init through `optimizers`, or subclass and override this method in a subclass.
        """
        opt_model = self.model_wrapped if is_sagemaker_mp_enabled() else self.model

        if self.optimizer is None:
            decay_parameters = get_parameter_names(opt_model, ALL_LAYERNORM_LAYERS)
            decay_parameters = [name for name in decay_parameters if "bias" not in name]
            optimizer_grouped_parameters = [
                {
                    "params": [
                        p for n, p in opt_model.named_parameters() if (n in decay_parameters and p.requires_grad)
                    ],
                    "weight_decay": self.args.weight_decay,
                },
                {
                    "params": [
                        p for n, p in opt_model.named_parameters() if (n not in decay_parameters and p.requires_grad)
                    ],
                    "weight_decay": 0.0,
                },
            ]

            optimizer_cls, optimizer_kwargs = Trainer.get_optimizer_cls_and_kwargs(self.args)

            if self.sharded_ddp == ShardedDDPOption.SIMPLE:
                self.optimizer = OSS(
                    params=optimizer_grouped_parameters,
                    optim=optimizer_cls,
                    **optimizer_kwargs,
                )
            else:
                self.optimizer = optimizer_cls(optimizer_grouped_parameters, **optimizer_kwargs)
                if optimizer_cls.__name__ == "Adam8bit":
                    import bitsandbytes

                    manager = bitsandbytes.optim.GlobalOptimManager.get_instance()

                    skipped = 0
                    for module in opt_model.modules():
                        if isinstance(module, nn.Embedding):
                            skipped += sum({p.data_ptr(): p.numel() for p in module.parameters()}.values())
                            logger.info(f"skipped {module}: {skipped/2**20}M params")
                            manager.register_module_override(module, "weight", {"optim_bits": 32})
                            logger.debug(f"bitsandbytes: will optimize {module} in fp32")
                    logger.info(f"skipped: {skipped/2**20}M params")

        if is_sagemaker_mp_enabled():
            self.optimizer = smp.DistributedOptimizer(self.optimizer)

        return self.optimizer

    @staticmethod
    def get_optimizer_cls_and_kwargs(args: TrainingArguments) -> Tuple[Any, Any]:
        """
        Returns the optimizer class and optimizer parameters based on the training arguments.

        Args:
            args (`transformers.training_args.TrainingArguments`):
                The training arguments for the training session.

        """

        # parse args.optim_args
        optim_args = {}
        if args.optim_args:
            for mapping in args.optim_args.replace(" ", "").split(","):
                key, value = mapping.split("=")
                optim_args[key] = value

        optimizer_kwargs = {"lr": args.learning_rate}

        adam_kwargs = {
            "betas": (args.adam_beta1, args.adam_beta2),
            "eps": args.adam_epsilon,
        }
        if args.optim == OptimizerNames.ADAFACTOR:
            optimizer_cls = Adafactor
            optimizer_kwargs.update({"scale_parameter": False, "relative_step": False})
        elif args.optim == OptimizerNames.ADAMW_HF:
            from .optimization import AdamW

            optimizer_cls = AdamW
            optimizer_kwargs.update(adam_kwargs)
        elif args.optim in [OptimizerNames.ADAMW_TORCH, OptimizerNames.ADAMW_TORCH_FUSED]:
            from torch.optim import AdamW

            optimizer_cls = AdamW
            optimizer_kwargs.update(adam_kwargs)
            if args.optim == OptimizerNames.ADAMW_TORCH_FUSED:
                optimizer_kwargs.update({"fused": True})
        elif args.optim == OptimizerNames.ADAMW_TORCH_XLA:
            try:
                from torch_xla.amp.syncfree import AdamW

                optimizer_cls = AdamW
                optimizer_kwargs.update(adam_kwargs)
            except ImportError:
                raise ValueError("Trainer failed to import syncfree AdamW from torch_xla.")
        elif args.optim == OptimizerNames.ADAMW_APEX_FUSED:
            try:
                from apex.optimizers import FusedAdam

                optimizer_cls = FusedAdam
                optimizer_kwargs.update(adam_kwargs)
            except ImportError:
                raise ValueError("Trainer tried to instantiate apex FusedAdam but apex is not installed!")
        elif args.optim in [
            OptimizerNames.ADAMW_BNB,
            OptimizerNames.ADAMW_8BIT,
            OptimizerNames.PAGED_ADAMW,
            OptimizerNames.PAGED_ADAMW_8BIT,
            OptimizerNames.LION,
            OptimizerNames.LION_8BIT,
            OptimizerNames.PAGED_LION,
            OptimizerNames.PAGED_LION_8BIT,
        ]:
            try:
                from bitsandbytes.optim import AdamW, Lion

                is_paged = False
                optim_bits = 32
                optimizer_cls = None
                additional_optim_kwargs = adam_kwargs
                if "paged" in args.optim:
                    is_paged = True
                if "8bit" in args.optim:
                    optim_bits = 8
                if "adam" in args.optim:
                    optimizer_cls = AdamW
                elif "lion" in args.optim:
                    optimizer_cls = Lion
                    additional_optim_kwargs = {"betas": (args.adam_beta1, args.adam_beta2)}

                bnb_kwargs = {"is_paged": is_paged, "optim_bits": optim_bits}
                optimizer_kwargs.update(additional_optim_kwargs)
                optimizer_kwargs.update(bnb_kwargs)
            except ImportError:
                raise ValueError("Trainer tried to instantiate bnb optimizer but bnb is not installed!")
        elif args.optim == OptimizerNames.ADAMW_BNB:
            try:
                from bitsandbytes.optim import Adam8bit

                optimizer_cls = Adam8bit
                optimizer_kwargs.update(adam_kwargs)
            except ImportError:
                raise ValueError("Trainer tried to instantiate bnb Adam8bit but bnb is not installed!")
        elif args.optim == OptimizerNames.ADAMW_ANYPRECISION:
            try:
                from torchdistx.optimizers import AnyPrecisionAdamW

                optimizer_cls = AnyPrecisionAdamW
                optimizer_kwargs.update(adam_kwargs)

                # TODO Change dtypes back to M=FP32, Var = BF16, Kahan = False once they can be cast together in torchdistx.
                optimizer_kwargs.update(
                    {
                        "use_kahan_summation": strtobool(optim_args.get("use_kahan_summation", "False")),
                        "momentum_dtype": getattr(torch, optim_args.get("momentum_dtype", "float32")),
                        "variance_dtype": getattr(torch, optim_args.get("variance_dtype", "float32")),
                        "compensation_buffer_dtype": getattr(
                            torch, optim_args.get("compensation_buffer_dtype", "bfloat16")
                        ),
                    }
                )
            except ImportError:
                raise ValueError("Please install https://github.com/pytorch/torchdistx")
        elif args.optim == OptimizerNames.SGD:
            optimizer_cls = torch.optim.SGD
        elif args.optim == OptimizerNames.ADAGRAD:
            optimizer_cls = torch.optim.Adagrad
        else:
            raise ValueError(f"Trainer cannot instantiate unsupported optimizer: {args.optim}")
        return optimizer_cls, optimizer_kwargs

    def create_scheduler(self, num_training_steps: int, optimizer: torch.optim.Optimizer = None):
        """
        Setup the scheduler. The optimizer of the trainer must have been set up either before this method is called or
        passed as an argument.

        Args:
            num_training_steps (int): The number of training steps to do.
        """
        if self.lr_scheduler is None:
            self.lr_scheduler = get_scheduler(
                self.args.lr_scheduler_type,
                optimizer=self.optimizer if optimizer is None else optimizer,
                num_warmup_steps=self.args.get_warmup_steps(num_training_steps),
                num_training_steps=num_training_steps,
            )
        return self.lr_scheduler

    def num_examples(self, dataloader: DataLoader) -> int:
        """
        Helper to get number of samples in a [`~torch.utils.data.DataLoader`] by accessing its dataset. When
        dataloader.dataset does not exist or has no length, estimates as best it can
        """
        try:
            dataset = dataloader.dataset
            # Special case for IterableDatasetShard, we need to dig deeper
            if isinstance(dataset, IterableDatasetShard):
                return len(dataloader.dataset.dataset)
            return len(dataloader.dataset)
        except (NameError, AttributeError, TypeError):  # no dataset or length, estimate by length of dataloader
            return len(dataloader) * self.args.per_device_train_batch_size

    def _hp_search_setup(self, trial: Union["optuna.Trial", Dict[str, Any]]):
        """HP search setup code"""
        self._trial = trial

        if self.hp_search_backend is None or trial is None:
            return
        if self.hp_search_backend == HPSearchBackend.OPTUNA:
            params = self.hp_space(trial)
        elif self.hp_search_backend == HPSearchBackend.RAY:
            params = trial
            params.pop("wandb", None)
        elif self.hp_search_backend == HPSearchBackend.SIGOPT:
            params = {k: int(v) if isinstance(v, str) else v for k, v in trial.assignments.items()}
        elif self.hp_search_backend == HPSearchBackend.WANDB:
            params = trial

        for key, value in params.items():
            if not hasattr(self.args, key):
                logger.warning(
                    f"Trying to set {key} in the hyperparameter search but there is no corresponding field in"
                    " `TrainingArguments`."
                )
                continue
            old_attr = getattr(self.args, key, None)
            # Casting value to the proper type
            if old_attr is not None:
                value = type(old_attr)(value)
            setattr(self.args, key, value)
        if self.hp_search_backend == HPSearchBackend.OPTUNA:
            logger.info(f"Trial: {trial.params}")
        if self.hp_search_backend == HPSearchBackend.SIGOPT:
            logger.info(f"SigOpt Assignments: {trial.assignments}")
        if self.hp_search_backend == HPSearchBackend.WANDB:
            logger.info(f"W&B Sweep parameters: {trial}")
        if self.is_deepspeed_enabled:
            if self.args.deepspeed is None:
                raise ValueError("For sweeps with deepspeed, `args.deepspeed` must be set")
            # Rebuild the deepspeed config to reflect the updated training parameters
            from accelerate.utils import DeepSpeedPlugin

            from transformers.deepspeed import HfTrainerDeepSpeedConfig

            self.args.hf_deepspeed_config = HfTrainerDeepSpeedConfig(self.args.deepspeed)
            self.args.hf_deepspeed_config.trainer_config_process(self.args)
            self.args.deepspeed_plugin = DeepSpeedPlugin(hf_ds_config=self.args.hf_deepspeed_config)
        self.create_accelerator_and_postprocess()

    def _report_to_hp_search(self, trial: Union["optuna.Trial", Dict[str, Any]], step: int, metrics: Dict[str, float]):
        if self.hp_search_backend is None or trial is None:
            return
        self.objective = self.compute_objective(metrics.copy())
        if self.hp_search_backend == HPSearchBackend.OPTUNA:
            import optuna

            trial.report(self.objective, step)
            if trial.should_prune():
                self.callback_handler.on_train_end(self.args, self.state, self.control)
                raise optuna.TrialPruned()
        elif self.hp_search_backend == HPSearchBackend.RAY:
            from ray import tune

            if self.control.should_save:
                self._tune_save_checkpoint()
            tune.report(objective=self.objective, **metrics)

    def _tune_save_checkpoint(self):
        from ray import tune

        if not self.use_tune_checkpoints:
            return
        with tune.checkpoint_dir(step=self.state.global_step) as checkpoint_dir:
            output_dir = os.path.join(checkpoint_dir, f"{PREFIX_CHECKPOINT_DIR}-{self.state.global_step}")
            self.save_model(output_dir, _internal_call=True)
            if self.args.should_save:
                self.state.save_to_json(os.path.join(output_dir, TRAINER_STATE_NAME))
                torch.save(self.optimizer.state_dict(), os.path.join(output_dir, OPTIMIZER_NAME))
                torch.save(self.lr_scheduler.state_dict(), os.path.join(output_dir, SCHEDULER_NAME))

    def call_model_init(self, trial=None):
        model_init_argcount = number_of_arguments(self.model_init)
        if model_init_argcount == 0:
            model = self.model_init()
        elif model_init_argcount == 1:
            model = self.model_init(trial)
        else:
            raise RuntimeError("model_init should have 0 or 1 argument.")

        if model is None:
            raise RuntimeError("model_init should not return None.")

        return model

    def torch_jit_model_eval(self, model, dataloader, training=False):
        if not training:
            if dataloader is None:
                logger.warning("failed to use PyTorch jit mode due to current dataloader is none.")
                return model
            example_batch = next(iter(dataloader))
            example_batch = self._prepare_inputs(example_batch)
            try:
                jit_model = model.eval()
                with ContextManagers([self.autocast_smart_context_manager(cache_enabled=False), torch.no_grad()]):
                    if version.parse(version.parse(torch.__version__).base_version) >= version.parse("1.14.0"):
                        if isinstance(example_batch, dict):
                            jit_model = torch.jit.trace(jit_model, example_kwarg_inputs=example_batch, strict=False)
                        else:
                            jit_model = torch.jit.trace(
                                jit_model,
                                example_kwarg_inputs={key: example_batch[key] for key in example_batch},
                                strict=False,
                            )
                    else:
                        jit_inputs = []
                        for key in example_batch:
                            example_tensor = torch.ones_like(example_batch[key])
                            jit_inputs.append(example_tensor)
                        jit_inputs = tuple(jit_inputs)
                        jit_model = torch.jit.trace(jit_model, jit_inputs, strict=False)
                jit_model = torch.jit.freeze(jit_model)
                with torch.no_grad():
                    jit_model(**example_batch)
                    jit_model(**example_batch)
                model = jit_model
                self.use_cpu_amp = False
                self.use_cuda_amp = False
            except (RuntimeError, TypeError, ValueError, NameError, IndexError) as e:
                logger.warning(f"failed to use PyTorch jit mode due to: {e}.")

        return model

    def ipex_optimize_model(self, model, training=False, dtype=torch.float32):
        if not is_ipex_available():
            raise ImportError(
                "Using IPEX but IPEX is not installed or IPEX's version does not match current PyTorch, please refer"
                " to https://github.com/intel/intel-extension-for-pytorch."
            )

        import intel_extension_for_pytorch as ipex

        if not training:
            model.eval()
            dtype = torch.bfloat16 if not self.is_in_train and self.args.bf16_full_eval else dtype
            # conv_bn_folding is disabled as it fails in symbolic tracing, resulting in ipex warnings
            model = ipex.optimize(model, dtype=dtype, level="O1", conv_bn_folding=False, inplace=not self.is_in_train)
        else:
            if not model.training:
                model.train()
            model, self.optimizer = ipex.optimize(
                model, dtype=dtype, optimizer=self.optimizer, inplace=True, level="O1"
            )

        return model

    def _wrap_model(self, model, training=True, dataloader=None):
        if self.args.use_ipex:
            dtype = torch.bfloat16 if self.use_cpu_amp else torch.float32
            model = self.ipex_optimize_model(model, training, dtype=dtype)

        if is_sagemaker_mp_enabled():
            # Wrapping the base model twice in a DistributedModel will raise an error.
            if isinstance(self.model_wrapped, smp.model.DistributedModel):
                return self.model_wrapped
            return smp.DistributedModel(model, backward_passes_per_step=self.args.gradient_accumulation_steps)

        # train/eval could be run multiple-times - if already wrapped, don't re-wrap it again
        if unwrap_model(model) is not model:
            return model

        # Mixed precision training with apex (torch < 1.6)
        if self.use_apex and training:
            model, self.optimizer = amp.initialize(model, self.optimizer, opt_level=self.args.fp16_opt_level)

        # Multi-gpu training (should be after apex fp16 initialization) / 8bit models does not support DDP
        if self.args.n_gpu > 1 and not getattr(model, "is_loaded_in_8bit", False):
            model = nn.DataParallel(model)

        if self.args.jit_mode_eval:
            start_time = time.time()
            model = self.torch_jit_model_eval(model, dataloader, training)
            self.jit_compilation_time = round(time.time() - start_time, 4)

        # Note: in torch.distributed mode, there's no point in wrapping the model
        # inside a DistributedDataParallel as we'll be under `no_grad` anyways.
        if not training:
            return model

        # Distributed training (should be after apex fp16 initialization)
        if self.sharded_ddp is not None:
            # Sharded DDP!
            if self.sharded_ddp == ShardedDDPOption.SIMPLE:
                model = ShardedDDP(model, self.optimizer)
            else:
                mixed_precision = self.args.fp16 or self.args.bf16
                cpu_offload = ShardedDDPOption.OFFLOAD in self.args.sharded_ddp
                zero_3 = self.sharded_ddp == ShardedDDPOption.ZERO_DP_3
                # XXX: Breaking the self.model convention but I see no way around it for now.
                if ShardedDDPOption.AUTO_WRAP in self.args.sharded_ddp:
                    model = auto_wrap(model)
                self.model = model = FullyShardedDDP(
                    model,
                    mixed_precision=mixed_precision,
                    reshard_after_forward=zero_3,
                    cpu_offload=cpu_offload,
                ).to(self.args.device)
        # Distributed training using PyTorch FSDP
        elif self.fsdp is not None and self.args.fsdp_config["xla"]:
            try:
                from torch_xla.distributed.fsdp import XlaFullyShardedDataParallel as FSDP
                from torch_xla.distributed.fsdp import checkpoint_module
                from torch_xla.distributed.fsdp.wrap import (
                    size_based_auto_wrap_policy,
                    transformer_auto_wrap_policy,
                )
            except ImportError:
                raise ImportError("Missing XLA FSDP related module; please make sure to use torch-xla >= 2.0.")
            auto_wrap_policy = None
            auto_wrapper_callable = None
            if self.args.fsdp_config["fsdp_min_num_params"] > 0:
                auto_wrap_policy = functools.partial(
                    size_based_auto_wrap_policy, min_num_params=self.args.fsdp_config["fsdp_min_num_params"]
                )
            elif self.args.fsdp_config.get("fsdp_transformer_layer_cls_to_wrap", None) is not None:
                transformer_cls_to_wrap = set()
                for layer_class in self.args.fsdp_config["fsdp_transformer_layer_cls_to_wrap"]:
                    transformer_cls = get_module_class_from_name(model, layer_class)
                    if transformer_cls is None:
                        raise Exception("Could not find the transformer layer class to wrap in the model.")
                    else:
                        transformer_cls_to_wrap.add(transformer_cls)
                auto_wrap_policy = functools.partial(
                    transformer_auto_wrap_policy,
                    # Transformer layer class to wrap
                    transformer_layer_cls=transformer_cls_to_wrap,
                )
            fsdp_kwargs = self.args.xla_fsdp_config
            if self.args.fsdp_config["xla_fsdp_grad_ckpt"]:
                # Apply gradient checkpointing to auto-wrapped sub-modules if specified
                def auto_wrapper_callable(m, *args, **kwargs):
                    return FSDP(checkpoint_module(m), *args, **kwargs)

            # Wrap the base model with an outer FSDP wrapper
            self.model = model = FSDP(
                model,
                auto_wrap_policy=auto_wrap_policy,
                auto_wrapper_callable=auto_wrapper_callable,
                **fsdp_kwargs,
            )

            # Patch `xm.optimizer_step` should not reduce gradients in this case,
            # as FSDP does not need gradient reduction over sharded parameters.
            def patched_optimizer_step(optimizer, barrier=False, optimizer_args={}):
                loss = optimizer.step(**optimizer_args)
                if barrier:
                    xm.mark_step()
                return loss

            xm.optimizer_step = patched_optimizer_step
        elif is_sagemaker_dp_enabled():
            model = nn.parallel.DistributedDataParallel(
                model, device_ids=[int(os.getenv("SMDATAPARALLEL_LOCAL_RANK"))]
            )
        elif self.args.parallel_mode == ParallelMode.DISTRIBUTED:
            if is_torch_neuroncore_available():
                return model
            kwargs = {}
            if self.args.ddp_find_unused_parameters is not None:
                kwargs["find_unused_parameters"] = self.args.ddp_find_unused_parameters
            elif isinstance(model, PreTrainedModel):
                # find_unused_parameters breaks checkpointing as per
                # https://github.com/huggingface/transformers/pull/4659#issuecomment-643356021
                kwargs["find_unused_parameters"] = not model.is_gradient_checkpointing
            else:
                kwargs["find_unused_parameters"] = True

            if self.args.ddp_bucket_cap_mb is not None:
                kwargs["bucket_cap_mb"] = self.args.ddp_bucket_cap_mb

            self.accelerator.ddp_handler = DistributedDataParallelKwargs(**kwargs)

        return model

    def train(
        self,
        resume_from_checkpoint: Optional[Union[str, bool]] = None,
        trial: Union["optuna.Trial", Dict[str, Any]] = None,
        ignore_keys_for_eval: Optional[List[str]] = None,
        **kwargs,
    ):
        """
        Main training entry point.

        Args:
            resume_from_checkpoint (`str` or `bool`, *optional*):
                If a `str`, local path to a saved checkpoint as saved by a previous instance of [`Trainer`]. If a
                `bool` and equals `True`, load the last checkpoint in *args.output_dir* as saved by a previous instance
                of [`Trainer`]. If present, training will resume from the model/optimizer/scheduler states loaded here.
            trial (`optuna.Trial` or `Dict[str, Any]`, *optional*):
                The trial run or the hyperparameter dictionary for hyperparameter search.
            ignore_keys_for_eval (`List[str]`, *optional*)
                A list of keys in the output of your model (if it is a dictionary) that should be ignored when
                gathering predictions for evaluation during the training.
            kwargs:
                Additional keyword arguments used to hide deprecated arguments
        """
        if resume_from_checkpoint is False:
            resume_from_checkpoint = None

        # memory metrics - must set up as early as possible
        self._memory_tracker.start()

        args = self.args

        self.is_in_train = True

        # do_train is not a reliable argument, as it might not be set and .train() still called, so
        # the following is a workaround:
        if (args.fp16_full_eval or args.bf16_full_eval) and not args.do_train:
            self._move_model_to_device(self.model, args.device)

        if "model_path" in kwargs:
            resume_from_checkpoint = kwargs.pop("model_path")
            warnings.warn(
                "`model_path` is deprecated and will be removed in a future version. Use `resume_from_checkpoint` "
                "instead.",
                FutureWarning,
            )
        if len(kwargs) > 0:
            raise TypeError(f"train() received got unexpected keyword arguments: {', '.join(list(kwargs.keys()))}.")
        # This might change the seed so needs to run first.
        self._hp_search_setup(trial)
        self._train_batch_size = self.args.train_batch_size

        # Model re-init
        model_reloaded = False
        if self.model_init is not None:
            # Seed must be set before instantiating the model when using model_init.
            enable_full_determinism(self.args.seed) if self.args.full_determinism else set_seed(self.args.seed)
            self.model = self.call_model_init(trial)
            model_reloaded = True
            # Reinitializes optimizer and scheduler
            self.optimizer, self.lr_scheduler = None, None

        # Load potential model checkpoint
        if isinstance(resume_from_checkpoint, bool) and resume_from_checkpoint:
            resume_from_checkpoint = get_last_checkpoint(args.output_dir)
            if resume_from_checkpoint is None:
                raise ValueError(f"No valid checkpoint found in output directory ({args.output_dir})")

        if resume_from_checkpoint is not None and not is_sagemaker_mp_enabled() and not self.is_deepspeed_enabled:
            self._load_from_checkpoint(resume_from_checkpoint)

        # If model was re-initialized, put it on the right device and update self.model_wrapped
        if model_reloaded:
            if self.place_model_on_device:
                self._move_model_to_device(self.model, args.device)
            self.model_wrapped = self.model

        inner_training_loop = find_executable_batch_size(
            self._inner_training_loop, self._train_batch_size, args.auto_find_batch_size
        )
        return inner_training_loop(
            args=args,
            resume_from_checkpoint=resume_from_checkpoint,
            trial=trial,
            ignore_keys_for_eval=ignore_keys_for_eval,
        )

    def _inner_training_loop(
        self, batch_size=None, args=None, resume_from_checkpoint=None, trial=None, ignore_keys_for_eval=None
    ):
        self.accelerator.free_memory()
        self._train_batch_size = batch_size
        logger.debug(f"Currently training with a batch size of: {self._train_batch_size}")
        # Data loader and number of training steps
        train_dataloader = self.get_train_dataloader()

        # Setting up training control variables:
        # number of training epochs: num_train_epochs
        # number of training steps per epoch: num_update_steps_per_epoch
        # total number of training steps to execute: max_steps
        total_train_batch_size = args.train_batch_size * args.gradient_accumulation_steps * args.world_size

        len_dataloader = None
        if has_length(train_dataloader):
            len_dataloader = len(train_dataloader)
            num_update_steps_per_epoch = len_dataloader // args.gradient_accumulation_steps
            num_update_steps_per_epoch = max(num_update_steps_per_epoch, 1)
            num_examples = self.num_examples(train_dataloader)
            if args.max_steps > 0:
                max_steps = args.max_steps
                num_train_epochs = args.max_steps // num_update_steps_per_epoch + int(
                    args.max_steps % num_update_steps_per_epoch > 0
                )
                # May be slightly incorrect if the last batch in the training dataloader has a smaller size but it's
                # the best we can do.
                num_train_samples = args.max_steps * total_train_batch_size
            else:
                max_steps = math.ceil(args.num_train_epochs * num_update_steps_per_epoch)
                num_train_epochs = math.ceil(args.num_train_epochs)
                num_train_samples = self.num_examples(train_dataloader) * args.num_train_epochs
        elif args.max_steps > 0:  # Rely on max_steps when dataloader does not have a working size
            max_steps = args.max_steps
            # Setting a very large number of epochs so we go as many times as necessary over the iterator.
            num_train_epochs = sys.maxsize
            num_update_steps_per_epoch = max_steps
            num_examples = total_train_batch_size * args.max_steps
            num_train_samples = args.max_steps * total_train_batch_size
        else:
            raise ValueError(
                "args.max_steps must be set to a positive value if dataloader does not have a length, was"
                f" {args.max_steps}"
            )

        # Compute absolute values for logging, eval, and save if given as ratio
        if args.logging_steps and args.logging_steps < 1:
            args.logging_steps = math.ceil(max_steps * args.logging_steps)
        if args.eval_steps and args.eval_steps < 1:
            args.eval_steps = math.ceil(max_steps * args.eval_steps)
        if args.save_steps and args.save_steps < 1:
            args.save_steps = math.ceil(max_steps * args.save_steps)

        if DebugOption.UNDERFLOW_OVERFLOW in self.args.debug:
            if self.args.n_gpu > 1:
                # nn.DataParallel(model) replicates the model, creating new variables and module
                # references registered here no longer work on other gpus, breaking the module
                raise ValueError(
                    "Currently --debug underflow_overflow is not supported under DP. Please use DDP"
                    " (torch.distributed.launch)."
                )
            else:
                debug_overflow = DebugUnderflowOverflow(self.model)  # noqa

        delay_optimizer_creation = (
            self.sharded_ddp is not None
            and self.sharded_ddp != ShardedDDPOption.SIMPLE
            or is_sagemaker_mp_enabled()
            or self.fsdp is not None
        )

        if self.is_deepspeed_enabled:
            self.optimizer, self.lr_scheduler = deepspeed_init(self, num_training_steps=max_steps)

        if not delay_optimizer_creation:
            self.create_optimizer_and_scheduler(num_training_steps=max_steps)

        self.state = TrainerState()
        self.state.is_hyper_param_search = trial is not None

        # Activate gradient checkpointing if needed
        if args.gradient_checkpointing:
            self.model.gradient_checkpointing_enable()

        model = self._wrap_model(self.model_wrapped)

        if is_sagemaker_mp_enabled() and resume_from_checkpoint is not None:
            self._load_from_checkpoint(resume_from_checkpoint, model)

        # as the model is wrapped, don't use `accelerator.prepare`
        # this is for unhandled cases such as
        # Fairscale Sharded DDP, FSDP-XLA, SageMaker MP/DP, DataParallel, IPEX
        use_accelerator_prepare = True if model is self.model else False

        if delay_optimizer_creation:
            self.create_optimizer_and_scheduler(num_training_steps=max_steps)

        # prepare using `accelerator` prepare
        if use_accelerator_prepare:
            if hasattr(self.lr_scheduler, "step"):
                if self.use_apex:
                    model = self.accelerator.prepare(self.model)
                else:
                    model, self.optimizer = self.accelerator.prepare(self.model, self.optimizer)
            else:
                # to handle cases wherein we pass "DummyScheduler" such as when it is specified in DeepSpeed config.
                model, self.optimizer, self.lr_scheduler = self.accelerator.prepare(
                    self.model, self.optimizer, self.lr_scheduler
                )

        if self.is_fsdp_enabled:
            self.model = model

        # for the rest of this function `model` is the outside model, whether it was wrapped or not
        if model is not self.model:
            self.model_wrapped = model

        # backward compatibility
        if self.is_deepspeed_enabled:
            self.deepspeed = self.model_wrapped

        # deepspeed ckpt loading
        if resume_from_checkpoint is not None and self.is_deepspeed_enabled:
            deepspeed_load_checkpoint(self.model_wrapped, resume_from_checkpoint)

        # Check if saved optimizer or scheduler states exist
        self._load_optimizer_and_scheduler(resume_from_checkpoint)

        # important: at this point:
        # self.model         is the Transformers Model
        # self.model_wrapped is DDP(Transformers Model), Deepspeed(Transformers Model), etc.

        # Train!
        logger.info("***** Running training *****")
        logger.info(f"  Num examples = {num_examples:,}")
        logger.info(f"  Num Epochs = {num_train_epochs:,}")
        logger.info(f"  Instantaneous batch size per device = {self._train_batch_size:,}")
        logger.info(f"  Total train batch size (w. parallel, distributed & accumulation) = {total_train_batch_size:,}")
        logger.info(f"  Gradient Accumulation steps = {args.gradient_accumulation_steps}")
        logger.info(f"  Total optimization steps = {max_steps:,}")
        logger.info(f"  Number of trainable parameters = {get_model_param_count(model, trainable_only=True):,}")

        self.state.epoch = 0
        start_time = time.time()
        epochs_trained = 0
        steps_trained_in_current_epoch = 0
        steps_trained_progress_bar = None

        # Check if continuing training from a checkpoint
        if resume_from_checkpoint is not None and os.path.isfile(
            os.path.join(resume_from_checkpoint, TRAINER_STATE_NAME)
        ):
            self.state = TrainerState.load_from_json(os.path.join(resume_from_checkpoint, TRAINER_STATE_NAME))
            epochs_trained = self.state.global_step // num_update_steps_per_epoch
            if not args.ignore_data_skip:
                steps_trained_in_current_epoch = self.state.global_step % (num_update_steps_per_epoch)
                steps_trained_in_current_epoch *= args.gradient_accumulation_steps
            else:
                steps_trained_in_current_epoch = 0

            logger.info("  Continuing training from checkpoint, will skip to saved global_step")
            logger.info(f"  Continuing training from epoch {epochs_trained}")
            logger.info(f"  Continuing training from global step {self.state.global_step}")
            if not args.ignore_data_skip:
                if skip_first_batches is None:
                    logger.info(
                        f"  Will skip the first {epochs_trained} epochs then the first"
                        f" {steps_trained_in_current_epoch} batches in the first epoch. If this takes a lot of time,"
                        " you can install the latest version of Accelerate with `pip install -U accelerate`.You can"
                        " also add the `--ignore_data_skip` flag to your launch command, but you will resume the"
                        " training on data already seen by your model."
                    )
                else:
                    logger.info(
                        f"  Will skip the first {epochs_trained} epochs then the first"
                        f" {steps_trained_in_current_epoch} batches in the first epoch."
                    )
                if self.is_local_process_zero() and not args.disable_tqdm and skip_first_batches is None:
                    steps_trained_progress_bar = tqdm(total=steps_trained_in_current_epoch)
                    steps_trained_progress_bar.set_description("Skipping the first batches")

        # Update the references
        self.callback_handler.model = self.model
        self.callback_handler.optimizer = self.optimizer
        self.callback_handler.lr_scheduler = self.lr_scheduler
        self.callback_handler.train_dataloader = train_dataloader
        if self.hp_name is not None and self._trial is not None:
            # use self._trial because the SigOpt/Optuna hpo only call `_hp_search_setup(trial)` instead of passing trial
            # parameter to Train when using DDP.
            self.state.trial_name = self.hp_name(self._trial)
        if trial is not None:
            assignments = trial.assignments if self.hp_search_backend == HPSearchBackend.SIGOPT else trial
            self.state.trial_params = hp_params(assignments)
        else:
            self.state.trial_params = None
        # This should be the same if the state has been saved but in case the training arguments changed, it's safer
        # to set this after the load.
        self.state.max_steps = max_steps
        self.state.num_train_epochs = num_train_epochs
        self.state.is_local_process_zero = self.is_local_process_zero()
        self.state.is_world_process_zero = self.is_world_process_zero()

        # tr_loss is a tensor to avoid synchronization of TPUs through .item()
        tr_loss = torch.tensor(0.0).to(args.device)
        # _total_loss_scalar is updated everytime .item() has to be called on tr_loss and stores the sum of all losses
        self._total_loss_scalar = 0.0
        self._globalstep_last_logged = self.state.global_step
        model.zero_grad()

        self.control = self.callback_handler.on_train_begin(args, self.state, self.control)

        # Skip the first epochs_trained epochs to get the random state of the dataloader at the right point.
        if not args.ignore_data_skip:
            for epoch in range(epochs_trained):
                for _ in train_dataloader:
                    break

        total_batched_samples = 0
        for epoch in range(epochs_trained, num_train_epochs):
<<<<<<< HEAD
            if isinstance(train_dataloader, DataLoader) and isinstance(train_dataloader.sampler, DistributedSampler):
                train_dataloader.sampler.set_epoch(epoch)
            elif hasattr(train_dataloader, "dataset") and isinstance(train_dataloader.dataset, IterableDatasetShard):
                train_dataloader.dataset.set_epoch(epoch)

            epoch_iterator = train_dataloader
=======
            if is_torch_tpu_available():
                parallel_loader = pl.ParallelLoader(train_dataloader, [args.device]).per_device_loader(args.device)
                epoch_iterator = parallel_loader
            else:
                epoch_iterator = train_dataloader
>>>>>>> e5dd7432

            # Reset the past mems state at the beginning of each epoch if necessary.
            if args.past_index >= 0:
                self._past = None

            steps_in_epoch = (
                len(epoch_iterator)
                if len_dataloader is not None
                else args.max_steps * args.gradient_accumulation_steps
            )
            self.control = self.callback_handler.on_epoch_begin(args, self.state, self.control)

            if epoch == epochs_trained and resume_from_checkpoint is not None and steps_trained_in_current_epoch == 0:
                self._load_rng_state(resume_from_checkpoint)

            rng_to_sync = False
            steps_skipped = 0
            if skip_first_batches is not None and steps_trained_in_current_epoch > 0:
                epoch_iterator = skip_first_batches(epoch_iterator, steps_trained_in_current_epoch)
                steps_skipped = steps_trained_in_current_epoch
                steps_trained_in_current_epoch = 0
                rng_to_sync = True

            step = -1
            for step, inputs in enumerate(epoch_iterator):
                total_batched_samples += 1
                if rng_to_sync:
                    self._load_rng_state(resume_from_checkpoint)
                    rng_to_sync = False

                # Skip past any already trained steps if resuming training
                if steps_trained_in_current_epoch > 0:
                    steps_trained_in_current_epoch -= 1
                    if steps_trained_progress_bar is not None:
                        steps_trained_progress_bar.update(1)
                    if steps_trained_in_current_epoch == 0:
                        self._load_rng_state(resume_from_checkpoint)
                    continue
                elif steps_trained_progress_bar is not None:
                    steps_trained_progress_bar.close()
                    steps_trained_progress_bar = None

                if step % args.gradient_accumulation_steps == 0:
                    self.control = self.callback_handler.on_step_begin(args, self.state, self.control)

                with self.accelerator.accumulate(model):
                    tr_loss_step = self.training_step(model, inputs)

                if (
                    args.logging_nan_inf_filter
                    and not is_torch_tpu_available()
                    and (torch.isnan(tr_loss_step) or torch.isinf(tr_loss_step))
                ):
                    # if loss is nan or inf simply add the average of previous logged losses
                    tr_loss += tr_loss / (1 + self.state.global_step - self._globalstep_last_logged)
                else:
                    tr_loss += tr_loss_step

                self.current_flos += float(self.floating_point_ops(inputs))

                # should this be under the accumulate context manager?
                # the `or` condition of `steps_in_epoch <= args.gradient_accumulation_steps` is not covered
                # in accelerate
                if total_batched_samples % args.gradient_accumulation_steps == 0 or (
                    # last step in epoch but step is always smaller than gradient_accumulation_steps
                    steps_in_epoch <= args.gradient_accumulation_steps
                    and (step + 1) == steps_in_epoch
                ):
                    # Gradient clipping
                    if args.max_grad_norm is not None and args.max_grad_norm > 0:
                        # deepspeed does its own clipping

                        if self.do_grad_scaling:
                            # Reduce gradients first for XLA
                            if is_torch_tpu_available():
                                gradients = xm._fetch_gradients(self.optimizer)
                                xm.all_reduce("sum", gradients, scale=1.0 / xm.xrt_world_size())
                            # AMP: gradients need unscaling
                            self.scaler.unscale_(self.optimizer)

                        if is_sagemaker_mp_enabled() and args.fp16:
                            self.optimizer.clip_master_grads(args.max_grad_norm)
                        elif hasattr(self.optimizer, "clip_grad_norm"):
                            # Some optimizers (like the sharded optimizer) have a specific way to do gradient clipping
                            self.optimizer.clip_grad_norm(args.max_grad_norm)
                        elif hasattr(model, "clip_grad_norm_"):
                            # Some models (like FullyShardedDDP) have a specific way to do gradient clipping
                            model.clip_grad_norm_(args.max_grad_norm)
                        elif self.use_apex:
                            # Revert to normal clipping otherwise, handling Apex or full precision
                            nn.utils.clip_grad_norm_(
                                amp.master_params(self.optimizer),
                                args.max_grad_norm,
                            )
                        else:
                            self.accelerator.clip_grad_norm_(
                                model.parameters(),
                                args.max_grad_norm,
                            )

                    # Optimizer step
                    optimizer_was_run = True
                    if is_torch_tpu_available():
                        if self.do_grad_scaling:
                            self.scaler.step(self.optimizer)
                            self.scaler.update()
                        else:
                            xm.optimizer_step(self.optimizer)
                    elif self.do_grad_scaling:
                        scale_before = self.scaler.get_scale()
                        self.scaler.step(self.optimizer)
                        self.scaler.update()
                        scale_after = self.scaler.get_scale()
                        optimizer_was_run = scale_before <= scale_after
                    else:
                        self.optimizer.step()
                        optimizer_was_run = not self.accelerator.optimizer_step_was_skipped

                    if optimizer_was_run:
                        # Delay optimizer scheduling until metrics are generated
                        if not isinstance(self.lr_scheduler, torch.optim.lr_scheduler.ReduceLROnPlateau):
                            self.lr_scheduler.step()

                    model.zero_grad()
                    self.state.global_step += 1
                    self.state.epoch = epoch + (step + 1 + steps_skipped) / steps_in_epoch
                    self.control = self.callback_handler.on_step_end(args, self.state, self.control)

                    self._maybe_log_save_evaluate(tr_loss, model, trial, epoch, ignore_keys_for_eval)
                else:
                    self.control = self.callback_handler.on_substep_end(args, self.state, self.control)

                if self.control.should_epoch_stop or self.control.should_training_stop:
                    break
            if step < 0:
                logger.warning(
                    "There seems to be not a single sample in your epoch_iterator, stopping training at step"
                    f" {self.state.global_step}! This is expected if you're using an IterableDataset and set"
                    f" num_steps ({max_steps}) higher than the number of available samples."
                )
                self.control.should_training_stop = True

            self.control = self.callback_handler.on_epoch_end(args, self.state, self.control)
            self._maybe_log_save_evaluate(tr_loss, model, trial, epoch, ignore_keys_for_eval)

            if DebugOption.TPU_METRICS_DEBUG in self.args.debug:
                if is_torch_tpu_available():
                    # tpu-comment: Logging debug metrics for PyTorch/XLA (compile, execute times, ops, etc.)
                    xm.master_print(met.metrics_report())
                else:
                    logger.warning(
                        "You enabled PyTorch/XLA debug metrics but you don't have a TPU "
                        "configured. Check your training configuration if this is unexpected."
                    )
            if self.control.should_training_stop:
                break

        if args.past_index and hasattr(self, "_past"):
            # Clean the state at the end of training
            delattr(self, "_past")

        logger.info("\n\nTraining completed. Do not forget to share your model on huggingface.co/models =)\n\n")
        if args.load_best_model_at_end and self.state.best_model_checkpoint is not None:
            # Wait for everyone to get here so we are sur the model has been saved by process 0.
            if is_torch_tpu_available():
                xm.rendezvous("load_best_model_at_end")
            elif args.parallel_mode == ParallelMode.DISTRIBUTED:
                dist.barrier()
            elif is_sagemaker_mp_enabled():
                smp.barrier()

            self._load_best_model()

        # add remaining tr_loss
        self._total_loss_scalar += tr_loss.item()
        train_loss = self._total_loss_scalar / self.state.global_step

        metrics = speed_metrics("train", start_time, num_samples=num_train_samples, num_steps=self.state.max_steps)
        self.store_flos()
        metrics["total_flos"] = self.state.total_flos
        metrics["train_loss"] = train_loss

        self.is_in_train = False

        self._memory_tracker.stop_and_update_metrics(metrics)

        self.log(metrics)

        run_dir = self._get_output_dir(trial)
        checkpoints_sorted = self._sorted_checkpoints(use_mtime=False, output_dir=run_dir)

        # Delete the last checkpoint when save_total_limit=1 if it's different from the best checkpoint and process allowed to save.
        if self.args.should_save and self.state.best_model_checkpoint is not None and self.args.save_total_limit == 1:
            for checkpoint in checkpoints_sorted:
                if checkpoint != self.state.best_model_checkpoint:
                    logger.info(f"Deleting older checkpoint [{checkpoint}] due to args.save_total_limit")
                    shutil.rmtree(checkpoint)

        self.control = self.callback_handler.on_train_end(args, self.state, self.control)

        return TrainOutput(self.state.global_step, train_loss, metrics)

    def _get_output_dir(self, trial):
        if self.hp_search_backend is not None and trial is not None:
            if self.hp_search_backend == HPSearchBackend.OPTUNA:
                run_id = trial.number
            elif self.hp_search_backend == HPSearchBackend.RAY:
                from ray import tune

                run_id = tune.get_trial_id()
            elif self.hp_search_backend == HPSearchBackend.SIGOPT:
                run_id = trial.id
            elif self.hp_search_backend == HPSearchBackend.WANDB:
                import wandb

                run_id = wandb.run.id
            run_name = self.hp_name(trial) if self.hp_name is not None else f"run-{run_id}"
            run_dir = os.path.join(self.args.output_dir, run_name)
        else:
            run_dir = self.args.output_dir
        return run_dir

    def _load_from_checkpoint(self, resume_from_checkpoint, model=None):
        if model is None:
            model = self.model

        config_file = os.path.join(resume_from_checkpoint, CONFIG_NAME)

        weights_file = os.path.join(resume_from_checkpoint, WEIGHTS_NAME)
        weights_index_file = os.path.join(resume_from_checkpoint, WEIGHTS_INDEX_NAME)
        safe_weights_file = os.path.join(resume_from_checkpoint, SAFE_WEIGHTS_NAME)
        safe_weights_index_file = os.path.join(resume_from_checkpoint, SAFE_WEIGHTS_INDEX_NAME)

        if not any(
            os.path.isfile(f) for f in [weights_file, safe_weights_file, weights_index_file, safe_weights_index_file]
        ):
            raise ValueError(f"Can't find a valid checkpoint at {resume_from_checkpoint}")

        logger.info(f"Loading model from {resume_from_checkpoint}.")

        if os.path.isfile(config_file):
            config = PretrainedConfig.from_json_file(config_file)
            checkpoint_version = config.transformers_version
            if checkpoint_version is not None and checkpoint_version != __version__:
                logger.warning(
                    f"You are resuming training from a checkpoint trained with {checkpoint_version} of "
                    f"Transformers but your current version is {__version__}. This is not recommended and could "
                    "yield to errors or unwanted behaviors."
                )

        if os.path.isfile(weights_file) or os.path.isfile(safe_weights_file):
            # If the model is on the GPU, it still works!
            if is_sagemaker_mp_enabled():
                if os.path.isfile(os.path.join(resume_from_checkpoint, "user_content.pt")):
                    # If the 'user_content.pt' file exists, load with the new smp api.
                    # Checkpoint must have been saved with the new smp api.
                    smp.resume_from_checkpoint(
                        path=resume_from_checkpoint, tag=WEIGHTS_NAME, partial=False, load_optimizer=False
                    )
                else:
                    # If the 'user_content.pt' file does NOT exist, load with the old smp api.
                    # Checkpoint must have been saved with the old smp api.
                    if hasattr(self.args, "fp16") and self.args.fp16 is True:
                        logger.warning(
                            "Enabling FP16 and loading from smp < 1.10 checkpoint together is not suppported."
                        )
                    state_dict = torch.load(weights_file, map_location="cpu")
                    # Required for smp to not auto-translate state_dict from hf to smp (is already smp).
                    state_dict["_smp_is_partial"] = False
                    load_result = model.load_state_dict(state_dict, strict=True)
                    # release memory
                    del state_dict
            elif self.is_fsdp_enabled:
                self.accelerator.state.fsdp_plugin.load_model(self.accelerator, model, resume_from_checkpoint)
            else:
                # We load the model state dict on the CPU to avoid an OOM error.
                if self.args.save_safetensors and os.path.isfile(safe_weights_file):
                    state_dict = safetensors.torch.load_file(safe_weights_file, device="cpu")
                else:
                    state_dict = torch.load(weights_file, map_location="cpu")

                # workaround for FSDP bug https://github.com/pytorch/pytorch/issues/82963
                # which takes *args instead of **kwargs
                load_result = model.load_state_dict(state_dict, False)
                # release memory
                del state_dict
                self._issue_warnings_after_load(load_result)
        else:
            # We load the sharded checkpoint
            load_result = load_sharded_checkpoint(
                model, resume_from_checkpoint, strict=is_sagemaker_mp_enabled(), prefer_safe=self.args.save_safetensors
            )
            if not is_sagemaker_mp_enabled():
                self._issue_warnings_after_load(load_result)

    def _load_best_model(self):
        logger.info(f"Loading best model from {self.state.best_model_checkpoint} (score: {self.state.best_metric}).")
        best_model_path = os.path.join(self.state.best_model_checkpoint, WEIGHTS_NAME)
        best_safe_model_path = os.path.join(self.state.best_model_checkpoint, SAFE_WEIGHTS_NAME)
        best_adapter_model_path = os.path.join(self.state.best_model_checkpoint, ADAPTER_WEIGHTS_NAME)
        best_safe_adapter_model_path = os.path.join(self.state.best_model_checkpoint, ADAPTER_SAFE_WEIGHTS_NAME)

        model = self.model_wrapped if is_sagemaker_mp_enabled() else self.model
        if (
            os.path.exists(best_model_path)
            or os.path.exists(best_safe_model_path)
            or os.path.exists(best_adapter_model_path)
            or os.path.exists(best_safe_adapter_model_path)
        ):
            if self.is_deepspeed_enabled:
                deepspeed_load_checkpoint(self.model_wrapped, self.state.best_model_checkpoint)
            else:
                has_been_loaded = True
                if is_sagemaker_mp_enabled():
                    if os.path.isfile(os.path.join(self.state.best_model_checkpoint, "user_content.pt")):
                        # If the 'user_content.pt' file exists, load with the new smp api.
                        # Checkpoint must have been saved with the new smp api.
                        smp.resume_from_checkpoint(
                            path=self.state.best_model_checkpoint,
                            tag=WEIGHTS_NAME,
                            partial=False,
                            load_optimizer=False,
                        )
                    else:
                        # If the 'user_content.pt' file does NOT exist, load with the old smp api.
                        # Checkpoint must have been saved with the old smp api.
                        if self.args.save_safetensors and os.path.isfile(best_safe_model_path):
                            state_dict = safetensors.torch.load_file(best_safe_model_path, device="cpu")
                        else:
                            state_dict = torch.load(best_model_path, map_location="cpu")

                        state_dict["_smp_is_partial"] = False
                        load_result = model.load_state_dict(state_dict, strict=True)
                elif self.is_fsdp_enabled:
                    self.accelerator.state.fsdp_plugin.load_model(
                        self.accelerator, model, self.state.best_model_checkpoint
                    )
                else:
                    if is_peft_available() and isinstance(model, PeftModel):
                        # If train a model using PEFT & LoRA, assume that adapter have been saved properly.
                        if hasattr(model, "active_adapter") and hasattr(model, "load_adapter"):
                            if os.path.exists(best_adapter_model_path) or os.path.exists(best_safe_adapter_model_path):
                                model.load_adapter(self.state.best_model_checkpoint, model.active_adapter)
                                # Load_adapter has no return value present, modify it when appropriate.
                                from torch.nn.modules.module import _IncompatibleKeys

                                load_result = _IncompatibleKeys([], [])
                            else:
                                logger.warning(
                                    "The intermediate checkpoints of PEFT may not be saved correctly, "
                                    f"using `TrainerCallback` to save {ADAPTER_WEIGHTS_NAME} in corresponding folders, "
                                    "here are some examples https://github.com/huggingface/peft/issues/96"
                                )
                                has_been_loaded = False
                        else:
                            logger.warning("Could not load adapter model, make sure to have `peft>=0.3.0` installed")
                            has_been_loaded = False
                    else:
                        # We load the model state dict on the CPU to avoid an OOM error.
                        if self.args.save_safetensors and os.path.isfile(best_safe_model_path):
                            state_dict = safetensors.torch.load_file(best_safe_model_path, device="cpu")
                        else:
                            state_dict = torch.load(best_model_path, map_location="cpu")

                        # If the model is on the GPU, it still works!
                        # workaround for FSDP bug https://github.com/pytorch/pytorch/issues/82963
                        # which takes *args instead of **kwargs
                        load_result = model.load_state_dict(state_dict, False)
                if not is_sagemaker_mp_enabled() and has_been_loaded:
                    self._issue_warnings_after_load(load_result)
        elif os.path.exists(os.path.join(self.state.best_model_checkpoint, WEIGHTS_INDEX_NAME)):
            load_result = load_sharded_checkpoint(
                model, self.state.best_model_checkpoint, strict=is_sagemaker_mp_enabled()
            )
            if not is_sagemaker_mp_enabled():
                self._issue_warnings_after_load(load_result)
        else:
            logger.warning(
                f"Could not locate the best model at {best_model_path}, if you are running a distributed training "
                "on multiple nodes, you should activate `--save_on_each_node`."
            )

    def _issue_warnings_after_load(self, load_result):
        if len(load_result.missing_keys) != 0:
            if self.model._keys_to_ignore_on_save is not None and set(load_result.missing_keys) == set(
                self.model._keys_to_ignore_on_save
            ):
                self.model.tie_weights()
            else:
                logger.warning(f"There were missing keys in the checkpoint model loaded: {load_result.missing_keys}.")
        if len(load_result.unexpected_keys) != 0:
            logger.warning(
                f"There were unexpected keys in the checkpoint model loaded: {load_result.unexpected_keys}."
            )

    def _maybe_log_save_evaluate(self, tr_loss, model, trial, epoch, ignore_keys_for_eval):
        if self.control.should_log:
            if is_torch_tpu_available():
                xm.mark_step()

            logs: Dict[str, float] = {}

            # all_gather + mean() to get average loss over all processes
            tr_loss_scalar = self._nested_gather(tr_loss).mean().item()

            # reset tr_loss to zero
            tr_loss -= tr_loss

            logs["loss"] = round(tr_loss_scalar / (self.state.global_step - self._globalstep_last_logged), 4)
            logs["learning_rate"] = self._get_learning_rate()

            self._total_loss_scalar += tr_loss_scalar
            self._globalstep_last_logged = self.state.global_step
            self.store_flos()

            self.log(logs)

        metrics = None
        if self.control.should_evaluate:
            if isinstance(self.eval_dataset, dict):
                metrics = {}
                for eval_dataset_name, eval_dataset in self.eval_dataset.items():
                    dataset_metrics = self.evaluate(
                        eval_dataset=eval_dataset,
                        ignore_keys=ignore_keys_for_eval,
                        metric_key_prefix=f"eval_{eval_dataset_name}",
                    )
                    metrics.update(dataset_metrics)
            else:
                metrics = self.evaluate(ignore_keys=ignore_keys_for_eval)
            self._report_to_hp_search(trial, self.state.global_step, metrics)

            # Run delayed LR scheduler now that metrics are populated
            if isinstance(self.lr_scheduler, torch.optim.lr_scheduler.ReduceLROnPlateau):
                metric_to_check = self.args.metric_for_best_model
                if not metric_to_check.startswith("eval_"):
                    metric_to_check = f"eval_{metric_to_check}"
                self.lr_scheduler.step(metrics[metric_to_check])

        if self.control.should_save:
            self._save_checkpoint(model, trial, metrics=metrics)
            self.control = self.callback_handler.on_save(self.args, self.state, self.control)

    def _load_rng_state(self, checkpoint):
        # Load RNG states from `checkpoint`
        if checkpoint is None:
            return

        if self.args.world_size > 1:
            process_index = self.args.process_index
            rng_file = os.path.join(checkpoint, f"rng_state_{process_index}.pth")
            if not os.path.isfile(rng_file):
                logger.info(
                    f"Didn't find an RNG file for process {process_index}, if you are resuming a training that "
                    "wasn't launched in a distributed fashion, reproducibility is not guaranteed."
                )
                return
        else:
            rng_file = os.path.join(checkpoint, "rng_state.pth")
            if not os.path.isfile(rng_file):
                logger.info(
                    "Didn't find an RNG file, if you are resuming a training that was launched in a distributed "
                    "fashion, reproducibility is not guaranteed."
                )
                return

        checkpoint_rng_state = torch.load(rng_file)
        random.setstate(checkpoint_rng_state["python"])
        np.random.set_state(checkpoint_rng_state["numpy"])
        torch.random.set_rng_state(checkpoint_rng_state["cpu"])
        if torch.cuda.is_available():
            if self.args.parallel_mode == ParallelMode.DISTRIBUTED:
                torch.cuda.random.set_rng_state_all(checkpoint_rng_state["cuda"])
            else:
                try:
                    torch.cuda.random.set_rng_state(checkpoint_rng_state["cuda"])
                except Exception as e:
                    logger.info(
                        f"Didn't manage to set back the RNG states of the GPU because of the following error:\n {e}"
                        "\nThis won't yield the same results as if the training had not been interrupted."
                    )
        if is_torch_tpu_available():
            xm.set_rng_state(checkpoint_rng_state["xla"])

    def _save_checkpoint(self, model, trial, metrics=None):
        # In all cases, including ddp/dp/deepspeed, self.model is always a reference to the model we
        # want to save except FullyShardedDDP.
        # assert unwrap_model(model) is self.model, "internal model should be a reference to self.model"

        # Save model checkpoint
        checkpoint_folder = f"{PREFIX_CHECKPOINT_DIR}-{self.state.global_step}"

        if self.hp_search_backend is None and trial is None:
            self.store_flos()

        run_dir = self._get_output_dir(trial=trial)
        output_dir = os.path.join(run_dir, checkpoint_folder)
        self.save_model(output_dir, _internal_call=True)
        if self.is_deepspeed_enabled:
            # under zero3 model file itself doesn't get saved since it's bogus! Unless deepspeed
            # config `stage3_gather_16bit_weights_on_model_save` is True
            self.model_wrapped.save_checkpoint(output_dir)

        # Save optimizer and scheduler
        if self.sharded_ddp == ShardedDDPOption.SIMPLE:
            self.optimizer.consolidate_state_dict()

        if self.fsdp:
            # FSDP has a different interface for saving optimizer states.
            # Needs to be called on all ranks to gather all states.
            # full_optim_state_dict will be deprecated after Pytorch 2.2!
            full_osd = self.model.__class__.full_optim_state_dict(self.model, self.optimizer)

        if is_torch_tpu_available():
            xm.rendezvous("saving_optimizer_states")
            xm.save(self.optimizer.state_dict(), os.path.join(output_dir, OPTIMIZER_NAME))
            with warnings.catch_warnings(record=True) as caught_warnings:
                xm.save(self.lr_scheduler.state_dict(), os.path.join(output_dir, SCHEDULER_NAME))
                reissue_pt_warnings(caught_warnings)
        elif is_sagemaker_mp_enabled():
            opt_state_dict = self.optimizer.local_state_dict(gather_if_shard=False)
            smp.barrier()
            if smp.rdp_rank() == 0 or smp.state.cfg.shard_optimizer_state:
                smp.save(
                    opt_state_dict,
                    os.path.join(output_dir, OPTIMIZER_NAME),
                    partial=True,
                    v3=smp.state.cfg.shard_optimizer_state,
                )
            if self.args.should_save:
                with warnings.catch_warnings(record=True) as caught_warnings:
                    torch.save(self.lr_scheduler.state_dict(), os.path.join(output_dir, SCHEDULER_NAME))
                reissue_pt_warnings(caught_warnings)
                if self.do_grad_scaling:
                    torch.save(self.scaler.state_dict(), os.path.join(output_dir, SCALER_NAME))
        elif self.args.should_save and not self.is_deepspeed_enabled:
            # deepspeed.save_checkpoint above saves model/optim/sched
            if self.fsdp:
                torch.save(full_osd, os.path.join(output_dir, OPTIMIZER_NAME))
            else:
                torch.save(self.optimizer.state_dict(), os.path.join(output_dir, OPTIMIZER_NAME))

            with warnings.catch_warnings(record=True) as caught_warnings:
                torch.save(self.lr_scheduler.state_dict(), os.path.join(output_dir, SCHEDULER_NAME))
            reissue_pt_warnings(caught_warnings)
            if self.do_grad_scaling:
                torch.save(self.scaler.state_dict(), os.path.join(output_dir, SCALER_NAME))

        # Determine the new best metric / best model checkpoint
        if metrics is not None and self.args.metric_for_best_model is not None:
            metric_to_check = self.args.metric_for_best_model
            if not metric_to_check.startswith("eval_"):
                metric_to_check = f"eval_{metric_to_check}"
            metric_value = metrics[metric_to_check]

            operator = np.greater if self.args.greater_is_better else np.less
            if (
                self.state.best_metric is None
                or self.state.best_model_checkpoint is None
                or operator(metric_value, self.state.best_metric)
            ):
                self.state.best_metric = metric_value
                self.state.best_model_checkpoint = output_dir

        # Save the Trainer state
        if self.args.should_save:
            self.state.save_to_json(os.path.join(output_dir, TRAINER_STATE_NAME))

        # Save RNG state in non-distributed training
        rng_states = {
            "python": random.getstate(),
            "numpy": np.random.get_state(),
            "cpu": torch.random.get_rng_state(),
        }
        if torch.cuda.is_available():
            if self.args.parallel_mode == ParallelMode.DISTRIBUTED:
                # In non distributed, we save the global CUDA RNG state (will take care of DataParallel)
                rng_states["cuda"] = torch.cuda.random.get_rng_state_all()
            else:
                rng_states["cuda"] = torch.cuda.random.get_rng_state()

        if is_torch_tpu_available():
            rng_states["xla"] = xm.get_rng_state()

        # A process can arrive here before the process 0 has a chance to save the model, in which case output_dir may
        # not yet exist.
        os.makedirs(output_dir, exist_ok=True)

        if self.args.world_size <= 1:
            torch.save(rng_states, os.path.join(output_dir, "rng_state.pth"))
        else:
            torch.save(rng_states, os.path.join(output_dir, f"rng_state_{self.args.process_index}.pth"))

        if self.args.push_to_hub:
            self._push_from_checkpoint(output_dir)

        # Maybe delete some older checkpoints.
        if self.args.should_save:
            self._rotate_checkpoints(use_mtime=True, output_dir=run_dir)

    def _load_optimizer_and_scheduler(self, checkpoint):
        """If optimizer and scheduler states exist, load them."""
        if checkpoint is None:
            return

        if self.is_deepspeed_enabled:
            # deepspeed loads optimizer/lr_scheduler together with the model in deepspeed_init
            return

        checkpoint_file_exists = (
            glob.glob(os.path.join(checkpoint, OPTIMIZER_NAME) + "_*")
            if is_sagemaker_mp_enabled()
            else os.path.isfile(os.path.join(checkpoint, OPTIMIZER_NAME))
        )
        if checkpoint_file_exists and os.path.isfile(os.path.join(checkpoint, SCHEDULER_NAME)):
            # Load in optimizer and scheduler states
            if is_torch_tpu_available():
                # On TPU we have to take some extra precautions to properly load the states on the right device.
                optimizer_state = torch.load(os.path.join(checkpoint, OPTIMIZER_NAME), map_location="cpu")
                with warnings.catch_warnings(record=True) as caught_warnings:
                    lr_scheduler_state = torch.load(os.path.join(checkpoint, SCHEDULER_NAME), map_location="cpu")
                reissue_pt_warnings(caught_warnings)

                xm.send_cpu_data_to_device(optimizer_state, self.args.device)
                xm.send_cpu_data_to_device(lr_scheduler_state, self.args.device)

                self.optimizer.load_state_dict(optimizer_state)
                self.lr_scheduler.load_state_dict(lr_scheduler_state)
            else:
                if is_sagemaker_mp_enabled():
                    if os.path.isfile(os.path.join(checkpoint, "user_content.pt")):
                        # Optimizer checkpoint was saved with smp >= 1.10
                        def opt_load_hook(mod, opt):
                            opt.load_state_dict(smp.load(os.path.join(checkpoint, OPTIMIZER_NAME), partial=True))

                    else:
                        # Optimizer checkpoint was saved with smp < 1.10
                        def opt_load_hook(mod, opt):
                            if IS_SAGEMAKER_MP_POST_1_10:
                                opt.load_state_dict(
                                    smp.load(os.path.join(checkpoint, OPTIMIZER_NAME), partial=True, back_compat=True)
                                )
                            else:
                                opt.load_state_dict(smp.load(os.path.join(checkpoint, OPTIMIZER_NAME), partial=True))

                    self.model_wrapped.register_post_step_hook(opt_load_hook)
                else:
                    # We use the CPU when training on one GPU to avoid OOM for GPU RAM when training big models.
                    # In distributed training however, we load directly on each GPU and risk the GPU OOM as it's more
                    # likely to get OOM on CPU (since we load num_gpu times the optimizer state
                    map_location = self.args.device if self.args.world_size > 1 else "cpu"
                    if self.fsdp:
                        full_osd = None
                        # In FSDP, we need to load the full optimizer state dict on rank 0 and then shard it
                        if self.args.process_index == 0:
                            full_osd = torch.load(os.path.join(checkpoint, OPTIMIZER_NAME))
                        # call scatter_full_optim_state_dict on all ranks
                        sharded_osd = self.model.__class__.scatter_full_optim_state_dict(full_osd, self.model)
                        self.optimizer.load_state_dict(sharded_osd)
                    else:
                        self.optimizer.load_state_dict(
                            torch.load(os.path.join(checkpoint, OPTIMIZER_NAME), map_location=map_location)
                        )
                with warnings.catch_warnings(record=True) as caught_warnings:
                    self.lr_scheduler.load_state_dict(torch.load(os.path.join(checkpoint, SCHEDULER_NAME)))
                reissue_pt_warnings(caught_warnings)
                if self.do_grad_scaling and os.path.isfile(os.path.join(checkpoint, SCALER_NAME)):
                    self.scaler.load_state_dict(torch.load(os.path.join(checkpoint, SCALER_NAME)))

    def hyperparameter_search(
        self,
        hp_space: Optional[Callable[["optuna.Trial"], Dict[str, float]]] = None,
        compute_objective: Optional[Callable[[Dict[str, float]], float]] = None,
        n_trials: int = 20,
        direction: str = "minimize",
        backend: Optional[Union["str", HPSearchBackend]] = None,
        hp_name: Optional[Callable[["optuna.Trial"], str]] = None,
        **kwargs,
    ) -> BestRun:
        """
        Launch an hyperparameter search using `optuna` or `Ray Tune` or `SigOpt`. The optimized quantity is determined
        by `compute_objective`, which defaults to a function returning the evaluation loss when no metric is provided,
        the sum of all metrics otherwise.

        <Tip warning={true}>

        To use this method, you need to have provided a `model_init` when initializing your [`Trainer`]: we need to
        reinitialize the model at each new run. This is incompatible with the `optimizers` argument, so you need to
        subclass [`Trainer`] and override the method [`~Trainer.create_optimizer_and_scheduler`] for custom
        optimizer/scheduler.

        </Tip>

        Args:
            hp_space (`Callable[["optuna.Trial"], Dict[str, float]]`, *optional*):
                A function that defines the hyperparameter search space. Will default to
                [`~trainer_utils.default_hp_space_optuna`] or [`~trainer_utils.default_hp_space_ray`] or
                [`~trainer_utils.default_hp_space_sigopt`] depending on your backend.
            compute_objective (`Callable[[Dict[str, float]], float]`, *optional*):
                A function computing the objective to minimize or maximize from the metrics returned by the `evaluate`
                method. Will default to [`~trainer_utils.default_compute_objective`].
            n_trials (`int`, *optional*, defaults to 100):
                The number of trial runs to test.
            direction (`str`, *optional*, defaults to `"minimize"`):
                Whether to optimize greater or lower objects. Can be `"minimize"` or `"maximize"`, you should pick
                `"minimize"` when optimizing the validation loss, `"maximize"` when optimizing one or several metrics.
            backend (`str` or [`~training_utils.HPSearchBackend`], *optional*):
                The backend to use for hyperparameter search. Will default to optuna or Ray Tune or SigOpt, depending
                on which one is installed. If all are installed, will default to optuna.
            hp_name (`Callable[["optuna.Trial"], str]]`, *optional*):
                A function that defines the trial/run name. Will default to None.
            kwargs (`Dict[str, Any]`, *optional*):
                Additional keyword arguments passed along to `optuna.create_study` or `ray.tune.run`. For more
                information see:

                - the documentation of
                  [optuna.create_study](https://optuna.readthedocs.io/en/stable/reference/generated/optuna.study.create_study.html)
                - the documentation of [tune.run](https://docs.ray.io/en/latest/tune/api_docs/execution.html#tune-run)
                - the documentation of [sigopt](https://app.sigopt.com/docs/endpoints/experiments/create)

        Returns:
            [`trainer_utils.BestRun`]: All the information about the best run. Experiment summary can be found in
            `run_summary` attribute for Ray backend.
        """
        if backend is None:
            backend = default_hp_search_backend()
            if backend is None:
                raise RuntimeError(
                    "At least one of optuna or ray should be installed. "
                    "To install optuna run `pip install optuna`. "
                    "To install ray run `pip install ray[tune]`. "
                    "To install sigopt run `pip install sigopt`."
                )
        backend = HPSearchBackend(backend)
        if backend == HPSearchBackend.OPTUNA and not is_optuna_available():
            raise RuntimeError("You picked the optuna backend, but it is not installed. Use `pip install optuna`.")
        if backend == HPSearchBackend.RAY and not is_ray_tune_available():
            raise RuntimeError(
                "You picked the Ray Tune backend, but it is not installed. Use `pip install 'ray[tune]'`."
            )
        if backend == HPSearchBackend.SIGOPT and not is_sigopt_available():
            raise RuntimeError("You picked the sigopt backend, but it is not installed. Use `pip install sigopt`.")
        if backend == HPSearchBackend.WANDB and not is_wandb_available():
            raise RuntimeError("You picked the wandb backend, but it is not installed. Use `pip install wandb`.")
        self.hp_search_backend = backend
        if self.model_init is None:
            raise RuntimeError(
                "To use hyperparameter search, you need to pass your model through a model_init function."
            )

        self.hp_space = default_hp_space[backend] if hp_space is None else hp_space
        self.hp_name = hp_name
        self.compute_objective = default_compute_objective if compute_objective is None else compute_objective

        backend_dict = {
            HPSearchBackend.OPTUNA: run_hp_search_optuna,
            HPSearchBackend.RAY: run_hp_search_ray,
            HPSearchBackend.SIGOPT: run_hp_search_sigopt,
            HPSearchBackend.WANDB: run_hp_search_wandb,
        }
        best_run = backend_dict[backend](self, n_trials, direction, **kwargs)

        self.hp_search_backend = None
        return best_run

    def log(self, logs: Dict[str, float]) -> None:
        """
        Log `logs` on the various objects watching training.

        Subclass and override this method to inject custom behavior.

        Args:
            logs (`Dict[str, float]`):
                The values to log.
        """
        if self.state.epoch is not None:
            logs["epoch"] = round(self.state.epoch, 2)

        output = {**logs, **{"step": self.state.global_step}}
        self.state.log_history.append(output)
        self.control = self.callback_handler.on_log(self.args, self.state, self.control, logs)

    def _prepare_input(self, data: Union[torch.Tensor, Any]) -> Union[torch.Tensor, Any]:
        """
        Prepares one `data` before feeding it to the model, be it a tensor or a nested list/dictionary of tensors.
        """
        if isinstance(data, Mapping):
            return type(data)({k: self._prepare_input(v) for k, v in data.items()})
        elif isinstance(data, (tuple, list)):
            return type(data)(self._prepare_input(v) for v in data)
        elif isinstance(data, torch.Tensor):
            kwargs = {"device": self.args.device}
            if self.is_deepspeed_enabled and (torch.is_floating_point(data) or torch.is_complex(data)):
                # NLP models inputs are int/uint and those get adjusted to the right dtype of the
                # embedding. Other models such as wav2vec2's inputs are already float and thus
                # may need special handling to match the dtypes of the model
                kwargs.update({"dtype": self.accelerator.state.deepspeed_plugin.hf_ds_config.dtype()})
            return data.to(**kwargs)
        return data

    def _prepare_inputs(self, inputs: Dict[str, Union[torch.Tensor, Any]]) -> Dict[str, Union[torch.Tensor, Any]]:
        """
        Prepare `inputs` before feeding them to the model, converting them to tensors if they are not already and
        handling potential state.
        """
        inputs = self._prepare_input(inputs)
        if len(inputs) == 0:
            raise ValueError(
                "The batch received was empty, your model won't be able to train on it. Double-check that your "
                f"training dataset contains keys expected by the model: {','.join(self._signature_columns)}."
            )
        if self.args.past_index >= 0 and self._past is not None:
            inputs["mems"] = self._past

        return inputs

    def compute_loss_context_manager(self):
        """
        A helper wrapper to group together context managers.
        """
        return self.autocast_smart_context_manager()

    def autocast_smart_context_manager(self, cache_enabled: Optional[bool] = True):
        """
        A helper wrapper that creates an appropriate context manager for `autocast` while feeding it the desired
        arguments, depending on the situation.
        """
        if self.use_cuda_amp or self.use_cpu_amp:
            if is_torch_greater_or_equal_than_1_10:
                ctx_manager = (
                    torch.cpu.amp.autocast(cache_enabled=cache_enabled, dtype=self.amp_dtype)
                    if self.use_cpu_amp
                    else torch.cuda.amp.autocast(cache_enabled=cache_enabled, dtype=self.amp_dtype)
                )
            else:
                ctx_manager = torch.cuda.amp.autocast()
        else:
            ctx_manager = contextlib.nullcontext() if sys.version_info >= (3, 7) else contextlib.suppress()

        return ctx_manager

    def training_step(self, model: nn.Module, inputs: Dict[str, Union[torch.Tensor, Any]]) -> torch.Tensor:
        """
        Perform a training step on a batch of inputs.

        Subclass and override to inject custom behavior.

        Args:
            model (`nn.Module`):
                The model to train.
            inputs (`Dict[str, Union[torch.Tensor, Any]]`):
                The inputs and targets of the model.

                The dictionary will be unpacked before being fed to the model. Most models expect the targets under the
                argument `labels`. Check your model's documentation for all accepted arguments.

        Return:
            `torch.Tensor`: The tensor with training loss on this batch.
        """
        model.train()
        inputs = self._prepare_inputs(inputs)

        if is_sagemaker_mp_enabled():
            loss_mb = smp_forward_backward(model, inputs, self.args.gradient_accumulation_steps)
            return loss_mb.reduce_mean().detach().to(self.args.device)

        with self.compute_loss_context_manager():
            loss = self.compute_loss(model, inputs)

        if self.args.n_gpu > 1:
            loss = loss.mean()  # mean() to average on multi-gpu parallel training

        if self.do_grad_scaling:
            self.scaler.scale(loss).backward()
        elif self.use_apex:
            with amp.scale_loss(loss, self.optimizer) as scaled_loss:
                scaled_loss.backward()
        else:
            self.accelerator.backward(loss)

        return loss.detach() / self.args.gradient_accumulation_steps

    def compute_loss(self, model, inputs, return_outputs=False):
        """
        How the loss is computed by Trainer. By default, all models return the loss in the first element.

        Subclass and override for custom behavior.
        """
        if self.label_smoother is not None and "labels" in inputs:
            labels = inputs.pop("labels")
        else:
            labels = None
        outputs = model(**inputs)
        # Save past state if it exists
        # TODO: this needs to be fixed and made cleaner later.
        if self.args.past_index >= 0:
            self._past = outputs[self.args.past_index]

        if labels is not None:
            if unwrap_model(model)._get_name() in MODEL_FOR_CAUSAL_LM_MAPPING_NAMES.values():
                loss = self.label_smoother(outputs, labels, shift_labels=True)
            else:
                loss = self.label_smoother(outputs, labels)
        else:
            if isinstance(outputs, dict) and "loss" not in outputs:
                raise ValueError(
                    "The model did not return a loss from the inputs, only the following keys: "
                    f"{','.join(outputs.keys())}. For reference, the inputs it received are {','.join(inputs.keys())}."
                )
            # We don't use .loss here since the model may return tuples instead of ModelOutput.
            loss = outputs["loss"] if isinstance(outputs, dict) else outputs[0]

        return (loss, outputs) if return_outputs else loss

    def is_local_process_zero(self) -> bool:
        """
        Whether or not this process is the local (e.g., on one machine if training in a distributed fashion on several
        machines) main process.
        """
        return self.args.local_process_index == 0

    def is_world_process_zero(self) -> bool:
        """
        Whether or not this process is the global main process (when training in a distributed fashion on several
        machines, this is only going to be `True` for one process).
        """
        # Special case for SageMaker ModelParallel since there process_index is dp_process_index, not the global
        # process index.
        if is_sagemaker_mp_enabled():
            return smp.rank() == 0
        else:
            return self.args.process_index == 0

    def save_model(self, output_dir: Optional[str] = None, _internal_call: bool = False):
        """
        Will save the model, so you can reload it using `from_pretrained()`.

        Will only save from the main process.
        """

        if output_dir is None:
            output_dir = self.args.output_dir

        if is_torch_tpu_available():
            self._save_tpu(output_dir)
        elif is_sagemaker_mp_enabled():
            # Calling the state_dict needs to be done on the wrapped model and on all processes.
            os.makedirs(output_dir, exist_ok=True)
            state_dict = self.model_wrapped.state_dict()
            if self.args.should_save:
                self._save(output_dir, state_dict=state_dict)
            if IS_SAGEMAKER_MP_POST_1_10:
                # 'user_content.pt' indicates model state_dict saved with smp >= 1.10
                Path(os.path.join(output_dir, "user_content.pt")).touch()
        elif (
            ShardedDDPOption.ZERO_DP_2 in self.args.sharded_ddp
            or ShardedDDPOption.ZERO_DP_3 in self.args.sharded_ddp
            or self.fsdp is not None
            or self.is_fsdp_enabled
        ):
            if self.is_fsdp_enabled:
                os.makedirs(output_dir, exist_ok=True)
                self.accelerator.state.fsdp_plugin.save_model(self.accelerator, self.model, output_dir)
            else:
                state_dict = self.model.state_dict()

                if self.args.should_save:
                    self._save(output_dir, state_dict=state_dict)
        elif self.is_deepspeed_enabled:
            # this takes care of everything as long as we aren't under zero3
            if self.args.should_save:
                self._save(output_dir)

            if is_deepspeed_zero3_enabled():
                # It's too complicated to try to override different places where the weights dump gets
                # saved, so since under zero3 the file is bogus, simply delete it. The user should
                # either user deepspeed checkpoint to resume or to recover full weights use
                # zero_to_fp32.py stored in the checkpoint.
                if self.args.should_save:
                    file = os.path.join(output_dir, WEIGHTS_NAME)
                    if os.path.isfile(file):
                        # logger.info(f"deepspeed zero3: removing {file}, see zero_to_fp32.py to recover weights")
                        os.remove(file)

                # now save the real model if stage3_gather_16bit_weights_on_model_save=True
                # if false it will not be saved.
                # This must be called on all ranks
                if not self.model_wrapped.save_16bit_model(output_dir, WEIGHTS_NAME):
                    logger.warning(
                        "deepspeed.save_16bit_model didn't save the model, since"
                        " stage3_gather_16bit_weights_on_model_save=false. Saving the full checkpoint instead, use"
                        " zero_to_fp32.py to recover weights"
                    )
                    self.model_wrapped.save_checkpoint(output_dir)

        elif self.args.should_save:
            self._save(output_dir)

        # Push to the Hub when `save_model` is called by the user.
        if self.args.push_to_hub and not _internal_call:
            self.push_to_hub(commit_message="Model save")

    def _save_tpu(self, output_dir: Optional[str] = None):
        output_dir = output_dir if output_dir is not None else self.args.output_dir
        logger.info(f"Saving model checkpoint to {output_dir}")

        if xm.is_master_ordinal():
            os.makedirs(output_dir, exist_ok=True)
            torch.save(self.args, os.path.join(output_dir, TRAINING_ARGS_NAME))

        # Save a trained model and configuration using `save_pretrained()`.
        # They can then be reloaded using `from_pretrained()`
        xm.rendezvous("saving_checkpoint")
        if not isinstance(self.model, PreTrainedModel):
            if isinstance(unwrap_model(self.model), PreTrainedModel):
                unwrap_model(self.model).save_pretrained(
                    output_dir,
                    is_main_process=self.args.should_save,
                    state_dict=self.model.state_dict(),
                    save_function=xm.save,
                )
            else:
                logger.info("Trainer.model is not a `PreTrainedModel`, only saving its state dict.")
                state_dict = self.model.state_dict()
                xm.save(state_dict, os.path.join(output_dir, WEIGHTS_NAME))
        else:
            self.model.save_pretrained(output_dir, is_main_process=self.args.should_save, save_function=xm.save)
        if self.tokenizer is not None and self.args.should_save:
            self.tokenizer.save_pretrained(output_dir)

    def _save(self, output_dir: Optional[str] = None, state_dict=None):
        # If we are executing this function, we are the process zero, so we don't check for that.
        output_dir = output_dir if output_dir is not None else self.args.output_dir
        os.makedirs(output_dir, exist_ok=True)
        logger.info(f"Saving model checkpoint to {output_dir}")

        supported_classes = (PreTrainedModel,) if not is_peft_available() else (PreTrainedModel, PeftModel)
        # Save a trained model and configuration using `save_pretrained()`.
        # They can then be reloaded using `from_pretrained()`
        if not isinstance(self.model, supported_classes):
            if state_dict is None:
                state_dict = self.model.state_dict()

            if isinstance(unwrap_model(self.model), supported_classes):
                unwrap_model(self.model).save_pretrained(
                    output_dir, state_dict=state_dict, safe_serialization=self.args.save_safetensors
                )
            else:
                logger.info("Trainer.model is not a `PreTrainedModel`, only saving its state dict.")
                if self.args.save_safetensors:
                    safetensors.torch.save_file(state_dict, os.path.join(output_dir, SAFE_WEIGHTS_NAME))
                else:
                    torch.save(state_dict, os.path.join(output_dir, WEIGHTS_NAME))
        else:
            self.model.save_pretrained(
                output_dir, state_dict=state_dict, safe_serialization=self.args.save_safetensors
            )

        if self.tokenizer is not None:
            self.tokenizer.save_pretrained(output_dir)

        # Good practice: save your training arguments together with the trained model
        torch.save(self.args, os.path.join(output_dir, TRAINING_ARGS_NAME))

    def store_flos(self):
        # Storing the number of floating-point operations that went into the model
        if self.args.parallel_mode == ParallelMode.DISTRIBUTED:
            self.state.total_flos += (
                distributed_broadcast_scalars([self.current_flos], device=self.args.device).sum().item()
            )
            self.current_flos = 0
        else:
            self.state.total_flos += self.current_flos
            self.current_flos = 0

    def _sorted_checkpoints(
        self, output_dir=None, checkpoint_prefix=PREFIX_CHECKPOINT_DIR, use_mtime=False
    ) -> List[str]:
        ordering_and_checkpoint_path = []

        glob_checkpoints = [str(x) for x in Path(output_dir).glob(f"{checkpoint_prefix}-*") if os.path.isdir(x)]

        for path in glob_checkpoints:
            if use_mtime:
                ordering_and_checkpoint_path.append((os.path.getmtime(path), path))
            else:
                regex_match = re.match(f".*{checkpoint_prefix}-([0-9]+)", path)
                if regex_match is not None and regex_match.groups() is not None:
                    ordering_and_checkpoint_path.append((int(regex_match.groups()[0]), path))

        checkpoints_sorted = sorted(ordering_and_checkpoint_path)
        checkpoints_sorted = [checkpoint[1] for checkpoint in checkpoints_sorted]
        # Make sure we don't delete the best model.
        if self.state.best_model_checkpoint is not None:
            best_model_index = checkpoints_sorted.index(str(Path(self.state.best_model_checkpoint)))
            for i in range(best_model_index, len(checkpoints_sorted) - 2):
                checkpoints_sorted[i], checkpoints_sorted[i + 1] = checkpoints_sorted[i + 1], checkpoints_sorted[i]
        return checkpoints_sorted

    def _rotate_checkpoints(self, use_mtime=False, output_dir=None) -> None:
        if self.args.save_total_limit is None or self.args.save_total_limit <= 0:
            return

        # Check if we should delete older checkpoint(s)
        checkpoints_sorted = self._sorted_checkpoints(use_mtime=use_mtime, output_dir=output_dir)
        if len(checkpoints_sorted) <= self.args.save_total_limit:
            return

        # If save_total_limit=1 with load_best_model_at_end=True, we could end up deleting the last checkpoint, which
        # we don't do to allow resuming.
        save_total_limit = self.args.save_total_limit
        if (
            self.state.best_model_checkpoint is not None
            and self.args.save_total_limit == 1
            and checkpoints_sorted[-1] != self.state.best_model_checkpoint
        ):
            save_total_limit = 2

        number_of_checkpoints_to_delete = max(0, len(checkpoints_sorted) - save_total_limit)
        checkpoints_to_be_deleted = checkpoints_sorted[:number_of_checkpoints_to_delete]
        for checkpoint in checkpoints_to_be_deleted:
            logger.info(f"Deleting older checkpoint [{checkpoint}] due to args.save_total_limit")
            shutil.rmtree(checkpoint, ignore_errors=True)

    def evaluate(
        self,
        eval_dataset: Optional[Dataset] = None,
        ignore_keys: Optional[List[str]] = None,
        metric_key_prefix: str = "eval",
    ) -> Dict[str, float]:
        """
        Run evaluation and returns metrics.

        The calling script will be responsible for providing a method to compute metrics, as they are task-dependent
        (pass it to the init `compute_metrics` argument).

        You can also subclass and override this method to inject custom behavior.

        Args:
            eval_dataset (`Dataset`, *optional*):
                Pass a dataset if you wish to override `self.eval_dataset`. If it is a [`~datasets.Dataset`], columns
                not accepted by the `model.forward()` method are automatically removed. It must implement the `__len__`
                method.
            ignore_keys (`List[str]`, *optional*):
                A list of keys in the output of your model (if it is a dictionary) that should be ignored when
                gathering predictions.
            metric_key_prefix (`str`, *optional*, defaults to `"eval"`):
                An optional prefix to be used as the metrics key prefix. For example the metrics "bleu" will be named
                "eval_bleu" if the prefix is "eval" (default)

        Returns:
            A dictionary containing the evaluation loss and the potential metrics computed from the predictions. The
            dictionary also contains the epoch number which comes from the training state.
        """
        # memory metrics - must set up as early as possible
        self._memory_tracker.start()

        eval_dataloader = self.get_eval_dataloader(eval_dataset)
        start_time = time.time()

        eval_loop = self.prediction_loop if self.args.use_legacy_prediction_loop else self.evaluation_loop
        output = eval_loop(
            eval_dataloader,
            description="Evaluation",
            # No point gathering the predictions if there are no metrics, otherwise we defer to
            # self.args.prediction_loss_only
            prediction_loss_only=True if self.compute_metrics is None else None,
            ignore_keys=ignore_keys,
            metric_key_prefix=metric_key_prefix,
        )

        total_batch_size = self.args.eval_batch_size * self.args.world_size
        if f"{metric_key_prefix}_jit_compilation_time" in output.metrics:
            start_time += output.metrics[f"{metric_key_prefix}_jit_compilation_time"]
        output.metrics.update(
            speed_metrics(
                metric_key_prefix,
                start_time,
                num_samples=output.num_samples,
                num_steps=math.ceil(output.num_samples / total_batch_size),
            )
        )

        self.log(output.metrics)

        if DebugOption.TPU_METRICS_DEBUG in self.args.debug:
            # tpu-comment: Logging debug metrics for PyTorch/XLA (compile, execute times, ops, etc.)
            xm.master_print(met.metrics_report())

        self.control = self.callback_handler.on_evaluate(self.args, self.state, self.control, output.metrics)

        self._memory_tracker.stop_and_update_metrics(output.metrics)

        return output.metrics

    def predict(
        self, test_dataset: Dataset, ignore_keys: Optional[List[str]] = None, metric_key_prefix: str = "test"
    ) -> PredictionOutput:
        """
        Run prediction and returns predictions and potential metrics.

        Depending on the dataset and your use case, your test dataset may contain labels. In that case, this method
        will also return metrics, like in `evaluate()`.

        Args:
            test_dataset (`Dataset`):
                Dataset to run the predictions on. If it is an `datasets.Dataset`, columns not accepted by the
                `model.forward()` method are automatically removed. Has to implement the method `__len__`
            ignore_keys (`List[str]`, *optional*):
                A list of keys in the output of your model (if it is a dictionary) that should be ignored when
                gathering predictions.
            metric_key_prefix (`str`, *optional*, defaults to `"test"`):
                An optional prefix to be used as the metrics key prefix. For example the metrics "bleu" will be named
                "test_bleu" if the prefix is "test" (default)

        <Tip>

        If your predictions or labels have different sequence length (for instance because you're doing dynamic padding
        in a token classification task) the predictions will be padded (on the right) to allow for concatenation into
        one array. The padding index is -100.

        </Tip>

        Returns: *NamedTuple* A namedtuple with the following keys:

            - predictions (`np.ndarray`): The predictions on `test_dataset`.
            - label_ids (`np.ndarray`, *optional*): The labels (if the dataset contained some).
            - metrics (`Dict[str, float]`, *optional*): The potential dictionary of metrics (if the dataset contained
              labels).
        """
        # memory metrics - must set up as early as possible
        self._memory_tracker.start()

        test_dataloader = self.get_test_dataloader(test_dataset)
        start_time = time.time()

        eval_loop = self.prediction_loop if self.args.use_legacy_prediction_loop else self.evaluation_loop
        output = eval_loop(
            test_dataloader, description="Prediction", ignore_keys=ignore_keys, metric_key_prefix=metric_key_prefix
        )
        total_batch_size = self.args.eval_batch_size * self.args.world_size
        if f"{metric_key_prefix}_jit_compilation_time" in output.metrics:
            start_time += output.metrics[f"{metric_key_prefix}_jit_compilation_time"]
        output.metrics.update(
            speed_metrics(
                metric_key_prefix,
                start_time,
                num_samples=output.num_samples,
                num_steps=math.ceil(output.num_samples / total_batch_size),
            )
        )

        self.control = self.callback_handler.on_predict(self.args, self.state, self.control, output.metrics)
        self._memory_tracker.stop_and_update_metrics(output.metrics)

        return PredictionOutput(predictions=output.predictions, label_ids=output.label_ids, metrics=output.metrics)

    def evaluation_loop(
        self,
        dataloader: DataLoader,
        description: str,
        prediction_loss_only: Optional[bool] = None,
        ignore_keys: Optional[List[str]] = None,
        metric_key_prefix: str = "eval",
    ) -> EvalLoopOutput:
        """
        Prediction/evaluation loop, shared by `Trainer.evaluate()` and `Trainer.predict()`.

        Works both with or without labels.
        """
        args = self.args

        prediction_loss_only = prediction_loss_only if prediction_loss_only is not None else args.prediction_loss_only

        # if eval is called w/o train, handle model prep here
        if self.is_deepspeed_enabled and self.model_wrapped is self.model:
            _, _ = deepspeed_init(self, num_training_steps=0, inference=True)

        model = self._wrap_model(self.model, training=False, dataloader=dataloader)

        if len(self.accelerator._models) == 0 and model is self.model:
            model = (
                self.accelerator.prepare(model)
                if self.is_deepspeed_enabled
                else self.accelerator.prepare_model(model, evaluation_mode=True)
            )

            if self.is_fsdp_enabled:
                self.model = model

            # for the rest of this function `model` is the outside model, whether it was wrapped or not
            if model is not self.model:
                self.model_wrapped = model

            # backward compatibility
            if self.is_deepspeed_enabled:
                self.deepspeed = self.model_wrapped

        # if full fp16 or bf16 eval is wanted and this ``evaluation`` or ``predict`` isn't called
        # while ``train`` is running, cast it to the right dtype first and then put on device
        if not self.is_in_train:
            if args.fp16_full_eval:
                model = model.to(dtype=torch.float16, device=args.device)
            elif args.bf16_full_eval:
                model = model.to(dtype=torch.bfloat16, device=args.device)

        batch_size = self.args.eval_batch_size

        logger.info(f"***** Running {description} *****")
        if has_length(dataloader):
            logger.info(f"  Num examples = {self.num_examples(dataloader)}")
        else:
            logger.info("  Num examples: Unknown")
        logger.info(f"  Batch size = {batch_size}")

        model.eval()

        self.callback_handler.eval_dataloader = dataloader
        # Do this before wrapping.
        eval_dataset = getattr(dataloader, "dataset", None)

        if args.past_index >= 0:
            self._past = None

        # Initialize containers
        # losses/preds/labels on GPU/TPU (accumulated for eval_accumulation_steps)
        losses_host = None
        preds_host = None
        labels_host = None
        inputs_host = None

        # losses/preds/labels on CPU (final containers)
        all_losses = None
        all_preds = None
        all_labels = None
        all_inputs = None
        # Will be useful when we have an iterable dataset so don't know its length.

        observed_num_examples = 0
        # Main evaluation loop
        for step, inputs in enumerate(dataloader):
            # Update the observed num examples
            observed_batch_size = find_batch_size(inputs)
            if observed_batch_size is not None:
                observed_num_examples += observed_batch_size
                # For batch samplers, batch_size is not known by the dataloader in advance.
                if batch_size is None:
                    batch_size = observed_batch_size

            # Prediction step
            loss, logits, labels = self.prediction_step(model, inputs, prediction_loss_only, ignore_keys=ignore_keys)
            inputs_decode = self._prepare_input(inputs["input_ids"]) if args.include_inputs_for_metrics else None

            if is_torch_tpu_available():
                xm.mark_step()

            # Update containers on host
            if loss is not None:
                losses = self.accelerator.gather_for_metrics((loss.repeat(batch_size)))
                losses_host = losses if losses_host is None else nested_concat(losses_host, losses, padding_index=-100)
            if labels is not None:
                labels = self.accelerator.pad_across_processes(labels)
            if inputs_decode is not None:
                inputs_decode = self.accelerator.pad_across_processes(inputs_decode)
                inputs_decode = self.accelerator.gather_for_metrics((inputs_decode))
                inputs_host = (
                    inputs_decode
                    if inputs_host is None
                    else nested_concat(inputs_host, inputs_decode, padding_index=-100)
                )
            if logits is not None:
                logits = self.accelerator.pad_across_processes(logits)
                if self.preprocess_logits_for_metrics is not None:
                    logits = self.preprocess_logits_for_metrics(logits, labels)
                logits = self.accelerator.gather_for_metrics((logits))
                preds_host = logits if preds_host is None else nested_concat(preds_host, logits, padding_index=-100)

            if labels is not None:
                labels = self.accelerator.gather_for_metrics((labels))
                labels_host = labels if labels_host is None else nested_concat(labels_host, labels, padding_index=-100)

            self.control = self.callback_handler.on_prediction_step(args, self.state, self.control)

            # Gather all tensors and put them back on the CPU if we have done enough accumulation steps.
            if args.eval_accumulation_steps is not None and (step + 1) % args.eval_accumulation_steps == 0:
                if losses_host is not None:
                    losses = nested_numpify(losses_host)
                    all_losses = losses if all_losses is None else np.concatenate((all_losses, losses), axis=0)
                if preds_host is not None:
                    logits = nested_numpify(preds_host)
                    all_preds = logits if all_preds is None else nested_concat(all_preds, logits, padding_index=-100)
                if inputs_host is not None:
                    inputs_decode = nested_numpify(inputs_host)
                    all_inputs = (
                        inputs_decode
                        if all_inputs is None
                        else nested_concat(all_inputs, inputs_decode, padding_index=-100)
                    )
                if labels_host is not None:
                    labels = nested_numpify(labels_host)
                    all_labels = (
                        labels if all_labels is None else nested_concat(all_labels, labels, padding_index=-100)
                    )

                # Set back to None to begin a new accumulation
                losses_host, preds_host, inputs_host, labels_host = None, None, None, None

        if args.past_index and hasattr(self, "_past"):
            # Clean the state at the end of the evaluation loop
            delattr(self, "_past")

        # Gather all remaining tensors and put them back on the CPU
        if losses_host is not None:
            all_losses = nested_numpify(losses_host)
        if preds_host is not None:
            all_preds = nested_numpify(preds_host)
        if inputs_host is not None:
            all_inputs = nested_numpify(inputs_host)
        if labels_host is not None:
            all_labels = nested_numpify(labels_host)

        # Number of samples
        if has_length(eval_dataset):
            num_samples = len(eval_dataset)
        # The instance check is weird and does not actually check for the type, but whether the dataset has the right
        # methods. Therefore we need to make sure it also has the attribute.
        elif isinstance(eval_dataset, IterableDatasetShard) and getattr(eval_dataset, "num_examples", 0) > 0:
            num_samples = eval_dataset.num_examples
        else:
            if has_length(dataloader):
                num_samples = self.num_examples(dataloader)
            else:  # both len(dataloader.dataset) and len(dataloader) fail
                num_samples = observed_num_examples
        if num_samples == 0 and observed_num_examples > 0:
            num_samples = observed_num_examples

        # Metrics!
        if self.compute_metrics is not None and all_preds is not None and all_labels is not None:
            if args.include_inputs_for_metrics:
                metrics = self.compute_metrics(
                    EvalPrediction(predictions=all_preds, label_ids=all_labels, inputs=all_inputs)
                )
            else:
                metrics = self.compute_metrics(EvalPrediction(predictions=all_preds, label_ids=all_labels))
        else:
            metrics = {}

        # To be JSON-serializable, we need to remove numpy types or zero-d tensors
        metrics = denumpify_detensorize(metrics)

        if all_losses is not None:
            metrics[f"{metric_key_prefix}_loss"] = all_losses.mean().item()
        if hasattr(self, "jit_compilation_time"):
            metrics[f"{metric_key_prefix}_jit_compilation_time"] = self.jit_compilation_time

        # Prefix all keys with metric_key_prefix + '_'
        for key in list(metrics.keys()):
            if not key.startswith(f"{metric_key_prefix}_"):
                metrics[f"{metric_key_prefix}_{key}"] = metrics.pop(key)

        return EvalLoopOutput(predictions=all_preds, label_ids=all_labels, metrics=metrics, num_samples=num_samples)

    def _nested_gather(self, tensors, name=None):
        """
        Gather value of `tensors` (tensor or list/tuple of nested tensors) and convert them to numpy before
        concatenating them to `gathered`
        """
        if tensors is None:
            return
        if is_torch_tpu_available():
            if name is None:
                name = "nested_gather"
            tensors = nested_xla_mesh_reduce(tensors, name)
        elif is_sagemaker_mp_enabled():
            tensors = smp_gather(tensors)
        elif (self.args.distributed_state is not None and self.args.distributed_state.distributed_type != "NO") or (
            self.args.distributed_state is None and self.local_rank != -1
        ):
            tensors = distributed_concat(tensors)
        return tensors

    # Copied from Accelerate.
    def _pad_across_processes(self, tensor, pad_index=-100):
        """
        Recursively pad the tensors in a nested list/tuple/dictionary of tensors from all devices to the same size so
        they can safely be gathered.
        """
        if isinstance(tensor, (list, tuple)):
            return type(tensor)(self._pad_across_processes(t, pad_index=pad_index) for t in tensor)
        elif isinstance(tensor, dict):
            return type(tensor)({k: self._pad_across_processes(v, pad_index=pad_index) for k, v in tensor.items()})
        elif not isinstance(tensor, torch.Tensor):
            raise TypeError(
                f"Can't pad the values of type {type(tensor)}, only of nested list/tuple/dicts of tensors."
            )

        if len(tensor.shape) < 2:
            return tensor
        # Gather all sizes
        size = torch.tensor(tensor.shape, device=tensor.device)[None]
        sizes = self._nested_gather(size).cpu()

        max_size = max(s[1] for s in sizes)
        # When extracting XLA graphs for compilation, max_size is 0,
        # so use inequality to avoid errors.
        if tensor.shape[1] >= max_size:
            return tensor

        # Then pad to the maximum size
        old_size = tensor.shape
        new_size = list(old_size)
        new_size[1] = max_size
        new_tensor = tensor.new_zeros(tuple(new_size)) + pad_index
        new_tensor[:, : old_size[1]] = tensor
        return new_tensor

    def prediction_step(
        self,
        model: nn.Module,
        inputs: Dict[str, Union[torch.Tensor, Any]],
        prediction_loss_only: bool,
        ignore_keys: Optional[List[str]] = None,
    ) -> Tuple[Optional[torch.Tensor], Optional[torch.Tensor], Optional[torch.Tensor]]:
        """
        Perform an evaluation step on `model` using `inputs`.

        Subclass and override to inject custom behavior.

        Args:
            model (`nn.Module`):
                The model to evaluate.
            inputs (`Dict[str, Union[torch.Tensor, Any]]`):
                The inputs and targets of the model.

                The dictionary will be unpacked before being fed to the model. Most models expect the targets under the
                argument `labels`. Check your model's documentation for all accepted arguments.
            prediction_loss_only (`bool`):
                Whether or not to return the loss only.
            ignore_keys (`List[str]`, *optional*):
                A list of keys in the output of your model (if it is a dictionary) that should be ignored when
                gathering predictions.

        Return:
            Tuple[Optional[torch.Tensor], Optional[torch.Tensor], Optional[torch.Tensor]]: A tuple with the loss,
            logits and labels (each being optional).
        """
        has_labels = False if len(self.label_names) == 0 else all(inputs.get(k) is not None for k in self.label_names)
        # For CLIP-like models capable of returning loss values.
        # If `return_loss` is not specified or being `None` in `inputs`, we check if the default value of `return_loss`
        # is `True` in `model.forward`.
        return_loss = inputs.get("return_loss", None)
        if return_loss is None:
            return_loss = self.can_return_loss
        loss_without_labels = True if len(self.label_names) == 0 and return_loss else False

        inputs = self._prepare_inputs(inputs)
        if ignore_keys is None:
            if hasattr(self.model, "config"):
                ignore_keys = getattr(self.model.config, "keys_to_ignore_at_inference", [])
            else:
                ignore_keys = []

        # labels may be popped when computing the loss (label smoothing for instance) so we grab them first.
        if has_labels or loss_without_labels:
            labels = nested_detach(tuple(inputs.get(name) for name in self.label_names))
            if len(labels) == 1:
                labels = labels[0]
        else:
            labels = None

        with torch.no_grad():
            if is_sagemaker_mp_enabled():
                raw_outputs = smp_forward_only(model, inputs)
                if has_labels or loss_without_labels:
                    if isinstance(raw_outputs, dict):
                        loss_mb = raw_outputs["loss"]
                        logits_mb = tuple(v for k, v in raw_outputs.items() if k not in ignore_keys + ["loss"])
                    else:
                        loss_mb = raw_outputs[0]
                        logits_mb = raw_outputs[1:]

                    loss = loss_mb.reduce_mean().detach().cpu()
                    logits = smp_nested_concat(logits_mb)
                else:
                    loss = None
                    if isinstance(raw_outputs, dict):
                        logits_mb = tuple(v for k, v in raw_outputs.items() if k not in ignore_keys)
                    else:
                        logits_mb = raw_outputs
                    logits = smp_nested_concat(logits_mb)
            else:
                if has_labels or loss_without_labels:
                    with self.compute_loss_context_manager():
                        loss, outputs = self.compute_loss(model, inputs, return_outputs=True)
                    loss = loss.mean().detach()

                    if isinstance(outputs, dict):
                        logits = tuple(v for k, v in outputs.items() if k not in ignore_keys + ["loss"])
                    else:
                        logits = outputs[1:]
                else:
                    loss = None
                    with self.compute_loss_context_manager():
                        outputs = model(**inputs)
                    if isinstance(outputs, dict):
                        logits = tuple(v for k, v in outputs.items() if k not in ignore_keys)
                    else:
                        logits = outputs
                    # TODO: this needs to be fixed and made cleaner later.
                    if self.args.past_index >= 0:
                        self._past = outputs[self.args.past_index - 1]

        if prediction_loss_only:
            return (loss, None, None)

        logits = nested_detach(logits)
        if len(logits) == 1:
            logits = logits[0]

        return (loss, logits, labels)

    def floating_point_ops(self, inputs: Dict[str, Union[torch.Tensor, Any]]):
        """
        For models that inherit from [`PreTrainedModel`], uses that method to compute the number of floating point
        operations for every backward + forward pass. If using another model, either implement such a method in the
        model or subclass and override this method.

        Args:
            inputs (`Dict[str, Union[torch.Tensor, Any]]`):
                The inputs and targets of the model.

        Returns:
            `int`: The number of floating-point operations.
        """
        if hasattr(self.model, "floating_point_ops"):
            return self.model.floating_point_ops(inputs)
        else:
            return 0

    def init_git_repo(self, at_init: bool = False):
        """
        Initializes a git repo in `self.args.hub_model_id`.

        Args:
            at_init (`bool`, *optional*, defaults to `False`):
                Whether this function is called before any training or not. If `self.args.overwrite_output_dir` is
                `True` and `at_init` is `True`, the path to the repo (which is `self.args.output_dir`) might be wiped
                out.
        """
        if not self.is_world_process_zero():
            return
        if self.args.hub_model_id is None:
            repo_name = Path(self.args.output_dir).absolute().name
        else:
            repo_name = self.args.hub_model_id
        if "/" not in repo_name:
            repo_name = get_full_repo_name(repo_name, token=self.args.hub_token)

        # Make sure the repo exists.
        create_repo(repo_name, token=self.args.hub_token, private=self.args.hub_private_repo, exist_ok=True)
        try:
            self.repo = Repository(self.args.output_dir, clone_from=repo_name, token=self.args.hub_token)
        except EnvironmentError:
            if self.args.overwrite_output_dir and at_init:
                # Try again after wiping output_dir
                shutil.rmtree(self.args.output_dir)
                self.repo = Repository(self.args.output_dir, clone_from=repo_name, token=self.args.hub_token)
            else:
                raise

        self.repo.git_pull()

        # By default, ignore the checkpoint folders
        if (
            not os.path.exists(os.path.join(self.args.output_dir, ".gitignore"))
            and self.args.hub_strategy != HubStrategy.ALL_CHECKPOINTS
        ):
            with open(os.path.join(self.args.output_dir, ".gitignore"), "w", encoding="utf-8") as writer:
                writer.writelines(["checkpoint-*/"])

        # Add "*.sagemaker" to .gitignore if using SageMaker
        if os.environ.get("SM_TRAINING_ENV"):
            self._add_sm_patterns_to_gitignore()

        self.push_in_progress = None

    def create_model_card(
        self,
        language: Optional[str] = None,
        license: Optional[str] = None,
        tags: Union[str, List[str], None] = None,
        model_name: Optional[str] = None,
        finetuned_from: Optional[str] = None,
        tasks: Union[str, List[str], None] = None,
        dataset_tags: Union[str, List[str], None] = None,
        dataset: Union[str, List[str], None] = None,
        dataset_args: Union[str, List[str], None] = None,
    ):
        """
        Creates a draft of a model card using the information available to the `Trainer`.

        Args:
            language (`str`, *optional*):
                The language of the model (if applicable)
            license (`str`, *optional*):
                The license of the model. Will default to the license of the pretrained model used, if the original
                model given to the `Trainer` comes from a repo on the Hub.
            tags (`str` or `List[str]`, *optional*):
                Some tags to be included in the metadata of the model card.
            model_name (`str`, *optional*):
                The name of the model.
            finetuned_from (`str`, *optional*):
                The name of the model used to fine-tune this one (if applicable). Will default to the name of the repo
                of the original model given to the `Trainer` (if it comes from the Hub).
            tasks (`str` or `List[str]`, *optional*):
                One or several task identifiers, to be included in the metadata of the model card.
            dataset_tags (`str` or `List[str]`, *optional*):
                One or several dataset tags, to be included in the metadata of the model card.
            dataset (`str` or `List[str]`, *optional*):
                One or several dataset identifiers, to be included in the metadata of the model card.
            dataset_args (`str` or `List[str]`, *optional*):
               One or several dataset arguments, to be included in the metadata of the model card.
        """
        if not self.is_world_process_zero():
            return

        training_summary = TrainingSummary.from_trainer(
            self,
            language=language,
            license=license,
            tags=tags,
            model_name=model_name,
            finetuned_from=finetuned_from,
            tasks=tasks,
            dataset_tags=dataset_tags,
            dataset=dataset,
            dataset_args=dataset_args,
        )
        model_card = training_summary.to_model_card()
        with open(os.path.join(self.args.output_dir, "README.md"), "w") as f:
            f.write(model_card)

    def _push_from_checkpoint(self, checkpoint_folder):
        # Only push from one node.
        if not self.is_world_process_zero() or self.args.hub_strategy == HubStrategy.END:
            return
        # If we haven't finished the last push, we don't do this one.
        if self.push_in_progress is not None and not self.push_in_progress.is_done:
            return

        output_dir = self.args.output_dir
        # To avoid a new synchronization of all model weights, we just copy the file from the checkpoint folder
        modeling_files = [CONFIG_NAME, WEIGHTS_NAME, SAFE_WEIGHTS_NAME]
        for modeling_file in modeling_files:
            if os.path.isfile(os.path.join(checkpoint_folder, modeling_file)):
                shutil.copy(os.path.join(checkpoint_folder, modeling_file), os.path.join(output_dir, modeling_file))
        # Saving the tokenizer is fast and we don't know how many files it may have spawned, so we resave it to be sure.
        if self.tokenizer is not None:
            self.tokenizer.save_pretrained(output_dir)
        # Same for the training arguments
        torch.save(self.args, os.path.join(output_dir, TRAINING_ARGS_NAME))

        try:
            if self.args.hub_strategy == HubStrategy.CHECKPOINT:
                # Temporarily move the checkpoint just saved for the push
                tmp_checkpoint = os.path.join(output_dir, "last-checkpoint")
                # We have to remove the "last-checkpoint" dir if it exists, otherwise the checkpoint is moved as a
                # subfolder.
                if os.path.isdir(tmp_checkpoint):
                    shutil.rmtree(tmp_checkpoint)
                shutil.move(checkpoint_folder, tmp_checkpoint)

            if self.args.save_strategy == IntervalStrategy.STEPS:
                commit_message = f"Training in progress, step {self.state.global_step}"
            else:
                commit_message = f"Training in progress, epoch {int(self.state.epoch)}"
            push_work = self.repo.push_to_hub(commit_message=commit_message, blocking=False, auto_lfs_prune=True)
            # Return type of `Repository.push_to_hub` is either None or a tuple.
            if push_work is not None:
                self.push_in_progress = push_work[1]
        except Exception as e:
            logger.error(f"Error when pushing to hub: {e}")
        finally:
            if self.args.hub_strategy == HubStrategy.CHECKPOINT:
                # Move back the checkpoint to its place
                shutil.move(tmp_checkpoint, checkpoint_folder)

    def push_to_hub(self, commit_message: Optional[str] = "End of training", blocking: bool = True, **kwargs) -> str:
        """
        Upload *self.model* and *self.tokenizer* to the 🤗 model hub on the repo *self.args.hub_model_id*.

        Parameters:
            commit_message (`str`, *optional*, defaults to `"End of training"`):
                Message to commit while pushing.
            blocking (`bool`, *optional*, defaults to `True`):
                Whether the function should return only when the `git push` has finished.
            kwargs:
                Additional keyword arguments passed along to [`~Trainer.create_model_card`].

        Returns:
            The url of the commit of your model in the given repository if `blocking=False`, a tuple with the url of
            the commit and an object to track the progress of the commit if `blocking=True`
        """
        # If a user calls manually `push_to_hub` with `self.args.push_to_hub = False`, we try to create the repo but
        # it might fail.
        if not hasattr(self, "repo"):
            self.init_git_repo()

        model_name = kwargs.pop("model_name", None)
        if model_name is None and self.args.should_save:
            if self.args.hub_model_id is None:
                model_name = Path(self.args.output_dir).name
            else:
                model_name = self.args.hub_model_id.split("/")[-1]

        # Needs to be executed on all processes for TPU training, but will only save on the processed determined by
        # self.args.should_save.
        self.save_model(_internal_call=True)

        # Only push from one node.
        if not self.is_world_process_zero():
            return

        # Cancel any async push in progress if blocking=True. The commits will all be pushed together.
        if blocking and self.push_in_progress is not None and not self.push_in_progress.is_done:
            self.push_in_progress._process.kill()
            self.push_in_progress = None

        git_head_commit_url = self.repo.push_to_hub(
            commit_message=commit_message, blocking=blocking, auto_lfs_prune=True
        )
        # push separately the model card to be independant from the rest of the model
        if self.args.should_save:
            self.create_model_card(model_name=model_name, **kwargs)
            try:
                self.repo.push_to_hub(
                    commit_message="update model card README.md", blocking=blocking, auto_lfs_prune=True
                )
            except EnvironmentError as exc:
                logger.error(f"Error pushing update to the model card. Please read logs and retry.\n${exc}")

        return git_head_commit_url

    #
    # Deprecated code
    #

    def prediction_loop(
        self,
        dataloader: DataLoader,
        description: str,
        prediction_loss_only: Optional[bool] = None,
        ignore_keys: Optional[List[str]] = None,
        metric_key_prefix: str = "eval",
    ) -> EvalLoopOutput:
        """
        Prediction/evaluation loop, shared by `Trainer.evaluate()` and `Trainer.predict()`.

        Works both with or without labels.
        """
        args = self.args

        if not has_length(dataloader):
            raise ValueError("dataloader must implement a working __len__")

        prediction_loss_only = prediction_loss_only if prediction_loss_only is not None else args.prediction_loss_only

        # if eval is called w/o train, handle model prep here
        if self.is_deepspeed_enabled and self.model_wrapped is self.model:
            _, _ = deepspeed_init(self, num_training_steps=0, inference=True)

        model = self._wrap_model(self.model, training=False, dataloader=dataloader)

        if len(self.accelerator._models) == 0 and model is self.model:
            model = (
                self.accelerator.prepare(model)
                if self.is_deepspeed_enabled
                else self.accelerator.prepare_model(model, evaluation_mode=True)
            )

            if self.is_fsdp_enabled:
                self.model = model

            # for the rest of this function `model` is the outside model, whether it was wrapped or not
            if model is not self.model:
                self.model_wrapped = model

            # backward compatibility
            if self.is_deepspeed_enabled:
                self.deepspeed = self.model_wrapped

        # if full fp16 or bf16 eval is wanted and this ``evaluation`` or ``predict`` isn't called
        # while ``train`` is running, cast it to the right dtype first and then put on device
        if not self.is_in_train:
            if args.fp16_full_eval:
                model = model.to(dtype=torch.float16, device=args.device)
            elif args.bf16_full_eval:
                model = model.to(dtype=torch.bfloat16, device=args.device)

        batch_size = dataloader.batch_size
        num_examples = self.num_examples(dataloader)
        logger.info(f"***** Running {description} *****")
        logger.info(f"  Num examples = {num_examples}")
        logger.info(f"  Batch size = {batch_size}")
        losses_host: torch.Tensor = None
        preds_host: Union[torch.Tensor, List[torch.Tensor]] = None
        labels_host: Union[torch.Tensor, List[torch.Tensor]] = None
        inputs_host: Union[torch.Tensor, List[torch.Tensor]] = None

        world_size = max(1, args.world_size)

        eval_losses_gatherer = DistributedTensorGatherer(world_size, num_examples, make_multiple_of=batch_size)
        if not prediction_loss_only:
            # The actual number of eval_sample can be greater than num_examples in distributed settings (when we pass
            # a batch size to the sampler)
            make_multiple_of = None
            if hasattr(dataloader, "sampler") and isinstance(dataloader.sampler, SequentialDistributedSampler):
                make_multiple_of = dataloader.sampler.batch_size
            preds_gatherer = DistributedTensorGatherer(world_size, num_examples, make_multiple_of=make_multiple_of)
            labels_gatherer = DistributedTensorGatherer(world_size, num_examples, make_multiple_of=make_multiple_of)
            inputs_gatherer = DistributedTensorGatherer(world_size, num_examples, make_multiple_of=make_multiple_of)

        model.eval()

        if args.past_index >= 0:
            self._past = None

        self.callback_handler.eval_dataloader = dataloader

        for step, inputs in enumerate(dataloader):
            loss, logits, labels = self.prediction_step(model, inputs, prediction_loss_only, ignore_keys=ignore_keys)
            inputs_decode = self._prepare_input(inputs["input_ids"]) if args.include_inputs_for_metrics else None

            if loss is not None:
                losses = loss.repeat(batch_size)
                losses_host = losses if losses_host is None else torch.cat((losses_host, losses), dim=0)
            if logits is not None:
                preds_host = logits if preds_host is None else nested_concat(preds_host, logits, padding_index=-100)
            if labels is not None:
                labels_host = labels if labels_host is None else nested_concat(labels_host, labels, padding_index=-100)
            if inputs_decode is not None:
                inputs_host = (
                    inputs_decode
                    if inputs_host is None
                    else nested_concat(inputs_host, inputs_decode, padding_index=-100)
                )
            self.control = self.callback_handler.on_prediction_step(args, self.state, self.control)

            # Gather all tensors and put them back on the CPU if we have done enough accumulation steps.
            if args.eval_accumulation_steps is not None and (step + 1) % args.eval_accumulation_steps == 0:
                eval_losses_gatherer.add_arrays(self._gather_and_numpify(losses_host, "eval_losses"))
                if not prediction_loss_only:
                    preds_gatherer.add_arrays(self._gather_and_numpify(preds_host, "eval_preds"))
                    labels_gatherer.add_arrays(self._gather_and_numpify(labels_host, "eval_label_ids"))
                    inputs_gatherer.add_arrays(self._gather_and_numpify(inputs_host, "eval_inputs_ids"))

                # Set back to None to begin a new accumulation
                losses_host, preds_host, labels_host, inputs_host = None, None, None, None

        if args.past_index and hasattr(self, "_past"):
            # Clean the state at the end of the evaluation loop
            delattr(self, "_past")

        # Gather all remaining tensors and put them back on the CPU
        eval_losses_gatherer.add_arrays(self._gather_and_numpify(losses_host, "eval_losses"))
        if not prediction_loss_only:
            preds_gatherer.add_arrays(self._gather_and_numpify(preds_host, "eval_preds"))
            labels_gatherer.add_arrays(self._gather_and_numpify(labels_host, "eval_label_ids"))
            inputs_gatherer.add_arrays(self._gather_and_numpify(inputs_host, "eval_inputs_ids"))

        eval_loss = eval_losses_gatherer.finalize()
        preds = preds_gatherer.finalize() if not prediction_loss_only else None
        label_ids = labels_gatherer.finalize() if not prediction_loss_only else None
        inputs_ids = inputs_gatherer.finalize() if not prediction_loss_only else None

        if self.compute_metrics is not None and preds is not None and label_ids is not None:
            if args.include_inputs_for_metrics:
                metrics = self.compute_metrics(
                    EvalPrediction(predictions=preds, label_ids=label_ids, inputs=inputs_ids)
                )
            else:
                metrics = self.compute_metrics(EvalPrediction(predictions=preds, label_ids=label_ids))
        else:
            metrics = {}

        # To be JSON-serializable, we need to remove numpy types or zero-d tensors
        metrics = denumpify_detensorize(metrics)

        if eval_loss is not None:
            metrics[f"{metric_key_prefix}_loss"] = eval_loss.mean().item()

        # Prefix all keys with metric_key_prefix + '_'
        for key in list(metrics.keys()):
            if not key.startswith(f"{metric_key_prefix}_"):
                metrics[f"{metric_key_prefix}_{key}"] = metrics.pop(key)

        return EvalLoopOutput(predictions=preds, label_ids=label_ids, metrics=metrics, num_samples=num_examples)

    def _gather_and_numpify(self, tensors, name):
        """
        Gather value of `tensors` (tensor or list/tuple of nested tensors) and convert them to numpy before
        concatenating them to `gathered`
        """
        if tensors is None:
            return
        if is_torch_tpu_available():
            tensors = nested_xla_mesh_reduce(tensors, name)
        elif is_sagemaker_mp_enabled():
            tensors = smp_gather(tensors)
        elif self.args.parallel_mode == ParallelMode.DISTRIBUTED:
            tensors = distributed_concat(tensors)

        return nested_numpify(tensors)

    def _add_sm_patterns_to_gitignore(self) -> None:
        """Add SageMaker Checkpointing patterns to .gitignore file."""
        # Make sure we only do this on the main process
        if not self.is_world_process_zero():
            return

        patterns = ["*.sagemaker-uploading", "*.sagemaker-uploaded"]

        # Get current .gitignore content
        if os.path.exists(os.path.join(self.repo.local_dir, ".gitignore")):
            with open(os.path.join(self.repo.local_dir, ".gitignore"), "r") as f:
                current_content = f.read()
        else:
            current_content = ""

        # Add the patterns to .gitignore
        content = current_content
        for pattern in patterns:
            if pattern not in content:
                if content.endswith("\n"):
                    content += pattern
                else:
                    content += f"\n{pattern}"

        # Write the .gitignore file if it has changed
        if content != current_content:
            with open(os.path.join(self.repo.local_dir, ".gitignore"), "w") as f:
                logger.debug(f"Writing .gitignore file. Content: {content}")
                f.write(content)

        self.repo.git_add(".gitignore")

        # avoid race condition with git status
        time.sleep(0.5)

        if not self.repo.is_repo_clean():
            self.repo.git_commit("Add *.sagemaker patterns to .gitignore.")
            self.repo.git_push()

    def create_accelerator_and_postprocess(self):
        # create accelerator object
        self.accelerator = Accelerator(
            deepspeed_plugin=self.args.deepspeed_plugin,
            gradient_accumulation_steps=self.args.gradient_accumulation_steps,
        )

        # deepspeed and accelerate flags covering both trainer args and accelerate launcher
        self.is_deepspeed_enabled = getattr(self.accelerator.state, "deepspeed_plugin", None) is not None
        self.is_fsdp_enabled = getattr(self.accelerator.state, "fsdp_plugin", None) is not None

        # post accelerator creation setup
        if self.is_fsdp_enabled:
            fsdp_plugin = self.accelerator.state.fsdp_plugin
            fsdp_plugin.limit_all_gathers = self.args.fsdp_config.get("limit_all_gathers", False)
            fsdp_plugin.use_orig_params = self.args.fsdp_config.get("use_orig_params", False)

        if self.is_deepspeed_enabled:
            if getattr(self.args, "hf_deepspeed_config", None) is None:
                from transformers.deepspeed import HfTrainerDeepSpeedConfig

                ds_plugin = self.accelerator.state.deepspeed_plugin

                ds_plugin.hf_ds_config = HfTrainerDeepSpeedConfig(ds_plugin.hf_ds_config.config)
                ds_plugin.deepspeed_config = ds_plugin.hf_ds_config.config
                ds_plugin.hf_ds_config.trainer_config_process(self.args)<|MERGE_RESOLUTION|>--- conflicted
+++ resolved
@@ -1761,20 +1761,7 @@
 
         total_batched_samples = 0
         for epoch in range(epochs_trained, num_train_epochs):
-<<<<<<< HEAD
-            if isinstance(train_dataloader, DataLoader) and isinstance(train_dataloader.sampler, DistributedSampler):
-                train_dataloader.sampler.set_epoch(epoch)
-            elif hasattr(train_dataloader, "dataset") and isinstance(train_dataloader.dataset, IterableDatasetShard):
-                train_dataloader.dataset.set_epoch(epoch)
-
             epoch_iterator = train_dataloader
-=======
-            if is_torch_tpu_available():
-                parallel_loader = pl.ParallelLoader(train_dataloader, [args.device]).per_device_loader(args.device)
-                epoch_iterator = parallel_loader
-            else:
-                epoch_iterator = train_dataloader
->>>>>>> e5dd7432
 
             # Reset the past mems state at the beginning of each epoch if necessary.
             if args.past_index >= 0:
