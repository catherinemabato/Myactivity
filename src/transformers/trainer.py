--- conflicted
+++ resolved
@@ -2500,21 +2500,12 @@
             else:
                 if has_labels:
                     if self.use_amp:
-<<<<<<< HEAD
                         with autocast(dtype=self.amp_dtype):
-                            loss, outputs = self.compute_loss(model, inputs, return_outputs=True)
-                            loss = loss.mean().detach()
-                    else:
-                        loss, outputs = self.compute_loss(model, inputs, return_outputs=True)
-                        loss = loss.mean().detach()
-
-=======
-                        with autocast():
                             loss, outputs = self.compute_loss(model, inputs, return_outputs=True)
                     else:
                         loss, outputs = self.compute_loss(model, inputs, return_outputs=True)
                     loss = loss.mean().detach()
->>>>>>> 6fc38adf
+
                     if isinstance(outputs, dict):
                         logits = tuple(v for k, v in outputs.items() if k not in ignore_keys + ["loss"])
                     else:
