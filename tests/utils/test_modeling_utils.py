--- conflicted
+++ resolved
@@ -1716,7 +1716,6 @@
             torch.equal(torch.isin(random_ids, random_test_tensor), isin_mps_friendly(random_ids, random_test_tensor))
         )
 
-<<<<<<< HEAD
     def test_can_generate(self):
         """Tests the behavior of `PreTrainedModel.can_generate` method."""
         # 1 - By default, a model CAN'T generate
@@ -1742,7 +1741,7 @@
                 pass
 
         self.assertTrue(DummyBertWithPrepareInputs.can_generate())
-=======
+
     def test_save_and_load_config_with_custom_generation(self):
         """
         Regression test for the ability to save and load a config with a custom generation kwarg (i.e. a parameter
@@ -1774,7 +1773,6 @@
             with warnings.catch_warnings(record=True) as w:
                 new_model.generate(random_ids, max_new_tokens=3)
             self.assertTrue(len(w) == 0)
->>>>>>> be9cf070
 
 
 @slow
