--- conflicted
+++ resolved
@@ -411,18 +411,11 @@
 
     @classmethod
     def setUpClass(cls):
-<<<<<<< HEAD
         tokenizer = T5Tokenizer(SAMPLE_VOCAB, extra_ids=0, legacy=False)
         tokenizer.add_special_tokens(
             {"additional_special_tokens": [AddedToken("<extra_id_0>", rstrip=False, lstrip=False)]}
         )
         # TODO ArthurZ the above is necessary as addedTokens / intialization sucks. Trie is not correctly created
-=======
-        tokenizer = T5Tokenizer(SAMPLE_VOCAB, extra_ids=1, legacy=False)
-        tokenizer._create_trie(tokenizer.all_special_tokens)
-        tokenizer.unique_no_split_tokens = ["<extra_id_0>"]
-        # TODO @ArthurZ the above is necessary as addedTokens / intialization sucks. Trie is not correctly created
->>>>>>> bc3e20dc
         # So the extra ids are split....
         cls.tokenizer = tokenizer
 
@@ -453,20 +446,10 @@
         self.assertEqual(tokens, ["▁He", "▁is", "▁not"])  # no extra space added
 
         input_ids = self.tokenizer.encode("▁He is not<extra_id_0>             ▁He")
-<<<<<<< HEAD
         # here t5x does not eat with lstrip, so there is and extra ▁He in the original one
         self.assertEqual(input_ids, [156, 46, 44, 1001, 156, 2])
         tokens = self.tokenizer.tokenize("▁He is not<extra_id_0>              ▁He")
         self.assertEqual(tokens, ["▁He", "▁is", "▁not", "<extra_id_0>", "▁He"])  # spaces are eaten by spm
-=======
-        # TODO another example of lstrip
-        self.assertEqual(input_ids, [156, 46, 44, 1000, 262, 15, 2])
-
-        tokens = self.tokenizer.tokenize("▁He is not<extra_id_0>              ▁He")
-        self.assertEqual(
-            tokens, ["▁He", "▁is", "▁not", "<extra_id_0>", "H", "e"]
-        )  # spaces are eaten by spm + our strip
->>>>>>> bc3e20dc
         # make sure that the output after the extra id is the same as if
         # extra_id was not there
         input_ids = self.tokenizer.encode("▁He is not             ▁He")
@@ -478,47 +461,28 @@
         # Make sure that `tokenizer.tokenize` is similar to
         # adding the equivalent special token to the vocab
         input_ids = self.tokenizer.encode("Hey <extra_id_0>I")
-<<<<<<< HEAD
         self.assertEqual(input_ids, [156, 30, 1001, 100, 2])
-=======
-        self.assertEqual(input_ids, [156, 30, 1000, 100, 2])
->>>>>>> bc3e20dc
         tokens = self.tokenizer.tokenize("Hey <extra_id_0>I")
         self.assertEqual(tokens, ["▁He", "y", "<extra_id_0>", "I"])
 
         input_ids = self.tokenizer.encode("Hello, <extra_id_0>,")
-<<<<<<< HEAD
         self.assertEqual(input_ids, [156, 86, 20, 3, 1001, 3, 2])
-=======
-        self.assertEqual(input_ids, [156, 86, 20, 3, 1000, 3, 2])
->>>>>>> bc3e20dc
         tokens = self.tokenizer.tokenize("Hello, <extra_id_0>,")
         self.assertEqual(tokens, ["▁He", "ll", "o", ",", "<extra_id_0>", ","])
 
     def test_special_tokens_strip(self):
         input_ids = self.tokenizer.encode(" <extra_id_0> ,")
-<<<<<<< HEAD
         self.assertEqual(input_ids, [1001, 7, 3, 2])
-=======
-        self.assertEqual(input_ids, [1000, 3, 2])
->>>>>>> bc3e20dc
         tokens = self.tokenizer.tokenize(" <extra_id_0> ,")
         # spaces are not longer eaten by rstrip and lstrip
         self.assertEqual(tokens, ["<extra_id_0>", "▁", ","])
 
         # test with a begin of word like `▁He`
         input_ids = self.tokenizer.encode("No <extra_id_0> He")
-<<<<<<< HEAD
         self.assertEqual(input_ids, [284, 1001, 156, 2])
         # spaces are eaten by rstrip / lstrip, so this is expected. Don't strip otherwise you break
         tokens = self.tokenizer.tokenize("No <extra_id_0> He")
         self.assertEqual(tokens, ["▁No", "<extra_id_0>", "▁He"])
-=======
-        self.assertEqual(input_ids, [284, 1000, 262, 15, 2])
-        # spaces are eaten by rstrip / lstrip, so this is expected. Don't strip otherwise you break
-        tokens = self.tokenizer.tokenize("No <extra_id_0> He")
-        self.assertEqual(tokens, ["▁No", "<extra_id_0>", "H", "e"])
->>>>>>> bc3e20dc
 
         # Make sure this does not happen if we don't strip
         tokenizer = T5Tokenizer(SAMPLE_VOCAB, extra_ids=0)
