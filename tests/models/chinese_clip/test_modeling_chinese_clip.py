--- conflicted
+++ resolved
@@ -22,7 +22,11 @@
 import numpy as np
 import requests
 
-from transformers import ChineseCLIPConfig, ChineseCLIPTextConfig, ChineseCLIPVisionConfig
+from transformers import (
+    ChineseCLIPConfig,
+    ChineseCLIPTextConfig,
+    ChineseCLIPVisionConfig,
+)
 from transformers.models.auto import get_values
 from transformers.testing_utils import require_torch, require_vision, slow, torch_device
 from transformers.utils import is_torch_available, is_vision_available
@@ -114,19 +118,33 @@
 
         token_type_ids = None
         if self.use_token_type_ids:
-            token_type_ids = ids_tensor([self.batch_size, self.seq_length], self.type_vocab_size)
+            token_type_ids = ids_tensor(
+                [self.batch_size, self.seq_length], self.type_vocab_size
+            )
 
         sequence_labels = None
         token_labels = None
         choice_labels = None
         if self.use_labels:
-            sequence_labels = ids_tensor([self.batch_size], self.type_sequence_label_size)
-            token_labels = ids_tensor([self.batch_size, self.seq_length], self.num_labels)
+            sequence_labels = ids_tensor(
+                [self.batch_size], self.type_sequence_label_size
+            )
+            token_labels = ids_tensor(
+                [self.batch_size, self.seq_length], self.num_labels
+            )
             choice_labels = ids_tensor([self.batch_size], self.num_choices)
 
         config = self.get_config()
 
-        return config, input_ids, token_type_ids, input_mask, sequence_labels, token_labels, choice_labels
+        return (
+            config,
+            input_ids,
+            token_type_ids,
+            input_mask,
+            sequence_labels,
+            token_labels,
+            choice_labels,
+        )
 
     def get_config(self):
         """
@@ -159,8 +177,12 @@
         ) = self.prepare_config_and_inputs()
 
         config.is_decoder = True
-        encoder_hidden_states = floats_tensor([self.batch_size, self.seq_length, self.hidden_size])
-        encoder_attention_mask = ids_tensor([self.batch_size, self.seq_length], vocab_size=2)
+        encoder_hidden_states = floats_tensor(
+            [self.batch_size, self.seq_length, self.hidden_size]
+        )
+        encoder_attention_mask = ids_tensor(
+            [self.batch_size, self.seq_length], vocab_size=2
+        )
 
         return (
             config,
@@ -175,16 +197,30 @@
         )
 
     def create_and_check_model(
-        self, config, input_ids, token_type_ids, input_mask, sequence_labels, token_labels, choice_labels
+        self,
+        config,
+        input_ids,
+        token_type_ids,
+        input_mask,
+        sequence_labels,
+        token_labels,
+        choice_labels,
     ):
         model = ChineseCLIPTextModel(config=config)
         model.to(torch_device)
         model.eval()
-        result = model(input_ids, attention_mask=input_mask, token_type_ids=token_type_ids)
+        result = model(
+            input_ids, attention_mask=input_mask, token_type_ids=token_type_ids
+        )
         result = model(input_ids, token_type_ids=token_type_ids)
         result = model(input_ids)
-        self.parent.assertEqual(result.last_hidden_state.shape, (self.batch_size, self.seq_length, self.hidden_size))
-        self.parent.assertEqual(result.pooler_output.shape, (self.batch_size, self.hidden_size))
+        self.parent.assertEqual(
+            result.last_hidden_state.shape,
+            (self.batch_size, self.seq_length, self.hidden_size),
+        )
+        self.parent.assertEqual(
+            result.pooler_output.shape, (self.batch_size, self.hidden_size)
+        )
 
     def create_and_check_model_as_decoder(
         self,
@@ -215,9 +251,16 @@
             token_type_ids=token_type_ids,
             encoder_hidden_states=encoder_hidden_states,
         )
-        result = model(input_ids, attention_mask=input_mask, token_type_ids=token_type_ids)
-        self.parent.assertEqual(result.last_hidden_state.shape, (self.batch_size, self.seq_length, self.hidden_size))
-        self.parent.assertEqual(result.pooler_output.shape, (self.batch_size, self.hidden_size))
+        result = model(
+            input_ids, attention_mask=input_mask, token_type_ids=token_type_ids
+        )
+        self.parent.assertEqual(
+            result.last_hidden_state.shape,
+            (self.batch_size, self.seq_length, self.hidden_size),
+        )
+        self.parent.assertEqual(
+            result.pooler_output.shape, (self.batch_size, self.hidden_size)
+        )
 
     def prepare_config_and_inputs_for_common(self):
         config_and_inputs = self.prepare_config_and_inputs()
@@ -230,7 +273,11 @@
             token_labels,
             choice_labels,
         ) = config_and_inputs
-        inputs_dict = {"input_ids": input_ids, "token_type_ids": token_type_ids, "attention_mask": input_mask}
+        inputs_dict = {
+            "input_ids": input_ids,
+            "token_type_ids": token_type_ids,
+            "attention_mask": input_mask,
+        }
         return config, inputs_dict
 
 
@@ -274,7 +321,9 @@
         self.seq_length = num_patches + 1
 
     def prepare_config_and_inputs(self):
-        pixel_values = floats_tensor([self.batch_size, self.num_channels, self.image_size, self.image_size])
+        pixel_values = floats_tensor(
+            [self.batch_size, self.num_channels, self.image_size, self.image_size]
+        )
         config = self.get_config()
 
         return config, pixel_values
@@ -303,9 +352,16 @@
         # expected sequence length = num_patches + 1 (we add 1 for the [CLS] token)
         image_size = (self.image_size, self.image_size)
         patch_size = (self.patch_size, self.patch_size)
-        num_patches = (image_size[1] // patch_size[1]) * (image_size[0] // patch_size[0])
-        self.parent.assertEqual(result.last_hidden_state.shape, (self.batch_size, num_patches + 1, self.hidden_size))
-        self.parent.assertEqual(result.pooler_output.shape, (self.batch_size, self.hidden_size))
+        num_patches = (image_size[1] // patch_size[1]) * (
+            image_size[0] // patch_size[0]
+        )
+        self.parent.assertEqual(
+            result.last_hidden_state.shape,
+            (self.batch_size, num_patches + 1, self.hidden_size),
+        )
+        self.parent.assertEqual(
+            result.pooler_output.shape, (self.batch_size, self.hidden_size)
+        )
 
     def prepare_config_and_inputs_for_common(self):
         config_and_inputs = self.prepare_config_and_inputs()
@@ -321,12 +377,16 @@
 
     # special case for ForPreTraining model
     def _prepare_for_class(self, inputs_dict, model_class, return_labels=False):
-        inputs_dict = super()._prepare_for_class(inputs_dict, model_class, return_labels=return_labels)
+        inputs_dict = super()._prepare_for_class(
+            inputs_dict, model_class, return_labels=return_labels
+        )
 
         if return_labels:
             if model_class in get_values(MODEL_FOR_PRETRAINING_MAPPING):
                 inputs_dict["labels"] = torch.zeros(
-                    (self.model_tester.batch_size, self.model_tester.seq_length), dtype=torch.long, device=torch_device
+                    (self.model_tester.batch_size, self.model_tester.seq_length),
+                    dtype=torch.long,
+                    device=torch_device,
                 )
                 inputs_dict["next_sentence_label"] = torch.zeros(
                     self.model_tester.batch_size, dtype=torch.long, device=torch_device
@@ -335,7 +395,9 @@
 
     def setUp(self):
         self.model_tester = ChineseCLIPTextModelTester(self)
-        self.config_tester = ConfigTester(self, config_class=ChineseCLIPTextConfig, hidden_size=37)
+        self.config_tester = ConfigTester(
+            self, config_class=ChineseCLIPTextConfig, hidden_size=37
+        )
 
     def test_config(self):
         self.config_tester.run_common_tests()
@@ -406,11 +468,15 @@
     def test_training_gradient_checkpointing_use_reentrant_false(self):
         pass
 
-    @unittest.skip(reason="ChineseCLIPTextModel has no base class and is not available in MODEL_MAPPING")
+    @unittest.skip(
+        reason="ChineseCLIPTextModel has no base class and is not available in MODEL_MAPPING"
+    )
     def test_save_load_fast_init_from_base(self):
         pass
 
-    @unittest.skip(reason="ChineseCLIPTextModel has no base class and is not available in MODEL_MAPPING")
+    @unittest.skip(
+        reason="ChineseCLIPTextModel has no base class and is not available in MODEL_MAPPING"
+    )
     def test_save_load_fast_init_to_base(self):
         pass
 
@@ -431,7 +497,10 @@
     def setUp(self):
         self.model_tester = ChineseCLIPVisionModelTester(self)
         self.config_tester = ConfigTester(
-            self, config_class=ChineseCLIPVisionConfig, has_text_modality=False, hidden_size=37
+            self,
+            config_class=ChineseCLIPVisionConfig,
+            has_text_modality=False,
+            hidden_size=37,
         )
 
     def test_config(self):
@@ -484,11 +553,15 @@
     def test_training_gradient_checkpointing_use_reentrant_false(self):
         pass
 
-    @unittest.skip(reason="ChineseCLIPVisionModel has no base class and is not available in MODEL_MAPPING")
+    @unittest.skip(
+        reason="ChineseCLIPVisionModel has no base class and is not available in MODEL_MAPPING"
+    )
     def test_save_load_fast_init_from_base(self):
         pass
 
-    @unittest.skip(reason="ChineseCLIPVisionModel has no base class and is not available in MODEL_MAPPING")
+    @unittest.skip(
+        reason="ChineseCLIPVisionModel has no base class and is not available in MODEL_MAPPING"
+    )
     def test_save_load_fast_init_to_base(self):
         pass
 
@@ -509,7 +582,9 @@
         self.parent = parent
         self.text_model_tester = ChineseCLIPTextModelTester(parent, **text_kwargs)
         self.vision_model_tester = ChineseCLIPVisionModelTester(parent, **vision_kwargs)
-        self.batch_size = self.text_model_tester.batch_size  # need bs for batching_equivalence test
+        self.batch_size = (
+            self.text_model_tester.batch_size
+        )  # need bs for batching_equivalence test
         self.is_training = is_training
 
     def prepare_config_and_inputs(self):
@@ -522,7 +597,9 @@
             __,
             ___,
         ) = self.text_model_tester.prepare_config_and_inputs()
-        vision_config, pixel_values = self.vision_model_tester.prepare_config_and_inputs()
+        vision_config, pixel_values = (
+            self.vision_model_tester.prepare_config_and_inputs()
+        )
 
         config = self.get_config()
 
@@ -530,23 +607,31 @@
 
     def get_config(self):
         return ChineseCLIPConfig.from_text_vision_configs(
-            self.text_model_tester.get_config(), self.vision_model_tester.get_config(), projection_dim=64
-        )
-
-    def create_and_check_model(self, config, input_ids, token_type_ids, attention_mask, pixel_values):
+            self.text_model_tester.get_config(),
+            self.vision_model_tester.get_config(),
+            projection_dim=64,
+        )
+
+    def create_and_check_model(
+        self, config, input_ids, token_type_ids, attention_mask, pixel_values
+    ):
         model = ChineseCLIPModel(config).to(torch_device).eval()
         with torch.no_grad():
             result = model(input_ids, pixel_values, attention_mask, token_type_ids)
         self.parent.assertEqual(
-            result.logits_per_image.shape, (self.vision_model_tester.batch_size, self.text_model_tester.batch_size)
+            result.logits_per_image.shape,
+            (self.vision_model_tester.batch_size, self.text_model_tester.batch_size),
         )
         self.parent.assertEqual(
-            result.logits_per_text.shape, (self.text_model_tester.batch_size, self.vision_model_tester.batch_size)
+            result.logits_per_text.shape,
+            (self.text_model_tester.batch_size, self.vision_model_tester.batch_size),
         )
 
     def prepare_config_and_inputs_for_common(self):
         config_and_inputs = self.prepare_config_and_inputs()
-        config, input_ids, token_type_ids, attention_mask, pixel_values = config_and_inputs
+        config, input_ids, token_type_ids, attention_mask, pixel_values = (
+            config_and_inputs
+        )
         inputs_dict = {
             "input_ids": input_ids,
             "token_type_ids": token_type_ids,
@@ -560,7 +645,9 @@
 @require_torch
 class ChineseCLIPModelTest(ModelTesterMixin, PipelineTesterMixin, unittest.TestCase):
     all_model_classes = (ChineseCLIPModel,) if is_torch_available() else ()
-    pipeline_model_mapping = {"feature-extraction": ChineseCLIPModel} if is_torch_available() else {}
+    pipeline_model_mapping = (
+        {"feature-extraction": ChineseCLIPModel} if is_torch_available() else {}
+    )
     fx_compatible = False
     test_head_masking = False
     test_pruning = False
@@ -633,7 +720,9 @@
 
             try:
                 input_ids = inputs_dict["input_ids"]
-                pixel_values = inputs_dict["pixel_values"]  # CHINESE_CLIP needs pixel_values
+                pixel_values = inputs_dict[
+                    "pixel_values"
+                ]  # CHINESE_CLIP needs pixel_values
                 traced_model = torch.jit.trace(model, (input_ids, pixel_values))
             except RuntimeError:
                 self.fail("Couldn't trace module.")
@@ -666,10 +755,14 @@
                     non_persistent_buffers[key] = loaded_model_state_dict[key]
 
             loaded_model_state_dict = {
-                key: value for key, value in loaded_model_state_dict.items() if key not in non_persistent_buffers
+                key: value
+                for key, value in loaded_model_state_dict.items()
+                if key not in non_persistent_buffers
             }
 
-            self.assertEqual(set(model_state_dict.keys()), set(loaded_model_state_dict.keys()))
+            self.assertEqual(
+                set(model_state_dict.keys()), set(loaded_model_state_dict.keys())
+            )
 
             model_buffers = list(model.buffers())
             for non_persistent_buffer in non_persistent_buffers.values():
@@ -715,7 +808,10 @@
 
         image = prepare_img()
         inputs = processor(
-            text=["杰尼龟", "妙蛙种子", "小火龙", "皮卡丘"], images=image, padding=True, return_tensors="pt"
+            text=["杰尼龟", "妙蛙种子", "小火龙", "皮卡丘"],
+            images=image,
+            padding=True,
+            return_tensors="pt",
         ).to(torch_device)
 
         # forward pass
@@ -733,7 +829,9 @@
         )
 
         probs = outputs.logits_per_image.softmax(dim=1)
-        expected_probs = torch.tensor([[1.2686e-03, 5.4499e-02, 6.7968e-04, 9.4355e-01]], device=torch_device)
+        expected_probs = torch.tensor(
+            [[1.2686e-03, 5.4499e-02, 6.7968e-04, 9.4355e-01]], device=torch_device
+        )
 
         self.assertTrue(torch.allclose(probs, expected_probs, atol=5e-3))
 
@@ -746,44 +844,45 @@
         model_name = "OFA-Sys/chinese-clip-vit-base-patch16"
         model = ChineseCLIPModel.from_pretrained(model_name).to(torch_device)
 
-<<<<<<< HEAD
         image_processor = ChineseCLIPProcessor.from_pretrained(
-            model_name, size={"height": 180, "width": 180}, crop_size={"height": 180, "width": 180}
-        )
-=======
-        image_processor = ChineseCLIPProcessor.from_pretrained(model_name)
->>>>>>> 6ed7b476
+            model_name,
+            size={"height": 180, "width": 180},
+            crop_size={"height": 180, "width": 180},
+        )
 
         image = Image.open("./tests/fixtures/tests_samples/COCO/000000039769.png")
-        inputs = image_processor(text="what's in the image", images=image, return_tensors="pt").to(torch_device)
-
-<<<<<<< HEAD
+        inputs = image_processor(
+            text="what's in the image", images=image, return_tensors="pt"
+        ).to(torch_device)
+
         # interpolate_pos_encodiung false should return value error
         with self.assertRaises(ValueError, msg="doesn't match model"):
             with torch.no_grad():
                 model(**inputs, interpolate_pos_encoding=False)
 
-=======
->>>>>>> 6ed7b476
         # forward pass
         with torch.no_grad():
             outputs = model(**inputs, interpolate_pos_encoding=True)
 
         # verify the logits
-<<<<<<< HEAD
         expected_shape = torch.Size((1, 122, 768))
 
-        self.assertEqual(outputs.vision_model_output.last_hidden_state.shape, expected_shape)
-=======
-        expected_shape = torch.Size((1, 197, 768))
-
-        self.assertEqual(outputs.vision_model_output.last_hidden_state.shape, expected_shape)
+        self.assertEqual(
+            outputs.vision_model_output.last_hidden_state.shape, expected_shape
+        )
 
         expected_slice = torch.tensor(
-            [[-0.3374, 0.3212, -0.1293], [-0.2208, -0.6150, 0.7010], [-0.1901, -0.6576, 0.4843]]
+            [
+                [-0.3374, 0.3212, -0.1293],
+                [-0.2208, -0.6150, 0.7010],
+                [-0.1901, -0.6576, 0.4843],
+            ]
         ).to(torch_device)
 
         self.assertTrue(
-            torch.allclose(outputs.vision_model_output.last_hidden_state[0, :3, :3], expected_slice, atol=1e-4)
-        )
->>>>>>> 6ed7b476
+            torch.allclose(
+                outputs.vision_model_output.last_hidden_state[0, :3, :3],
+                expected_slice,
+                atol=1e-4,
+            )
+        )