import io
import unittest

import requests

from transformers import AutoTokenizer, FuyuConfig, FuyuForCausalLM, FuyuModel, is_torch_available, is_vision_available
from transformers.models.fuyu.image_processing_fuyu import FuyuImageProcessor
from transformers.models.fuyu.processing_fuyu import FuyuProcessor
from transformers.testing_utils import require_torch_gpu, slow, torch_device

from ...test_modeling_common import ids_tensor, random_attention_mask


if is_vision_available():
    from PIL import Image


if is_torch_available():
    import torch


# Copied from transformers.tests.llama.test_modelling_llama.LlamaModelTest with Llama->Fuyu
class FuyuModelTester:
    def __init__(
        self,
        parent,
        batch_size=13,
        seq_length=7,
        image_size=300,
        patch_size=30,
        num_channels=3,
        is_training=True,
        use_input_mask=True,
        use_token_type_ids=False,
        use_labels=True,
        vocab_size=99,
        hidden_size=32,
        num_hidden_layers=2,
        num_attention_heads=4,
        intermediate_size=37,
        hidden_act="gelu",
        hidden_dropout_prob=0.1,
        attention_probs_dropout_prob=0.1,
        max_position_embeddings=512,
        type_vocab_size=16,
        type_sequence_label_size=2,
        initializer_range=0.02,
        num_labels=3,
        num_choices=4,
        pad_token_id=0,
        scope=None,
    ):
        self.parent = parent
        self.batch_size = batch_size
        self.seq_length = seq_length
        self.image_size = image_size
        self.patch_size = patch_size
        self.num_channels = num_channels
        self.is_training = is_training
        self.use_input_mask = use_input_mask
        self.use_token_type_ids = use_token_type_ids
        self.use_labels = use_labels
        self.vocab_size = vocab_size
        self.hidden_size = hidden_size
        self.num_hidden_layers = num_hidden_layers
        self.num_attention_heads = num_attention_heads
        self.intermediate_size = intermediate_size
        self.hidden_act = hidden_act
        self.hidden_dropout_prob = hidden_dropout_prob
        self.attention_probs_dropout_prob = attention_probs_dropout_prob
        self.max_position_embeddings = max_position_embeddings
        self.type_vocab_size = type_vocab_size
        self.type_sequence_label_size = type_sequence_label_size
        self.initializer_range = initializer_range
        self.num_labels = num_labels
        self.num_choices = num_choices
        self.pad_token_id = pad_token_id
        self.scope = scope

    def prepare_config_and_inputs(self):
        input_ids = ids_tensor([self.batch_size, self.seq_length], self.vocab_size)

        input_mask = None
        if self.use_input_mask:
            input_mask = random_attention_mask([self.batch_size, self.seq_length])

        token_type_ids = None
        if self.use_token_type_ids:
            token_type_ids = ids_tensor([self.batch_size, self.seq_length], self.type_vocab_size)

        sequence_labels = None
        token_labels = None
        choice_labels = None
        if self.use_labels:
            sequence_labels = ids_tensor([self.batch_size], self.type_sequence_label_size)
            token_labels = ids_tensor([self.batch_size, self.seq_length], self.num_labels)
            choice_labels = ids_tensor([self.batch_size], self.num_choices)

        config = self.get_config()

        return config, input_ids, token_type_ids, input_mask, sequence_labels, token_labels, choice_labels

    def get_config(self):
        return FuyuConfig(
            vocab_size=self.vocab_size,
            hidden_size=self.hidden_size,
            num_hidden_layers=self.num_hidden_layers,
            num_attention_heads=self.num_attention_heads,
            intermediate_size=self.intermediate_size,
            hidden_act=self.hidden_act,
            hidden_dropout_prob=self.hidden_dropout_prob,
            attention_probs_dropout_prob=self.attention_probs_dropout_prob,
            max_position_embeddings=self.max_position_embeddings,
            type_vocab_size=self.type_vocab_size,
            is_decoder=False,
            initializer_range=self.initializer_range,
            pad_token_id=self.pad_token_id,
        )

    def create_and_check_model(
        self, config, input_ids, token_type_ids, input_mask, sequence_labels, token_labels, choice_labels
    ):
        model = FuyuModel(config=config)
        model.to(torch_device)
        model.eval()
        result = model(input_ids, attention_mask=input_mask)
        result = model(input_ids)
        self.parent.assertEqual(result.last_hidden_state.shape, (self.batch_size, self.seq_length, self.hidden_size))

    def create_and_check_model_as_decoder(
        self,
        config,
        input_ids,
        token_type_ids,
        input_mask,
        sequence_labels,
        token_labels,
        choice_labels,
        encoder_hidden_states,
        encoder_attention_mask,
    ):
        config.add_cross_attention = True
        model = FuyuModel(config)
        model.to(torch_device)
        model.eval()
        result = model(
            input_ids,
            attention_mask=input_mask,
            encoder_hidden_states=encoder_hidden_states,
            encoder_attention_mask=encoder_attention_mask,
        )
        result = model(
            input_ids,
            attention_mask=input_mask,
            encoder_hidden_states=encoder_hidden_states,
        )
        result = model(input_ids, attention_mask=input_mask)
        self.parent.assertEqual(result.last_hidden_state.shape, (self.batch_size, self.seq_length, self.hidden_size))

    def create_and_check_for_causal_lm(
        self,
        config,
        input_ids,
        token_type_ids,
        input_mask,
        sequence_labels,
        token_labels,
        choice_labels,
        encoder_hidden_states,
        encoder_attention_mask,
    ):
        model = FuyuForCausalLM(config=config)
        model.to(torch_device)
        model.eval()
        result = model(input_ids, attention_mask=input_mask, labels=token_labels)
        self.parent.assertEqual(result.logits.shape, (self.batch_size, self.seq_length, self.vocab_size))

    def create_and_check_decoder_model_past_large_inputs(
        self,
        config,
        input_ids,
        token_type_ids,
        input_mask,
        sequence_labels,
        token_labels,
        choice_labels,
        encoder_hidden_states,
        encoder_attention_mask,
    ):
        config.is_decoder = True
        config.add_cross_attention = True
        model = FuyuForCausalLM(config=config)
        model.to(torch_device)
        model.eval()

        # first forward pass
        outputs = model(
            input_ids,
            attention_mask=input_mask,
            encoder_hidden_states=encoder_hidden_states,
            encoder_attention_mask=encoder_attention_mask,
            use_cache=True,
        )
        past_key_values = outputs.past_key_values

        # create hypothetical multiple next token and extent to next_input_ids
        next_tokens = ids_tensor((self.batch_size, 3), config.vocab_size)
        next_mask = ids_tensor((self.batch_size, 3), vocab_size=2)

        # append to next input_ids and
        next_input_ids = torch.cat([input_ids, next_tokens], dim=-1)
        next_attention_mask = torch.cat([input_mask, next_mask], dim=-1)

        output_from_no_past = model(
            next_input_ids,
            attention_mask=next_attention_mask,
            encoder_hidden_states=encoder_hidden_states,
            encoder_attention_mask=encoder_attention_mask,
            output_hidden_states=True,
        )["hidden_states"][0]
        output_from_past = model(
            next_tokens,
            attention_mask=next_attention_mask,
            encoder_hidden_states=encoder_hidden_states,
            encoder_attention_mask=encoder_attention_mask,
            past_key_values=past_key_values,
            output_hidden_states=True,
        )["hidden_states"][0]

        # select random slice
        random_slice_idx = ids_tensor((1,), output_from_past.shape[-1]).item()
        output_from_no_past_slice = output_from_no_past[:, -3:, random_slice_idx].detach()
        output_from_past_slice = output_from_past[:, :, random_slice_idx].detach()

        self.parent.assertTrue(output_from_past_slice.shape[1] == next_tokens.shape[1])

        # test that outputs are equal for slice
        self.parent.assertTrue(torch.allclose(output_from_past_slice, output_from_no_past_slice, atol=1e-3))

    def prepare_config_and_inputs_for_common(self):
        config_and_inputs = self.prepare_config_and_inputs()
        (
            config,
            input_ids,
            token_type_ids,
            input_mask,
            sequence_labels,
            token_labels,
            choice_labels,
        ) = config_and_inputs
        inputs_dict = {"input_ids": input_ids, "attention_mask": input_mask}
        return config, inputs_dict


@require_torch_gpu
@slow
class FuyuIntegrationTest(unittest.TestCase):  # , ModelTesterMixin)
    """
    Currently, all these tests depend on a value of max_tokens_to_generate of 10.
    """

    def setUp(self):
        self.pretrained_model_name = "huggingface/new_model_release_weights"
        tokenizer = AutoTokenizer.from_pretrained(self.pretrained_model_name)
        image_processor = FuyuImageProcessor()

        self.processor = FuyuProcessor(image_processor=image_processor, tokenizer=tokenizer)
        self.model = FuyuForCausalLM.from_pretrained(self.pretrained_model_name)

        self.bus_image_url = (
            "https://huggingface.co/datasets/hf-internal-testing/fixtures-captioning/resolve/main/bus.png"
        )
        self.bus_image_pil = Image.open(io.BytesIO(requests.get(self.bus_image_url).content))

    @slow
    @require_torch_gpu
    def test_model_8b_chat_greedy_generation_bus_captioning(self):
        EXPECTED_TEXT_COMPLETION = """A bus parked on the side of a road.|ENDOFTEXT|"""
        text_prompt_coco_captioning = "Generate a coco-style caption.\n"

        model_inputs_bus_captioning = self.processor(text=text_prompt_coco_captioning, images=self.bus_image_pil)
        generated_tokens = self.model.generate(**model_inputs_bus_captioning, max_new_tokens=10)
        text = self.processor.tokenizer.batch_decode(generated_tokens)
        end_sequence = text[0].split("\x04")[1]
<<<<<<< HEAD
        clean_sequence = (
            end_sequence[: end_sequence.find("|ENDOFTEXT|") + len("|ENDOFTEXT|")]
            if "|ENDOFTEXT|" in end_sequence
            else end_sequence
        )
        self.assertEqual(EXPECTED_TEXT_COMPLETION, clean_sequence)
=======
        clean_sequence = end_sequence[:end_sequence.find(
            '|ENDOFTEXT|') + len('|ENDOFTEXT|')] if '|ENDOFTEXT|' in end_sequence else end_sequence
        self.assertEqual(EXPECTED_TEXT_COMPLETION, clean_sequence[1:])

>>>>>>> 7e0156ff

"""
    @slow
    @require_torch_gpu
    def test_model_8b_chat_greedy_generation_bus_color(self):
        EXPECTED_TEXT_COMPLETION = "The bus is blue.\n|ENDOFTEXT|"
        text_prompt_bus_color = "What color is the bus?\n"
        model_inputs_bus_color = self.processor(text=text_prompt_bus_color, images=self.bus_image_pil)

        generated_tokens = self.model.generate(**model_inputs_bus_color, max_new_tokens=10)
        text = self.processor.tokenizer.batch_decode(generated_tokens)
        end_sequence = text[0].split("\x04")[1]
        clean_sequence = (
            end_sequence[: end_sequence.find("|ENDOFTEXT|") + len("|ENDOFTEXT|")]
            if "|ENDOFTEXT|" in end_sequence
            else end_sequence
        )
        self.assertEqual(EXPECTED_TEXT_COMPLETION, clean_sequence)

    @slow
    @require_torch_gpu
    def test_model_8b_chat_greedy_generation_chart_vqa(self):
        EXPECTED_TEXT_TOKENS = [
            "The",
            "life expectancy",
            "at",
            "birth",
            "of male",
            "s in",
            "",
            "20",
            "18",
            "is",
            "",
            "80",
            ".",
            "7",
            ".",
            "\n",
            "|ENDOFTEXT|",
        ]
        expected_text_completion = " ".join(EXPECTED_TEXT_TOKENS)  # TODO make sure the end string matches

        text_prompt_chart_vqa = "What is the highest life expectancy at birth of male?\n"

        chart_image_url = (
            "https://huggingface.co/datasets/hf-internal-testing/fixtures-captioning/resolve/main/chart.png"
        )
        chart_image_pil = Image.open(io.BytesIO(requests.get(chart_image_url).content))

        model_inputs_chart_vqa = self.processor(text=text_prompt_chart_vqa, images=chart_image_pil)
        generated_tokens = self.model.generate(**model_inputs_chart_vqa, max_new_tokens=10)
        text = self.processor.tokenizer.batch_decode(generated_tokens)
        end_sequence = text[0].split("\x04")[1]
        clean_sequence = (
            end_sequence[: end_sequence.find("|ENDOFTEXT|") + len("|ENDOFTEXT|")]
            if "|ENDOFTEXT|" in end_sequence
            else end_sequence
        )
        self.assertEqual(expected_text_completion, clean_sequence)

    @slow
    @require_torch_gpu
    def test_model_8b_chat_greedy_generation_bounding_box(self):
        EXPECTED_TEXT_COMPLETION = "\x00194213202244\x01|ENDOFTEXT|"
        text_prompt_bbox = "When presented with a box, perform OCR to extract text contained within it. If provided with text, generate the corresponding bounding box.\\nWilliams"  # noqa: E231

        bbox_image_url = "https://huggingface.co/datasets/hf-internal-testing/fixtures-captioning/resolve/main/bbox_sample_image.png"
        bbox_image_pil = Image.open(io.BytesIO(requests.get(bbox_image_url).content))

        model_inputs_bbox = self.processor(text=text_prompt_bbox, images=bbox_image_pil)
        generated_tokens = self.model.generate(**model_inputs_bbox, max_new_tokens=10)
        text = self.processor.tokenizer.batch_decode(generated_tokens)
        end_sequence = text[0].split("\x04")[1]
<<<<<<< HEAD
        clean_sequence = (
            end_sequence[: end_sequence.find("|ENDOFTEXT|") + len("|ENDOFTEXT|")]
            if "|ENDOFTEXT|" in end_sequence
            else end_sequence
        )
        self.assertEqual(EXPECTED_TEXT_COMPLETION, clean_sequence)
=======
        clean_sequence = end_sequence[:end_sequence.find(
            '|ENDOFTEXT|') + len('|ENDOFTEXT|')] if '|ENDOFTEXT|' in end_sequence else end_sequence
        self.assertEqual(EXPECTED_TEXT_COMPLETION, clean_sequence)
"""
>>>>>>> 7e0156ff
<|MERGE_RESOLUTION|>--- conflicted
+++ resolved
@@ -282,19 +282,13 @@
         generated_tokens = self.model.generate(**model_inputs_bus_captioning, max_new_tokens=10)
         text = self.processor.tokenizer.batch_decode(generated_tokens)
         end_sequence = text[0].split("\x04")[1]
-<<<<<<< HEAD
         clean_sequence = (
             end_sequence[: end_sequence.find("|ENDOFTEXT|") + len("|ENDOFTEXT|")]
             if "|ENDOFTEXT|" in end_sequence
             else end_sequence
         )
-        self.assertEqual(EXPECTED_TEXT_COMPLETION, clean_sequence)
-=======
-        clean_sequence = end_sequence[:end_sequence.find(
-            '|ENDOFTEXT|') + len('|ENDOFTEXT|')] if '|ENDOFTEXT|' in end_sequence else end_sequence
         self.assertEqual(EXPECTED_TEXT_COMPLETION, clean_sequence[1:])
 
->>>>>>> 7e0156ff
 
 """
     @slow
@@ -369,16 +363,10 @@
         generated_tokens = self.model.generate(**model_inputs_bbox, max_new_tokens=10)
         text = self.processor.tokenizer.batch_decode(generated_tokens)
         end_sequence = text[0].split("\x04")[1]
-<<<<<<< HEAD
         clean_sequence = (
             end_sequence[: end_sequence.find("|ENDOFTEXT|") + len("|ENDOFTEXT|")]
             if "|ENDOFTEXT|" in end_sequence
             else end_sequence
         )
         self.assertEqual(EXPECTED_TEXT_COMPLETION, clean_sequence)
-=======
-        clean_sequence = end_sequence[:end_sequence.find(
-            '|ENDOFTEXT|') + len('|ENDOFTEXT|')] if '|ENDOFTEXT|' in end_sequence else end_sequence
-        self.assertEqual(EXPECTED_TEXT_COMPLETION, clean_sequence)
-"""
->>>>>>> 7e0156ff
+"""