# coding=utf-8
# Copyright 2022 The HuggingFace Inc. team. All rights reserved.
#
# Licensed under the Apache License, Version 2.0 (the "License");
# you may not use this file except in compliance with the License.
# You may obtain a copy of the License at
#
#     http://www.apache.org/licenses/LICENSE-2.0
#
# Unless required by applicable law or agreed to in writing, software
# distributed under the License is distributed on an "AS IS" BASIS,
# WITHOUT WARRANTIES OR CONDITIONS OF ANY KIND, either express or implied.
# See the License for the specific language governing permissions and
# limitations under the License.
""" Testing suite for the PyTorch Whisper model. """

import copy
import inspect
import os
import tempfile
import unittest

import numpy as np

from transformers import WhisperConfig
from transformers.testing_utils import is_torch_available, require_torch, require_torchaudio, slow, torch_device
from transformers.utils import cached_property
from transformers.utils.import_utils import is_datasets_available

from ...generation.test_utils import GenerationTesterMixin
from ...test_configuration_common import ConfigTester
from ...test_modeling_common import ModelTesterMixin, _config_zero_init, floats_tensor, ids_tensor


if is_datasets_available():
    import datasets
    from datasets import load_dataset

if is_torch_available():
    import torch

    from transformers import (
        WhisperFeatureExtractor,
        WhisperForConditionalGeneration,
        WhisperModel,
        WhisperProcessor,
        set_seed,
    )
<<<<<<< HEAD
    from transformers.generation.logits_process import TimeStampLogitsProcessor
=======
    from transformers.generation.logits_process import WhisperTimeStampLogitsProcessor
>>>>>>> e729ddc9
    from transformers.models.whisper.modeling_whisper import WhisperDecoder, WhisperEncoder


def prepare_whisper_inputs_dict(
    config,
    input_features,
    decoder_input_ids,
    attention_mask=None,
    decoder_attention_mask=None,
    head_mask=None,
    decoder_head_mask=None,
    cross_attn_head_mask=None,
):
    if decoder_attention_mask is None:
        decoder_attention_mask = decoder_input_ids.ne(config.pad_token_id)
    if head_mask is None:
        head_mask = torch.ones(config.encoder_layers, config.encoder_attention_heads, device=torch_device)
    if decoder_head_mask is None:
        decoder_head_mask = torch.ones(config.decoder_layers, config.decoder_attention_heads, device=torch_device)
    if cross_attn_head_mask is None:
        cross_attn_head_mask = torch.ones(config.decoder_layers, config.decoder_attention_heads, device=torch_device)
    return {
        # "input_ids": input_features,
        "input_features": input_features,
        "decoder_input_ids": decoder_input_ids,
        "decoder_attention_mask": decoder_attention_mask,
        "head_mask": head_mask,
        "decoder_head_mask": decoder_head_mask,
        "cross_attn_head_mask": cross_attn_head_mask,
    }


@require_torch
class WhisperModelTester:
    def __init__(
        self,
        parent,
        batch_size=13,
        seq_length=60,
        is_training=True,
        use_labels=False,
        vocab_size=99,
        hidden_size=16,
        num_hidden_layers=2,
        num_attention_heads=4,
        input_channels=1,
        hidden_act="gelu",
        hidden_dropout_prob=0.1,
        attention_probs_dropout_prob=0.1,
        max_position_embeddings=20,
        max_source_positions=30,
        max_target_positions=40,
        bos_token_id=98,
        eos_token_id=98,
        pad_token_id=0,
        num_mel_bins=80,
        decoder_start_token_id=85,
        num_conv_layers=1,
        suppress_tokens=None,
        begin_suppress_tokens=None,
    ):
        self.parent = parent
        self.batch_size = batch_size
        self.seq_length = seq_length
        self.is_training = is_training
        self.use_labels = use_labels
        self.vocab_size = vocab_size
        self.hidden_size = hidden_size
        self.num_hidden_layers = num_hidden_layers
        self.num_attention_heads = num_attention_heads
        self.input_channels = input_channels
        self.hidden_act = hidden_act
        self.hidden_dropout_prob = hidden_dropout_prob
        self.attention_probs_dropout_prob = attention_probs_dropout_prob
        self.num_mel_bins = num_mel_bins
        self.max_position_embeddings = max_position_embeddings
        self.max_source_positions = max_source_positions
        self.max_target_positions = max_target_positions
        self.eos_token_id = eos_token_id
        self.pad_token_id = pad_token_id
        self.bos_token_id = bos_token_id
        self.decoder_start_token_id = decoder_start_token_id
        self.num_conv_layers = num_conv_layers
        self.suppress_tokens = suppress_tokens
        self.begin_suppress_tokens = begin_suppress_tokens

    def prepare_config_and_inputs(self):
        input_features = floats_tensor([self.batch_size, self.num_mel_bins, self.seq_length], self.vocab_size)

        decoder_input_ids = torch.tensor(self.batch_size * [[self.decoder_start_token_id]], device=torch_device)

        config = self.get_config()
        inputs_dict = prepare_whisper_inputs_dict(
            config,
            attention_mask=None,
            input_features=input_features,
            decoder_input_ids=decoder_input_ids,
        )
        return config, inputs_dict

    def get_config(self):
        return WhisperConfig(
            vocab_size=self.vocab_size,
            d_model=self.hidden_size,
            encoder_layers=self.num_hidden_layers,
            decoder_layers=self.num_hidden_layers,
            encoder_attention_heads=self.num_attention_heads,
            decoder_attention_heads=self.num_attention_heads,
            input_channels=self.input_channels,
            dropout=self.hidden_dropout_prob,
            attention_dropout=self.attention_probs_dropout_prob,
            max_position_embeddings=self.max_position_embeddings,
            max_source_positions=self.max_source_positions,
            max_target_positions=self.max_target_positions,
            eos_token_id=self.eos_token_id,
            bos_token_id=self.bos_token_id,
            pad_token_id=self.pad_token_id,
            decoder_ffn_dim=self.hidden_size,
            encoder_ffn_dim=self.hidden_size,
            decoder_start_token_id=self.decoder_start_token_id,
            suppress_tokens=self.suppress_tokens,
            begin_suppress_tokens=self.begin_suppress_tokens,
        )

    def prepare_config_and_inputs_for_common(self):
        config, inputs_dict = self.prepare_config_and_inputs()
        return config, inputs_dict

    def get_subsampled_output_lengths(self, input_lengths):
        """
        Computes the output length of the convolutional layers
        """

        for i in range(self.num_conv_layers):
            input_lengths = (input_lengths - 1) // 2 + 1

        return input_lengths

    def create_and_check_model_forward(self, config, inputs_dict, freeze_encoder=False):
        model = WhisperModel(config=config).to(torch_device).eval()

        if freeze_encoder:
            model.freeze_encoder()

        input_features = inputs_dict["input_features"]
        decoder_input_ids = inputs_dict["decoder_input_ids"]

        # first forward pass
        last_hidden_state = model(input_features, decoder_input_ids=decoder_input_ids).last_hidden_state

        self.parent.assertTrue(last_hidden_state.shape, (13, 7, 16))

    def create_and_check_decoder_model_past_large_inputs(self, config, inputs_dict):
        model = WhisperModel(config=config).get_decoder().to(torch_device).eval()
        input_ids = inputs_dict["decoder_input_ids"]
        attention_mask = inputs_dict["decoder_attention_mask"]

        # first forward pass
        outputs = model(input_ids, attention_mask=attention_mask, use_cache=True)

        output, past_key_values = outputs.to_tuple()

        # create hypothetical multiple next token and extent to next_input_ids
        next_tokens = ids_tensor((self.batch_size, 3), config.vocab_size).clamp(2)
        next_attn_mask = ids_tensor((self.batch_size, 3), 2)

        # append to next input_ids and
        next_input_ids = torch.cat([input_ids, next_tokens], dim=-1)
        next_attention_mask = torch.cat([attention_mask, next_attn_mask], dim=-1)

        output_from_no_past = model(next_input_ids, attention_mask=next_attention_mask)["last_hidden_state"]
        output_from_past = model(next_tokens, attention_mask=next_attention_mask, past_key_values=past_key_values)[
            "last_hidden_state"
        ]

        # select random slice
        random_slice_idx = ids_tensor((1,), output_from_past.shape[-1]).item()
        output_from_no_past_slice = output_from_no_past[:, -3:, random_slice_idx].detach()
        output_from_past_slice = output_from_past[:, :, random_slice_idx].detach()

        self.parent.assertTrue(output_from_past_slice.shape[1] == next_tokens.shape[1])

        # test that outputs are equal for slice
        self.parent.assertTrue(torch.allclose(output_from_past_slice, output_from_no_past_slice, atol=1e-2))

    def check_encoder_decoder_model_standalone(self, config, inputs_dict):
        model = WhisperModel(config=config).to(torch_device).eval()
        outputs = model(**inputs_dict)

        encoder_last_hidden_state = outputs.encoder_last_hidden_state
        last_hidden_state = outputs.last_hidden_state

        with tempfile.TemporaryDirectory() as tmpdirname:
            encoder = model.get_encoder()
            encoder.save_pretrained(tmpdirname)
            encoder = WhisperEncoder.from_pretrained(tmpdirname).to(torch_device)

        encoder_last_hidden_state_2 = encoder(inputs_dict["input_features"])[0]

        self.parent.assertTrue((encoder_last_hidden_state_2 - encoder_last_hidden_state).abs().max().item() < 1e-3)

        with tempfile.TemporaryDirectory() as tmpdirname:
            decoder = model.get_decoder()
            decoder.save_pretrained(tmpdirname)
            decoder = WhisperDecoder.from_pretrained(tmpdirname).to(torch_device)

        last_hidden_state_2 = decoder(
            input_ids=inputs_dict["decoder_input_ids"],
            attention_mask=inputs_dict["decoder_attention_mask"],
            encoder_hidden_states=encoder_last_hidden_state,
        )[0]

        self.parent.assertTrue((last_hidden_state_2 - last_hidden_state).abs().max().item() < 1e-3)


@require_torch
class WhisperModelTest(ModelTesterMixin, GenerationTesterMixin, unittest.TestCase):
    all_model_classes = (WhisperModel, WhisperForConditionalGeneration) if is_torch_available() else ()
    all_generative_model_classes = (WhisperForConditionalGeneration,) if is_torch_available() else ()
    is_encoder_decoder = True
    fx_compatible = False
    test_pruning = False
    test_missing_keys = False

    input_name = "input_features"

    def setUp(self):
        self.model_tester = WhisperModelTester(self)
        self.config_tester = ConfigTester(self, config_class=WhisperConfig)
        self.maxDiff = 3000

    def test_config(self):
        self.config_tester.run_common_tests()

    def test_save_load_strict(self):
        config, inputs_dict = self.model_tester.prepare_config_and_inputs()
        for model_class in self.all_model_classes:
            model = model_class(config)

            with tempfile.TemporaryDirectory() as tmpdirname:
                model.save_pretrained(tmpdirname)
                model2, info = model_class.from_pretrained(tmpdirname, output_loading_info=True)
            self.assertEqual(info["missing_keys"], [])

    def test_model_forward(self):
        config_and_inputs = self.model_tester.prepare_config_and_inputs()
        self.model_tester.create_and_check_model_forward(*config_and_inputs)

    def test_model_forward_with_frozen_encoder(self):
        config_and_inputs = self.model_tester.prepare_config_and_inputs()
        self.model_tester.create_and_check_model_forward(*config_and_inputs, freeze_encoder=True)

    def test_requires_grad_with_frozen_encoder(self):
        config = self.model_tester.get_config()
        for model_class in self.all_model_classes:
            model = model_class(config)
            model.freeze_encoder()

            try:
                encoder_grads = [param.requires_grad for param in model.encoder.parameters()]
                decoder_grads = [param.requires_grad for param in model.decoder.parameters()]
            except AttributeError:
                encoder_grads = [param.requires_grad for param in model.model.encoder.parameters()]
                decoder_grads = [param.requires_grad for param in model.model.decoder.parameters()]

            self.assertFalse(all(encoder_grads))
            self.assertTrue(all(decoder_grads))

    def test_decoder_model_past_with_large_inputs(self):
        config_and_inputs = self.model_tester.prepare_config_and_inputs()
        self.model_tester.create_and_check_decoder_model_past_large_inputs(*config_and_inputs)

    def test_encoder_decoder_model_standalone(self):
        config_and_inputs = self.model_tester.prepare_config_and_inputs_for_common()
        self.model_tester.check_encoder_decoder_model_standalone(*config_and_inputs)

    def _get_input_ids_and_config(self):
        config, inputs_dict = self.model_tester.prepare_config_and_inputs_for_common()
        input_ids = inputs_dict[self.input_name]

        # cut to half length & take max batch_size 3
        max_batch_size = 3
        input_ids = input_ids[:max_batch_size, :, :]

        # generate max 3 tokens
        max_length = input_ids.shape[-1] + 3
        if config.eos_token_id is not None and config.pad_token_id is None:
            # hack to allow generate for models such as GPT2 as is done in `generate()`
            config.pad_token_id = config.eos_token_id

        return config, input_ids, None, max_length

    # not implemented currently
    def test_inputs_embeds(self):
        pass

    # training is not supported yet
    def test_training(self):
        pass

    def test_training_gradient_checkpointing(self):
        pass

    def test_generate_with_head_masking(self):
        pass

    def test_generate_fp16(self):
        config, input_dict = self.model_tester.prepare_config_and_inputs()
        config.max_target_positions = 400
        input_features = input_dict["input_features"]
        model = WhisperForConditionalGeneration(config).eval().to(torch_device)
        if torch_device == "cuda":
            input_features = input_features.half()
            model.half()
        model.generate(input_features)
        model.generate(input_features, num_beams=4, do_sample=True, early_stopping=False, num_return_sequences=3)

    def test_forward_signature(self):
        config, _ = self.model_tester.prepare_config_and_inputs_for_common()

        for model_class in self.all_model_classes:
            model = model_class(config)
            signature = inspect.signature(model.forward)
            # signature.parameters is an OrderedDict => so arg_names order is deterministic
            arg_names = [*signature.parameters.keys()]

            expected_arg_names = [
                "input_features",
                "decoder_input_ids",
                "decoder_attention_mask",
            ]
            expected_arg_names.extend(
                ["head_mask", "decoder_head_mask", "cross_attn_head_mask", "encoder_outputs"]
                if "head_mask" and "decoder_head_mask" and "cross_attn_head_mask" in arg_names
                else ["encoder_outputs"]
            )
            self.assertListEqual(arg_names[: len(expected_arg_names)], expected_arg_names)

    def test_hidden_states_output(self):
        def check_hidden_states_output(inputs_dict, config, model_class):
            model = model_class(config)
            model.to(torch_device)
            model.eval()

            with torch.no_grad():
                outputs = model(**self._prepare_for_class(inputs_dict, model_class))

            hidden_states = outputs.encoder_hidden_states if config.is_encoder_decoder else outputs.hidden_states

            expected_num_layers = getattr(
                self.model_tester, "expected_num_hidden_layers", self.model_tester.num_hidden_layers + 1
            )
            self.assertEqual(len(hidden_states), expected_num_layers)

            if hasattr(self.model_tester, "encoder_seq_length"):
                seq_length = self.model_tester.encoder_seq_length
            else:
                seq_length = self.model_tester.seq_length

            subsampled_seq_length = model._get_feat_extract_output_lengths(seq_length)

            self.assertListEqual(
                list(hidden_states[0].shape[-2:]),
                [subsampled_seq_length, self.model_tester.hidden_size],
            )

            if config.is_encoder_decoder:
                hidden_states = outputs.decoder_hidden_states

                self.assertIsInstance(hidden_states, (list, tuple))
                self.assertEqual(len(hidden_states), expected_num_layers)

                decoder_seq_length = getattr(self.model_tester, "decoder_seq_length", 1)

                self.assertListEqual(
                    list(hidden_states[0].shape[-2:]),
                    [decoder_seq_length, self.model_tester.hidden_size],
                )

        config, inputs_dict = self.model_tester.prepare_config_and_inputs_for_common()

        for model_class in self.all_model_classes:
            inputs_dict["output_hidden_states"] = True
            check_hidden_states_output(inputs_dict, config, model_class)

            # check that output_hidden_states also work using config
            del inputs_dict["output_hidden_states"]
            config.output_hidden_states = True

            check_hidden_states_output(inputs_dict, config, model_class)

    def test_attention_outputs(self):
        config, inputs_dict = self.model_tester.prepare_config_and_inputs_for_common()
        config.return_dict = True

        seq_len = getattr(self.model_tester, "seq_length", None)
        decoder_seq_length = getattr(self.model_tester, "decoder_seq_length", 1)
        encoder_seq_length = getattr(self.model_tester, "encoder_seq_length", seq_len)
        decoder_key_length = getattr(self.model_tester, "decoder_key_length", 1)
        encoder_key_length = getattr(self.model_tester, "key_length", encoder_seq_length)

        for model_class in self.all_model_classes:
            inputs_dict["output_attentions"] = True
            inputs_dict["output_hidden_states"] = False
            config.return_dict = True
            model = model_class(config)
            model.to(torch_device)
            model.eval()

            subsampled_encoder_seq_length = model._get_feat_extract_output_lengths(encoder_seq_length)
            subsampled_encoder_key_length = model._get_feat_extract_output_lengths(encoder_key_length)

            with torch.no_grad():
                outputs = model(**self._prepare_for_class(inputs_dict, model_class))
            attentions = outputs.encoder_attentions if config.is_encoder_decoder else outputs.attentions
            self.assertEqual(len(attentions), self.model_tester.num_hidden_layers)

            # check that output_attentions also work using config
            del inputs_dict["output_attentions"]
            config.output_attentions = True
            model = model_class(config)
            model.to(torch_device)
            model.eval()
            with torch.no_grad():
                outputs = model(**self._prepare_for_class(inputs_dict, model_class))
            attentions = outputs.encoder_attentions if config.is_encoder_decoder else outputs.attentions
            self.assertEqual(len(attentions), self.model_tester.num_hidden_layers)

            self.assertListEqual(
                list(attentions[0].shape[-3:]),
                [self.model_tester.num_attention_heads, subsampled_encoder_seq_length, subsampled_encoder_key_length],
            )
            out_len = len(outputs)

            correct_outlen = 5

            # loss is at first position
            if "labels" in inputs_dict:
                correct_outlen += 1  # loss is added to beginning
            if "past_key_values" in outputs:
                correct_outlen += 1  # past_key_values have been returned

            self.assertEqual(out_len, correct_outlen)

            # decoder attentions
            decoder_attentions = outputs.decoder_attentions
            self.assertIsInstance(decoder_attentions, (list, tuple))
            self.assertEqual(len(decoder_attentions), self.model_tester.num_hidden_layers)
            self.assertListEqual(
                list(decoder_attentions[0].shape[-3:]),
                [self.model_tester.num_attention_heads, decoder_seq_length, decoder_key_length],
            )

            # cross attentions
            cross_attentions = outputs.cross_attentions
            self.assertIsInstance(cross_attentions, (list, tuple))
            self.assertEqual(len(cross_attentions), self.model_tester.num_hidden_layers)
            self.assertListEqual(
                list(cross_attentions[0].shape[-3:]),
                [
                    self.model_tester.num_attention_heads,
                    decoder_seq_length,
                    subsampled_encoder_key_length,
                ],
            )

            # Check attention is always last and order is fine
            inputs_dict["output_attentions"] = True
            inputs_dict["output_hidden_states"] = True
            model = model_class(config)
            model.to(torch_device)
            model.eval()
            with torch.no_grad():
                outputs = model(**self._prepare_for_class(inputs_dict, model_class))

            added_hidden_states = 2
            self.assertEqual(out_len + added_hidden_states, len(outputs))

            self_attentions = outputs.encoder_attentions if config.is_encoder_decoder else outputs.attentions

            self.assertEqual(len(self_attentions), self.model_tester.num_hidden_layers)
            self.assertListEqual(
                list(self_attentions[0].shape[-3:]),
                [self.model_tester.num_attention_heads, subsampled_encoder_seq_length, subsampled_encoder_key_length],
            )

    def test_resize_tokens_embeddings(self):
        (
            original_config,
            inputs_dict,
        ) = self.model_tester.prepare_config_and_inputs_for_common()
        if not self.test_resize_embeddings:
            return

        for model_class in self.all_model_classes:
            config = copy.deepcopy(original_config)
            model = model_class(config)
            model.to(torch_device)

            if self.model_tester.is_training is False:
                model.eval()

            model_vocab_size = config.vocab_size
            # Retrieve the embeddings and clone theme
            model_embed = model.resize_token_embeddings(model_vocab_size)
            cloned_embeddings = model_embed.weight.clone()

            # Check that resizing the token embeddings with a larger vocab size increases the model's vocab size
            model_embed = model.resize_token_embeddings(model_vocab_size + 10)
            self.assertEqual(model.config.vocab_size, model_vocab_size + 10)
            # Check that it actually resizes the embeddings matrix
            self.assertEqual(model_embed.weight.shape[0], cloned_embeddings.shape[0] + 10)
            # Check that the model can still do a forward pass successfully (every parameter should be resized)
            model(**self._prepare_for_class(inputs_dict, model_class))

            # Check that resizing the token embeddings with a smaller vocab size decreases the model's vocab size
            model_embed = model.resize_token_embeddings(model_vocab_size - 15)
            self.assertEqual(model.config.vocab_size, model_vocab_size - 15)
            # Check that it actually resizes the embeddings matrix
            self.assertEqual(model_embed.weight.shape[0], cloned_embeddings.shape[0] - 15)

            # make sure that decoder_input_ids are resized
            if "decoder_input_ids" in inputs_dict:
                inputs_dict["decoder_input_ids"].clamp_(max=model_vocab_size - 15 - 1)
            model(**self._prepare_for_class(inputs_dict, model_class))

            # Check that adding and removing tokens has not modified the first part of the embedding matrix.
            models_equal = True
            for p1, p2 in zip(cloned_embeddings, model_embed.weight):
                if p1.data.ne(p2.data).sum() > 0:
                    models_equal = False

            self.assertTrue(models_equal)

    def test_resize_embeddings_untied(self):
        (
            original_config,
            inputs_dict,
        ) = self.model_tester.prepare_config_and_inputs_for_common()
        if not self.test_resize_embeddings:
            return

        original_config.tie_word_embeddings = False

        # if model cannot untied embeddings -> leave test
        if original_config.tie_word_embeddings:
            return

        for model_class in self.all_model_classes:
            config = copy.deepcopy(original_config)
            model = model_class(config).to(torch_device)

            # if no output embeddings -> leave test
            if model.get_output_embeddings() is None:
                continue

            # Check that resizing the token embeddings with a larger vocab size increases the model's vocab size
            model_vocab_size = config.vocab_size
            model.resize_token_embeddings(model_vocab_size + 10)
            self.assertEqual(model.config.vocab_size, model_vocab_size + 10)
            output_embeds = model.get_output_embeddings()
            self.assertEqual(output_embeds.weight.shape[0], model_vocab_size + 10)
            # Check bias if present
            if output_embeds.bias is not None:
                self.assertEqual(output_embeds.bias.shape[0], model_vocab_size + 10)
            # Check that the model can still do a forward pass successfully (every parameter should be resized)
            model(**self._prepare_for_class(inputs_dict, model_class))

            # Check that resizing the token embeddings with a smaller vocab size decreases the model's vocab size
            model.resize_token_embeddings(model_vocab_size - 15)
            self.assertEqual(model.config.vocab_size, model_vocab_size - 15)
            # Check that it actually resizes the embeddings matrix
            output_embeds = model.get_output_embeddings()
            self.assertEqual(output_embeds.weight.shape[0], model_vocab_size - 15)
            # Check bias if present
            if output_embeds.bias is not None:
                self.assertEqual(output_embeds.bias.shape[0], model_vocab_size - 15)
            # Check that the model can still do a forward pass successfully (every parameter should be resized)
            if "decoder_input_ids" in inputs_dict:
                inputs_dict["decoder_input_ids"].clamp_(max=model_vocab_size - 15 - 1)
            # Check that the model can still do a forward pass successfully (every parameter should be resized)
            model(**self._prepare_for_class(inputs_dict, model_class))

    def test_generate_without_input_ids(self):
        pass

    @staticmethod
    def _get_encoder_outputs(
        model, input_ids, attention_mask, output_attentions=None, output_hidden_states=None, num_interleave=1
    ):
        encoder = model.get_encoder()
        encoder_outputs = encoder(
            input_ids,
            output_attentions=output_attentions,
            output_hidden_states=output_hidden_states,
        )
        encoder_outputs["last_hidden_state"] = encoder_outputs.last_hidden_state.repeat_interleave(
            num_interleave, dim=0
        )
        input_ids = input_ids[:, :, 0]
        input_ids = torch.zeros_like(input_ids[:, :1], dtype=torch.long) + torch.tensor(
            [model._get_decoder_start_token_id()], device=input_ids.device
        )
        attention_mask = None
        return encoder_outputs, input_ids, attention_mask

    def _check_outputs(self, output, input_ids, config, use_cache=False, num_return_sequences=1):
        batch_size, mel, seq_length = input_ids.shape
        subsampled_seq_length = self.model_tester.get_subsampled_output_lengths(seq_length)
        num_sequences_in_output = batch_size * num_return_sequences
        gen_len = (
            output.sequences.shape[-1] - 1 if config.is_encoder_decoder else output.sequences.shape[-1] - seq_length
        )

        # scores
        self._check_scores(num_sequences_in_output, output.scores, length=gen_len, config=config)

        # Attentions
        # encoder
        self._check_encoder_attention_for_generate(
            output.encoder_attentions, batch_size, config, subsampled_seq_length
        )
        # decoder
        self._check_attentions_for_generate(
            num_sequences_in_output,
            output.decoder_attentions,
            min_length=1,
            max_length=output.sequences.shape[-1],
            config=config,
            use_cache=use_cache,
        )

        # Hidden States
        # encoder
        self._check_encoder_hidden_states_for_generate(
            output.encoder_hidden_states, batch_size, config, subsampled_seq_length
        )

        # decoder
        self._check_hidden_states_for_generate(
            num_sequences_in_output,
            output.decoder_hidden_states,
            min_length=1,
            max_length=output.sequences.shape[-1],
            config=config,
            use_cache=use_cache,
        )

    def _create_and_check_torchscript(self, config, inputs_dict):
        if not self.test_torchscript:
            return

        configs_no_init = _config_zero_init(config)  # To be sure we have no Nan
        configs_no_init.torchscript = True
        for model_class in self.all_model_classes:
            model = model_class(config=configs_no_init)
            model.to(torch_device)
            model.eval()
            inputs = self._prepare_for_class(inputs_dict, model_class)

            try:
                model.config.use_cache = False  # FSTM still requires this hack -> FSTM should probably be refactored similar to BART afterward
                input_features = inputs["input_features"]
                decoder_input_ids = inputs["decoder_input_ids"]
                decoder_attention_mask = inputs["decoder_attention_mask"]
                traced_model = torch.jit.trace(model, (input_features, decoder_input_ids, decoder_attention_mask))
            except RuntimeError:
                self.fail("Couldn't trace module.")

            with tempfile.TemporaryDirectory() as tmp_dir_name:
                pt_file_name = os.path.join(tmp_dir_name, "traced_model.pt")

                try:
                    torch.jit.save(traced_model, pt_file_name)
                except Exception:
                    self.fail("Couldn't save module.")

                try:
                    loaded_model = torch.jit.load(pt_file_name)
                except Exception:
                    self.fail("Couldn't load module.")

            model.to(torch_device)
            model.eval()

            loaded_model.to(torch_device)
            loaded_model.eval()

            model_state_dict = model.state_dict()
            loaded_model_state_dict = loaded_model.state_dict()

            self.assertEqual(set(model_state_dict.keys()), set(loaded_model_state_dict.keys()))

            models_equal = True
            for layer_name, p1 in model_state_dict.items():
                p2 = loaded_model_state_dict[layer_name]
                if p1.data.ne(p2.data).sum() > 0:
                    models_equal = False

            self.assertTrue(models_equal)


@require_torch
@require_torchaudio
class WhisperModelIntegrationTests(unittest.TestCase):
    @cached_property
    def default_processor(self):
        return WhisperProcessor.from_pretrained("openai/whisper-base")

    def _load_datasamples(self, num_samples):

        ds = load_dataset("hf-internal-testing/librispeech_asr_dummy", "clean", split="validation")
        # automatic decoding with librispeech
        speech_samples = ds.sort("id").select(range(num_samples))[:num_samples]["audio"]

        return [x["array"] for x in speech_samples]

    @slow
    def test_tiny_logits_librispeech(self):
        torch_device = "cpu"
        set_seed(0)
        model = WhisperModel.from_pretrained("openai/whisper-tiny")
        model.to(torch_device)
        input_speech = self._load_datasamples(1)
        feature_extractor = WhisperFeatureExtractor()
        input_features = feature_extractor(input_speech, return_tensors="pt").input_features

        with torch.no_grad():
            logits = model(
                input_features,
                decoder_input_ids=torch.tensor([[50258, 50259, 50359]]),
                output_hidden_states=False,
                output_attentions=False,
                return_dict=False,
                use_cache=False,
            )

        # fmt: off
        EXPECTED_LOGITS = torch.tensor(
            [
                2.9892, -6.7607, 5.7348, 3.6096, 0.2152, -5.7321, 4.8855, -1.6407,
                0.2823, -1.5718, 10.4269, 3.4427, 0.0219, -8.0612, 3.4784, 8.4246,
                4.0575, -2.2864, 11.1084, 0.9963, 0.9884, -8.5154, -3.5469, -9.3713,
                0.9786, 3.5435, 7.4850, -5.2579, -1.4366, 10.4841
            ]
        )
        # fmt: on
        self.assertTrue(torch.allclose(logits[0][0, 0, :30].cpu(), EXPECTED_LOGITS, atol=1e-4))

        # fmt: off
        EXPECTED_GENERATION = torch.tensor(
            [
                -1.4651, -2.6944, 2.7821, 2.3793, 4.0738, 0.0188, -3.3203, 1.9836,
                0.0520, 0.7095, 1.1063, 0.2952, -3.6786, -0.5249, 0.3105, 4.7691,
                1.1562, 1.3046, 0.5810, -0.3624, 1.7006, 1.3424, 0.9817, 2.1958,
                1.8775, -5.7046, -0.7679, 4.0113, 2.6848, 2.8609
            ]
        )
        # fmt: on

        head_logits = logits[0] @ model.decoder.embed_tokens.weight.T
        self.assertTrue(torch.allclose(head_logits[0, 0, :30].cpu(), EXPECTED_GENERATION, atol=1e-4))

    @slow
    def test_small_en_logits_librispeech(self):
        set_seed(0)
        torch_device = "cpu"
        model = WhisperModel.from_pretrained("openai/whisper-small.en")
        model.to(torch_device)

        input_speech = self._load_datasamples(1)

        feaure_extractor = WhisperFeatureExtractor()
        input_features = feaure_extractor(input_speech, return_tensors="pt").input_features.to(torch_device)

        logits = model(
            input_features,
            decoder_input_ids=torch.tensor([[model.config.decoder_start_token_id]]),
            output_hidden_states=False,
            output_attentions=False,
            use_cache=False,
        )

        logits = logits.last_hidden_state @ model.decoder.embed_tokens.weight.T

        # fmt: off
        EXPECTED_LOGITS = torch.tensor(
            [
                -3.6784, -7.7211, -9.5070, -11.9286, -7.6489, -9.7026, -5.6188,
                -8.0104, -4.6238, -5.1833, -9.0485, -3.4079, -5.4874, -2.6935,
                -6.3479, -7.3398, -6.9558, -7.6867, -7.4748, -8.3463, -9.9781,
                -10.8389, -10.3105, -11.7201, -9.7261, -7.1590, -5.9272, -12.4509,
                -11.1146, -8.1918
            ]
        )
        # fmt: on
        self.assertTrue(torch.allclose(logits[0, 0, :30].cpu(), EXPECTED_LOGITS, atol=1e-4))

    @slow
    def test_large_logits_librispeech(self):
        set_seed(0)

        torch_device = "cpu"
        model = WhisperModel.from_pretrained("openai/whisper-large")
        model.to(torch_device)

        input_speech = self._load_datasamples(1)

        processor = WhisperProcessor.from_pretrained("openai/whisper-large")
        processed_inputs = processor(
            audio=input_speech, text="This part of the speech", add_special_tokens=False, return_tensors="pt"
        )
        input_features = processed_inputs.input_features.to(torch_device)
        decoder_input_ids = processed_inputs.labels.to(torch_device)

        logits = model(
            input_features,
            decoder_input_ids=decoder_input_ids,
            output_hidden_states=False,
            output_attentions=False,
            use_cache=False,
        )

        logits = logits.last_hidden_state @ model.decoder.embed_tokens.weight.T

        # fmt: off
        EXPECTED_LOGITS = torch.tensor(
            [
                2.1382, 0.9381, 4.4671, 3.5589, 2.4022, 3.8576, -0.6521, 2.5472,
                1.8301, 1.9957, 2.3432, 1.4678, 0.5459, 2.2597, 1.5179, 2.5357,
                1.1624, 0.6194, 1.0757, 1.8259, 2.4076, 1.6601, 2.3503, 1.3376,
                1.9891, 1.8635, 3.8931, 5.3699, 4.4772, 3.9184
            ]
        )
        # fmt: on

        self.assertTrue(torch.allclose(logits[0, 0, :30].cpu(), EXPECTED_LOGITS, atol=1e-4))

    @slow
    def test_tiny_en_generation(self):

        torch_device = "cpu"
        set_seed(0)
        processor = WhisperProcessor.from_pretrained("openai/whisper-tiny.en")
        model = WhisperForConditionalGeneration.from_pretrained("openai/whisper-tiny.en")
        model.to(torch_device)
        model.config.decoder_start_token_id = 50257

        input_speech = self._load_datasamples(1)
        input_features = processor.feature_extractor(raw_speech=input_speech, return_tensors="pt").input_features.to(
            torch_device
        )

        generated_ids = model.generate(input_features, num_beams=5, max_length=20)
        transcript = processor.tokenizer.batch_decode(generated_ids)[0]

        EXPECTED_TRANSCRIPT = (
            "<|startoftranscript|><|notimestamps|> Mr. Quilter is the apostle of the middle"
            " classes, and we are glad to"
        )
        self.assertEqual(transcript, EXPECTED_TRANSCRIPT)

    @slow
    def test_tiny_generation(self):

        torch_device = "cpu"
        set_seed(0)
        processor = WhisperProcessor.from_pretrained("openai/whisper-tiny")
        model = WhisperForConditionalGeneration.from_pretrained("openai/whisper-tiny")
        model.to(torch_device)

        input_speech = self._load_datasamples(1)
        input_features = processor.feature_extractor(raw_speech=input_speech, return_tensors="pt").input_features.to(
            torch_device
        )

        generated_ids = model.generate(input_features, num_beams=5, max_length=20)
        transcript = processor.tokenizer.decode(generated_ids[0])

        EXPECTED_TRANSCRIPT = (
            "<|startoftranscript|><|en|><|transcribe|><|notimestamps|> Mr. Quilter is the apostle of the middle"
            " classes and we are glad"
        )
        self.assertEqual(transcript, EXPECTED_TRANSCRIPT)

    @slow
    def test_large_generation(self):
        torch_device = "cpu"
        set_seed(0)
        processor = WhisperProcessor.from_pretrained("openai/whisper-large")
        model = WhisperForConditionalGeneration.from_pretrained("openai/whisper-large")
        model.to(torch_device)

        input_speech = self._load_datasamples(1)
        input_features = processor.feature_extractor(raw_speech=input_speech, return_tensors="pt").input_features.to(
            torch_device
        )

        model.config.forced_decoder_ids = processor.get_decoder_prompt_ids(language="en", task="transcribe")
        generated_ids = model.generate(
            input_features,
            do_sample=False,
            max_length=20,
        )
        transcript = processor.batch_decode(generated_ids, skip_special_tokens=True)[0]

        EXPECTED_TRANSCRIPT = " Mr. Quilter is the apostle of the middle classes and we are glad"
        self.assertEqual(transcript, EXPECTED_TRANSCRIPT)

    @slow
    def test_large_generation_multilingual(self):
        torch_device = "cpu"
        set_seed(0)
        processor = WhisperProcessor.from_pretrained("openai/whisper-large")
        model = WhisperForConditionalGeneration.from_pretrained("openai/whisper-large")
        model.to(torch_device)

        ds = load_dataset("common_voice", "ja", split="test", streaming=True)
        ds = ds.cast_column("audio", datasets.Audio(sampling_rate=16_000))
        input_speech = next(iter(ds))["audio"]["array"]
        input_features = processor.feature_extractor(raw_speech=input_speech, return_tensors="pt").input_features.to(
            torch_device
        )

        model.config.forced_decoder_ids = processor.get_decoder_prompt_ids(language="ja", task="transcribe")
        generated_ids = model.generate(input_features, do_sample=False, max_length=20)
        transcript = processor.batch_decode(generated_ids, skip_special_tokens=True)[0]

        EXPECTED_TRANSCRIPT = "木村さんに電話を貸してもらいました"
        self.assertEqual(transcript, EXPECTED_TRANSCRIPT)

        model.config.forced_decoder_ids = processor.get_decoder_prompt_ids(language="en", task="transcribe")
        generated_ids = model.generate(
            input_features,
            do_sample=False,
            max_length=20,
        )
        transcript = processor.batch_decode(generated_ids, skip_special_tokens=True)[0]

        EXPECTED_TRANSCRIPT = " Kimura-san called me."
        self.assertEqual(transcript, EXPECTED_TRANSCRIPT)

        model.config.forced_decoder_ids = processor.get_decoder_prompt_ids(language="ja", task="translate")
        generated_ids = model.generate(input_features, do_sample=False, max_length=20)
        transcript = processor.batch_decode(generated_ids, skip_special_tokens=True)[0]

        EXPECTED_TRANSCRIPT = " I borrowed a phone from Kimura san"
        self.assertEqual(transcript, EXPECTED_TRANSCRIPT)

    @slow
    def test_large_batched_generation(self):
        set_seed(0)
        processor = WhisperProcessor.from_pretrained("openai/whisper-large")
        model = WhisperForConditionalGeneration.from_pretrained("openai/whisper-large")

        input_speech = self._load_datasamples(4)
        input_features = processor.feature_extractor(raw_speech=input_speech, return_tensors="pt").input_features
        generated_ids = model.generate(input_features, max_length=20)

        # fmt: off
        EXPECTED_LOGITS = torch.tensor(
            [
                [50258, 50358, 50363, 2221, 13, 2326, 388, 391, 307, 264, 50244, 295, 264, 2808, 5359, 293, 321, 366, 5404, 281],
                [50258, 50358, 50363, 6966, 307, 2221, 13, 2326, 388, 391, 311, 9060, 1570, 1880, 813, 702, 1871, 13, 50257, 50257],
                [50258, 50358, 50363, 634, 5112, 505, 300, 412, 341, 42729, 3196, 295, 264, 1064, 11, 365, 5272, 293, 12904, 9256],
                [50258, 50358, 50363, 634, 575, 12525, 22618, 1968, 6144, 35617, 20084, 1756, 311, 589, 307, 534, 10281, 934, 439, 11]
            ]
        )
        # fmt: on

        self.assertTrue(torch.allclose(generated_ids, EXPECTED_LOGITS))

        # fmt: off
        EXPECTED_TRANSCRIPT = [
            " Mr. Quilter is the apostle of the middle classes and we are glad to",
            " Nor is Mr. Quilter's manner less interesting than his matter.",
            " He tells us that at this festive season of the year, with Christmas and roast beef",
            " He has grave doubts whether Sir Frederick Layton's work is really Greek after all,",
        ]
        # fmt: on

        transcript = processor.batch_decode(generated_ids, skip_special_tokens=True)
        self.assertListEqual(transcript, EXPECTED_TRANSCRIPT)

    @slow
    def test_tiny_en_batched_generation(self):
        torch_device = "cuda"
        set_seed(0)
        processor = WhisperProcessor.from_pretrained("openai/whisper-tiny.en")
        model = WhisperForConditionalGeneration.from_pretrained("openai/whisper-tiny.en")
        model.to(torch_device)

        input_speech = self._load_datasamples(4)
        input_features = processor.feature_extractor(raw_speech=input_speech, return_tensors="pt").input_features.to(
            torch_device
        )
        generated_ids = model.generate(input_features, max_length=20).to("cpu")

        # fmt: off
        EXPECTED_LOGITS = torch.tensor(
            [
                [50257, 50362, 1770, 13, 2264, 346, 353, 318, 262, 46329, 286, 262, 3504, 6097, 11, 290, 356, 389, 9675, 284],
                [50257, 50362, 5414, 318, 1770, 13, 2264, 346, 353, 338, 5642, 1342, 3499, 621, 465, 2300, 13, 50256, 50256, 50256],
                [50257, 50362, 679, 4952, 514, 326, 379, 428, 43856, 1622, 286, 262, 614, 11, 351, 6786, 290, 32595, 12023, 28236],
                [50257, 50362, 679, 468, 12296, 17188, 1771, 7361, 26113, 18881, 1122, 338, 670, 318, 1107, 8312, 706, 477, 290, 460]
            ]

        )
        # fmt: on

        self.assertTrue(torch.allclose(generated_ids, EXPECTED_LOGITS))

        # fmt: off
        EXPECTED_TRANSCRIPT = [
            " Mr. Quilter is the apostle of the middle classes, and we are glad to",
            " Nor is Mr. Quilter's manner less interesting than his matter.",
            " He tells us that at this festive season of the year, with Christmas and roast beef looming",
            " He has grave doubts whether Sir Frederick Layton's work is really Greek after all and can",
        ]
        # fmt: on

        transcript = processor.batch_decode(generated_ids, skip_special_tokens=True)
        self.assertListEqual(transcript, EXPECTED_TRANSCRIPT)

    @slow
    def test_tiny_timestamp_generation(self):
        torch_device = "cuda"
        set_seed(0)
        processor = WhisperProcessor.from_pretrained("openai/whisper-tiny")
        model = WhisperForConditionalGeneration.from_pretrained("openai/whisper-tiny")
        model.to(torch_device)

        input_speech = np.concatenate(self._load_datasamples(4))
        input_features = processor.feature_extractor(raw_speech=input_speech, return_tensors="pt").input_features.to(
            torch_device
        )
        model.config.forced_decoder_ids = [(1, 50259), (2, 50359), (3, 50364)]
<<<<<<< HEAD
        timestamp_processor = [TimeStampLogitsProcessor(len(model.config.forced_decoder_ids))]
=======
        timestamp_processor = [WhisperTimeStampLogitsProcessor(len(model.config.forced_decoder_ids))]
>>>>>>> e729ddc9
        generated_ids = model.generate(input_features, max_length=448, logits_processor=timestamp_processor).to("cpu")

        # fmt: off
        EXPECTED_OUTPUT = torch.tensor([50258, 50259, 50359, 50364, 2221, 13, 2326, 388, 391, 307, 264, 50244, 295, 264, 2808, 5359, 293, 321, 366, 5404])
        # fmt: on

        self.assertTrue(torch.allclose(generated_ids, EXPECTED_OUTPUT))

        # fmt: off
        EXPECTED_TRANSCRIPT = [
            {
                'text': " Mr. Quilter is the apostle of the middle classes and we are glad to welcome his gospel. Nor is Mr. Quilter's manner less interesting than his matter. He tells us that at this festive season of the year, with Christmas and roast beef looming before us, similes drawn from eating and its results occur most readily to the mind. He has grave doubts whether Sir Frederick Layton's work is really Greek after all,",
                'offsets': [
                    {'text': ' Mr. Quilter is the apostle of the middle classes and we are glad to welcome his gospel.', 'timestamp': (0.0, 5.62)},
                    {'text': " Nor is Mr. Quilter's manner less interesting than his matter.", 'timestamp': (5.62, 10.36)},
                    {'text': ' He tells us that at this festive season of the year,', 'timestamp': (10.36, 14.46)},
                    {'text': ' with Christmas and roast beef looming before us,', 'timestamp': (14.46, 17.76)},
                    {'text': ' similes drawn from eating and its results occur most readily to the mind.', 'timestamp': (17.76, 22.8)},
                    {'text': " He has grave doubts whether Sir Frederick Layton's work is really Greek after all,", 'timestamp': (22.8, 28.82)}
                ]
            }
        ]
        # fmt: on

        transcript = processor.batch_decode(generated_ids, skip_special_tokens=True, output_offsets=True)
        self.assertEqual(transcript, EXPECTED_TRANSCRIPT)<|MERGE_RESOLUTION|>--- conflicted
+++ resolved
@@ -46,11 +46,7 @@
         WhisperProcessor,
         set_seed,
     )
-<<<<<<< HEAD
-    from transformers.generation.logits_process import TimeStampLogitsProcessor
-=======
     from transformers.generation.logits_process import WhisperTimeStampLogitsProcessor
->>>>>>> e729ddc9
     from transformers.models.whisper.modeling_whisper import WhisperDecoder, WhisperEncoder
 
 
@@ -1088,11 +1084,7 @@
             torch_device
         )
         model.config.forced_decoder_ids = [(1, 50259), (2, 50359), (3, 50364)]
-<<<<<<< HEAD
-        timestamp_processor = [TimeStampLogitsProcessor(len(model.config.forced_decoder_ids))]
-=======
         timestamp_processor = [WhisperTimeStampLogitsProcessor(len(model.config.forced_decoder_ids))]
->>>>>>> e729ddc9
         generated_ids = model.generate(input_features, max_length=448, logits_processor=timestamp_processor).to("cpu")
 
         # fmt: off
