# coding=utf-8
# Copyright 2018 The Google AI Language Team Authors.
#
# Licensed under the Apache License, Version 2.0 (the "License");
# you may not use this file except in compliance with the License.
# You may obtain a copy of the License at
#
#     http://www.apache.org/licenses/LICENSE-2.0
#
# Unless required by applicable law or agreed to in writing, software
# distributed under the License is distributed on an "AS IS" BASIS,
# WITHOUT WARRANTIES OR CONDITIONS OF ANY KIND, either express or implied.
# See the License for the specific language governing permissions and
# limitations under the License.


import unittest

from transformers import is_tf_available
from transformers.testing_utils import DictAttr, require_tf, slow

from .test_configuration_common import ConfigTester
from .test_modeling_tf_common import TFModelTesterMixin, ids_tensor


if is_tf_available():
    import tensorflow as tf
    from transformers import (
        XLMConfig,
        TFXLMModel,
        TFXLMWithLMHeadModel,
        TFXLMForSequenceClassification,
        TFXLMForQuestionAnsweringSimple,
        TFXLMForTokenClassification,
        TFXLMForMultipleChoice,
        TF_XLM_PRETRAINED_MODEL_ARCHIVE_LIST,
    )


class TFXLMModelTester:
    def __init__(
        self, parent,
    ):
        self.parent = parent
        self.batch_size = 13
        self.seq_length = 7
        self.is_training = True
        self.use_input_lengths = True
        self.use_token_type_ids = True
        self.use_labels = True
        self.gelu_activation = True
        self.sinusoidal_embeddings = False
        self.causal = False
        self.asm = False
        self.n_langs = 2
        self.vocab_size = 99
        self.n_special = 0
        self.hidden_size = 32
        self.num_hidden_layers = 5
        self.num_attention_heads = 4
        self.hidden_dropout_prob = 0.1
        self.attention_probs_dropout_prob = 0.1
        self.max_position_embeddings = 512
        self.type_vocab_size = 16
        self.type_sequence_label_size = 2
        self.initializer_range = 0.02
        self.num_labels = 3
        self.num_choices = 4
        self.summary_type = "last"
        self.use_proj = True
        self.scope = None
        self.bos_token_id = 0

    def prepare_config_and_inputs(self):
        input_ids = ids_tensor([self.batch_size, self.seq_length], self.vocab_size)
        input_mask = ids_tensor([self.batch_size, self.seq_length], 2, dtype=tf.float32)

        input_lengths = None
        if self.use_input_lengths:
            input_lengths = (
                ids_tensor([self.batch_size], vocab_size=2) + self.seq_length - 2
            )  # small variation of seq_length

        token_type_ids = None
        if self.use_token_type_ids:
            token_type_ids = ids_tensor([self.batch_size, self.seq_length], self.n_langs)

        sequence_labels = None
        token_labels = None
        is_impossible_labels = None
        if self.use_labels:
            sequence_labels = ids_tensor([self.batch_size], self.type_sequence_label_size)
            token_labels = ids_tensor([self.batch_size, self.seq_length], self.num_labels)
            is_impossible_labels = ids_tensor([self.batch_size], 2, dtype=tf.float32)
            choice_labels = ids_tensor([self.batch_size], self.num_choices)

        config = XLMConfig(
            vocab_size=self.vocab_size,
            n_special=self.n_special,
            emb_dim=self.hidden_size,
            n_layers=self.num_hidden_layers,
            n_heads=self.num_attention_heads,
            dropout=self.hidden_dropout_prob,
            attention_dropout=self.attention_probs_dropout_prob,
            gelu_activation=self.gelu_activation,
            sinusoidal_embeddings=self.sinusoidal_embeddings,
            asm=self.asm,
            causal=self.causal,
            n_langs=self.n_langs,
            max_position_embeddings=self.max_position_embeddings,
            initializer_range=self.initializer_range,
            summary_type=self.summary_type,
            use_proj=self.use_proj,
            bos_token_id=self.bos_token_id,
            return_dict=True,
        )

        return (
            config,
            input_ids,
            token_type_ids,
            input_lengths,
            sequence_labels,
            token_labels,
            is_impossible_labels,
            choice_labels,
            input_mask,
        )

    def create_and_check_xlm_model(
        self,
        config,
        input_ids,
        token_type_ids,
        input_lengths,
        sequence_labels,
        token_labels,
        is_impossible_labels,
        choice_labels,
        input_mask,
    ):
        model = TFXLMModel(config=config)
        inputs = {"input_ids": input_ids, "lengths": input_lengths, "langs": token_type_ids}
        result = model(inputs)

        inputs = [input_ids, input_mask]
<<<<<<< HEAD
        outputs = model(inputs)
        sequence_output = outputs[0]
        result = DictAttr({"sequence_output": sequence_output.numpy()})
        self.parent.assertEqual(result.sequence_output.shape, (self.batch_size, self.seq_length, self.hidden_size))
=======
        result = model(inputs)
        self.parent.assertListEqual(
            list(result["last_hidden_state"].shape), [self.batch_size, self.seq_length, self.hidden_size]
        )
>>>>>>> c67d1a02

    def create_and_check_xlm_lm_head(
        self,
        config,
        input_ids,
        token_type_ids,
        input_lengths,
        sequence_labels,
        token_labels,
        is_impossible_labels,
        choice_labels,
        input_mask,
    ):
        model = TFXLMWithLMHeadModel(config)

        inputs = {"input_ids": input_ids, "lengths": input_lengths, "langs": token_type_ids}
        outputs = model(inputs)

<<<<<<< HEAD
        logits = outputs[0]

        result = DictAttr({"logits": logits.numpy()})
=======
        result = outputs
>>>>>>> c67d1a02

        self.parent.assertEqual(result.logits.shape, (self.batch_size, self.seq_length, self.vocab_size))

    def create_and_check_xlm_qa(
        self,
        config,
        input_ids,
        token_type_ids,
        input_lengths,
        sequence_labels,
        token_labels,
        is_impossible_labels,
        choice_labels,
        input_mask,
    ):
        model = TFXLMForQuestionAnsweringSimple(config)

        inputs = {"input_ids": input_ids, "lengths": input_lengths}

<<<<<<< HEAD
        start_logits, end_logits = model(inputs)

        result = DictAttr({"start_logits": start_logits.numpy(), "end_logits": end_logits.numpy()})
=======
        result = model(inputs)
>>>>>>> c67d1a02

        self.parent.assertEqual(result.start_logits.shape, (self.batch_size, self.seq_length))
        self.parent.assertEqual(result.end_logits.shape, (self.batch_size, self.seq_length))

    def create_and_check_xlm_sequence_classif(
        self,
        config,
        input_ids,
        token_type_ids,
        input_lengths,
        sequence_labels,
        token_labels,
        is_impossible_labels,
        choice_labels,
        input_mask,
    ):
        model = TFXLMForSequenceClassification(config)

        inputs = {"input_ids": input_ids, "lengths": input_lengths}

<<<<<<< HEAD
        (logits,) = model(inputs)

        result = DictAttr({"logits": logits.numpy()})
=======
        result = model(inputs)
>>>>>>> c67d1a02

        self.parent.assertEqual(result.logits.shape, (self.batch_size, self.type_sequence_label_size))

    def create_and_check_xlm_for_token_classification(
        self,
        config,
        input_ids,
        token_type_ids,
        input_lengths,
        sequence_labels,
        token_labels,
        is_impossible_labels,
        choice_labels,
        input_mask,
    ):
        config.num_labels = self.num_labels
        model = TFXLMForTokenClassification(config=config)
        inputs = {"input_ids": input_ids, "attention_mask": input_mask, "token_type_ids": token_type_ids}
<<<<<<< HEAD
        (logits,) = model(inputs)
        result = DictAttr({"logits": logits.numpy()})
        self.parent.assertEqual(result.logits.shape, (self.batch_size, self.seq_length, self.num_labels))
=======
        result = model(inputs)
        self.parent.assertListEqual(list(result["logits"].shape), [self.batch_size, self.seq_length, self.num_labels])
>>>>>>> c67d1a02

    def create_and_check_xlm_for_multiple_choice(
        self,
        config,
        input_ids,
        token_type_ids,
        input_lengths,
        sequence_labels,
        token_labels,
        is_impossible_labels,
        choice_labels,
        input_mask,
    ):
        config.num_choices = self.num_choices
        model = TFXLMForMultipleChoice(config=config)
        multiple_choice_inputs_ids = tf.tile(tf.expand_dims(input_ids, 1), (1, self.num_choices, 1))
        multiple_choice_input_mask = tf.tile(tf.expand_dims(input_mask, 1), (1, self.num_choices, 1))
        multiple_choice_token_type_ids = tf.tile(tf.expand_dims(token_type_ids, 1), (1, self.num_choices, 1))
        inputs = {
            "input_ids": multiple_choice_inputs_ids,
            "attention_mask": multiple_choice_input_mask,
            "token_type_ids": multiple_choice_token_type_ids,
        }
<<<<<<< HEAD
        (logits,) = model(inputs)
        result = DictAttr({"logits": logits.numpy()})
        self.parent.assertEqual(result.logits.shape, (self.batch_size, self.num_choices))
=======
        result = model(inputs)
        self.parent.assertListEqual(list(result["logits"].shape), [self.batch_size, self.num_choices])
>>>>>>> c67d1a02

    def prepare_config_and_inputs_for_common(self):
        config_and_inputs = self.prepare_config_and_inputs()
        (
            config,
            input_ids,
            token_type_ids,
            input_lengths,
            sequence_labels,
            token_labels,
            is_impossible_labels,
            choice_labels,
            input_mask,
        ) = config_and_inputs
        inputs_dict = {
            "input_ids": input_ids,
            "token_type_ids": token_type_ids,
            "langs": token_type_ids,
            "lengths": input_lengths,
        }
        return config, inputs_dict


@require_tf
class TFXLMModelTest(TFModelTesterMixin, unittest.TestCase):

    all_model_classes = (
        (
            TFXLMModel,
            TFXLMWithLMHeadModel,
            TFXLMForSequenceClassification,
            TFXLMForQuestionAnsweringSimple,
            TFXLMForTokenClassification,
            TFXLMForMultipleChoice,
        )
        if is_tf_available()
        else ()
    )
    all_generative_model_classes = (
        (TFXLMWithLMHeadModel,) if is_tf_available() else ()
    )  # TODO (PVP): Check other models whether language generation is also applicable

    def setUp(self):
        self.model_tester = TFXLMModelTester(self)
        self.config_tester = ConfigTester(self, config_class=XLMConfig, emb_dim=37)

    def test_config(self):
        self.config_tester.run_common_tests()

    def test_xlm_model(self):
        config_and_inputs = self.model_tester.prepare_config_and_inputs()
        self.model_tester.create_and_check_xlm_model(*config_and_inputs)

    def test_xlm_lm_head(self):
        config_and_inputs = self.model_tester.prepare_config_and_inputs()
        self.model_tester.create_and_check_xlm_lm_head(*config_and_inputs)

    def test_xlm_qa(self):
        config_and_inputs = self.model_tester.prepare_config_and_inputs()
        self.model_tester.create_and_check_xlm_qa(*config_and_inputs)

    def test_xlm_sequence_classif(self):
        config_and_inputs = self.model_tester.prepare_config_and_inputs()
        self.model_tester.create_and_check_xlm_sequence_classif(*config_and_inputs)

    def test_for_token_classification(self):
        config_and_inputs = self.model_tester.prepare_config_and_inputs()
        self.model_tester.create_and_check_xlm_for_token_classification(*config_and_inputs)

    def test_for_multiple_choice(self):
        config_and_inputs = self.model_tester.prepare_config_and_inputs()
        self.model_tester.create_and_check_xlm_for_multiple_choice(*config_and_inputs)

    @slow
    def test_model_from_pretrained(self):
        for model_name in TF_XLM_PRETRAINED_MODEL_ARCHIVE_LIST[:1]:
            model = TFXLMModel.from_pretrained(model_name)
            self.assertIsNotNone(model)


@require_tf
class TFXLMModelLanguageGenerationTest(unittest.TestCase):
    @slow
    def test_lm_generate_xlm_mlm_en_2048(self):
        model = TFXLMWithLMHeadModel.from_pretrained("xlm-mlm-en-2048")
        input_ids = tf.convert_to_tensor([[14, 447]], dtype=tf.int32)  # the president
        expected_output_ids = [
            14,
            447,
            14,
            447,
            14,
            447,
            14,
            447,
            14,
            447,
            14,
            447,
            14,
            447,
            14,
            447,
            14,
            447,
            14,
            447,
        ]  # the president the president the president the president the president the president the president the president the president the president
        # TODO(PVP): this and other input_ids I tried for generation give pretty bad results. Not sure why. Model might just not be made for auto-regressive inference
        output_ids = model.generate(input_ids, do_sample=False)
        self.assertListEqual(output_ids[0].numpy().tolist(), expected_output_ids)<|MERGE_RESOLUTION|>--- conflicted
+++ resolved
@@ -17,7 +17,7 @@
 import unittest
 
 from transformers import is_tf_available
-from transformers.testing_utils import DictAttr, require_tf, slow
+from transformers.testing_utils import require_tf, slow
 
 from .test_configuration_common import ConfigTester
 from .test_modeling_tf_common import TFModelTesterMixin, ids_tensor
@@ -144,17 +144,8 @@
         result = model(inputs)
 
         inputs = [input_ids, input_mask]
-<<<<<<< HEAD
-        outputs = model(inputs)
-        sequence_output = outputs[0]
-        result = DictAttr({"sequence_output": sequence_output.numpy()})
-        self.parent.assertEqual(result.sequence_output.shape, (self.batch_size, self.seq_length, self.hidden_size))
-=======
-        result = model(inputs)
-        self.parent.assertListEqual(
-            list(result["last_hidden_state"].shape), [self.batch_size, self.seq_length, self.hidden_size]
-        )
->>>>>>> c67d1a02
+        result = model(inputs)
+        self.parent.assertEqual(result.last_hidden_state.shape, (self.batch_size, self.seq_length, self.hidden_size))
 
     def create_and_check_xlm_lm_head(
         self,
@@ -173,13 +164,7 @@
         inputs = {"input_ids": input_ids, "lengths": input_lengths, "langs": token_type_ids}
         outputs = model(inputs)
 
-<<<<<<< HEAD
-        logits = outputs[0]
-
-        result = DictAttr({"logits": logits.numpy()})
-=======
         result = outputs
->>>>>>> c67d1a02
 
         self.parent.assertEqual(result.logits.shape, (self.batch_size, self.seq_length, self.vocab_size))
 
@@ -199,13 +184,7 @@
 
         inputs = {"input_ids": input_ids, "lengths": input_lengths}
 
-<<<<<<< HEAD
-        start_logits, end_logits = model(inputs)
-
-        result = DictAttr({"start_logits": start_logits.numpy(), "end_logits": end_logits.numpy()})
-=======
-        result = model(inputs)
->>>>>>> c67d1a02
+        result = model(inputs)
 
         self.parent.assertEqual(result.start_logits.shape, (self.batch_size, self.seq_length))
         self.parent.assertEqual(result.end_logits.shape, (self.batch_size, self.seq_length))
@@ -226,13 +205,7 @@
 
         inputs = {"input_ids": input_ids, "lengths": input_lengths}
 
-<<<<<<< HEAD
-        (logits,) = model(inputs)
-
-        result = DictAttr({"logits": logits.numpy()})
-=======
-        result = model(inputs)
->>>>>>> c67d1a02
+        result = model(inputs)
 
         self.parent.assertEqual(result.logits.shape, (self.batch_size, self.type_sequence_label_size))
 
@@ -251,14 +224,8 @@
         config.num_labels = self.num_labels
         model = TFXLMForTokenClassification(config=config)
         inputs = {"input_ids": input_ids, "attention_mask": input_mask, "token_type_ids": token_type_ids}
-<<<<<<< HEAD
-        (logits,) = model(inputs)
-        result = DictAttr({"logits": logits.numpy()})
+        result = model(inputs)
         self.parent.assertEqual(result.logits.shape, (self.batch_size, self.seq_length, self.num_labels))
-=======
-        result = model(inputs)
-        self.parent.assertListEqual(list(result["logits"].shape), [self.batch_size, self.seq_length, self.num_labels])
->>>>>>> c67d1a02
 
     def create_and_check_xlm_for_multiple_choice(
         self,
@@ -282,14 +249,8 @@
             "attention_mask": multiple_choice_input_mask,
             "token_type_ids": multiple_choice_token_type_ids,
         }
-<<<<<<< HEAD
-        (logits,) = model(inputs)
-        result = DictAttr({"logits": logits.numpy()})
+        result = model(inputs)
         self.parent.assertEqual(result.logits.shape, (self.batch_size, self.num_choices))
-=======
-        result = model(inputs)
-        self.parent.assertListEqual(list(result["logits"].shape), [self.batch_size, self.num_choices])
->>>>>>> c67d1a02
 
     def prepare_config_and_inputs_for_common(self):
         config_and_inputs = self.prepare_config_and_inputs()
