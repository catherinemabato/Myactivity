--- conflicted
+++ resolved
@@ -532,10 +532,7 @@
         self.assertListEqual(self.get_from_offsets(outputs["char_offsets"], "start_offset"), [0, 1, 6, 8, 12, 13, 14])
         # 1 is H, 6 is E, 8 is | (" "),  11 is 1st L (note due to <pad>
         # different begin of 2nd L), 13 is 2nd L, 14 is O, 15 is <unk>
-<<<<<<< HEAD
-=======
         self.assertListEqual(self.get_from_offsets(outputs["char_offsets"], "end_offset"), [1, 6, 8, 11, 13, 14, 15])
->>>>>>> b6377b32
 
         # check that offsets are actually correct for word
         # H is at 1st position of first word, first L is at 8th position of second word
