# coding=utf-8
# Copyright 2024 The HuggingFace Inc. team. All rights reserved.
#
# Licensed under the Apache License, Version 2.0 (the "License");
# you may not use this file except in compliance with the License.
# You may obtain a copy of the License at
#
#     http://www.apache.org/licenses/LICENSE-2.0
#
# Unless required by applicable law or agreed to in writing, software
# distributed under the License is distributed on an "AS IS" BASIS,
# WITHOUT WARRANTIES OR CONDITIONS OF ANY KIND, either express or implied.
# See the License for the specific language governing permissions and
# limitations under the License.


import inspect
import json
import random
import tempfile


try:
    from typing import Unpack
except ImportError:
    from typing_extensions import Unpack

import numpy as np

from transformers.models.auto.processing_auto import processor_class_from_name
from transformers.testing_utils import (
    check_json_file_has_correct_format,
    require_torch,
    require_vision,
)
from transformers.utils import is_vision_available


global_rng = random.Random()

if is_vision_available():
    from PIL import Image


def prepare_image_inputs():
    """This function prepares a list of PIL images"""
    image_inputs = [np.random.randint(255, size=(3, 30, 400), dtype=np.uint8)]
    image_inputs = [Image.fromarray(np.moveaxis(x, 0, -1)) for x in image_inputs]
    return image_inputs


# Copied from tests.models.whisper.test_feature_extraction_whisper.floats_list
def floats_list(shape, scale=1.0, rng=None, name=None):
    """Creates a random float32 tensor"""
    if rng is None:
        rng = global_rng

    values = []
    for batch_idx in range(shape[0]):
        values.append([])
        for _ in range(shape[1]):
            values[-1].append(rng.random() * scale)

    return values


@require_torch
@require_vision
class ProcessorTesterMixin:
    processor_class = None

    def prepare_processor_dict(self):
        return {}

    def get_component(self, attribute, **kwargs):
        assert attribute in self.processor_class.attributes
        component_class_name = getattr(self.processor_class, f"{attribute}_class")
        if isinstance(component_class_name, tuple):
            component_class_name = component_class_name[0]

        component_class = processor_class_from_name(component_class_name)
        component = component_class.from_pretrained(self.tmpdirname, **kwargs)  # noqa
        if attribute == "tokenizer" and not component.pad_token:
            component.pad_token = "[TEST_PAD]"
            if component.pad_token_id is None:
                component.pad_token_id = 0

        return component

    def prepare_components(self):
        components = {}
        for attribute in self.processor_class.attributes:
            component = self.get_component(attribute)
            components[attribute] = component

        return components

    def get_processor(self):
        components = self.prepare_components()
        processor = self.processor_class(**components, **self.prepare_processor_dict())
        return processor

    @require_vision
    def prepare_image_inputs(self):
        """This function prepares a list of PIL images for testing"""
        return prepare_image_inputs()

    @require_vision
    def prepare_video_inputs(self):
        """This function prepares a list of numpy videos."""
        video_input = [np.random.randint(255, size=(3, 30, 400), dtype=np.uint8)] * 8
        image_inputs = [video_input] * 3  # batch-size=3
        return image_inputs

    def test_processor_to_json_string(self):
        processor = self.get_processor()
        obj = json.loads(processor.to_json_string())
        for key, value in self.prepare_processor_dict().items():
            self.assertEqual(obj[key], value)
            self.assertEqual(getattr(processor, key, None), value)

    def test_processor_from_and_save_pretrained(self):
        processor_first = self.get_processor()

        with tempfile.TemporaryDirectory() as tmpdirname:
            saved_files = processor_first.save_pretrained(tmpdirname)
            if len(saved_files) > 0:
                check_json_file_has_correct_format(saved_files[0])
                processor_second = self.processor_class.from_pretrained(tmpdirname)

                self.assertEqual(processor_second.to_dict(), processor_first.to_dict())

                for attribute in processor_first.attributes:
                    attribute_first = getattr(processor_first, attribute)
                    attribute_second = getattr(processor_second, attribute)

                    # tokenizer repr contains model-path from where we loaded
                    if "tokenizer" not in attribute:
                        self.assertEqual(repr(attribute_first), repr(attribute_second))

    # These kwargs-related tests ensure that processors are correctly instantiated.
    # they need to be applied only if an image_processor exists.

    def skip_processor_without_typed_kwargs(self, processor):
        # TODO this signature check is to test only uniformized processors.
        # Once all are updated, remove it.
        is_kwargs_typed_dict = False
        call_signature = inspect.signature(processor.__call__)
        for param in call_signature.parameters.values():
            if param.kind == param.VAR_KEYWORD and param.annotation != param.empty:
                is_kwargs_typed_dict = (
                    hasattr(param.annotation, "__origin__") and param.annotation.__origin__ == Unpack
                )
        if not is_kwargs_typed_dict:
            self.skipTest(f"{self.processor_class} doesn't have typed kwargs.")

    def test_tokenizer_defaults_preserved_by_kwargs(self):
        if "image_processor" not in self.processor_class.attributes:
            self.skipTest(f"image_processor attribute not present in {self.processor_class}")
        image_processor = self.get_component("image_processor")
        tokenizer = self.get_component("tokenizer", max_length=117, padding="max_length")
        processor = self.processor_class(tokenizer=tokenizer, image_processor=image_processor)
        self.skip_processor_without_typed_kwargs(processor)
        input_str = "lower newer"
        image_input = self.prepare_image_inputs()
        inputs = processor(text=input_str, images=image_input, return_tensors="pt")
        self.assertEqual(len(inputs["input_ids"][0]), 117)

    def test_image_processor_defaults_preserved_by_image_kwargs(self):
        if "image_processor" not in self.processor_class.attributes:
            self.skipTest(f"image_processor attribute not present in {self.processor_class}")
        image_processor = self.get_component("image_processor", size=(234, 234))
        tokenizer = self.get_component("tokenizer", max_length=117, padding="max_length")

        processor = self.processor_class(tokenizer=tokenizer, image_processor=image_processor)
        self.skip_processor_without_typed_kwargs(processor)

        input_str = "lower newer"
        image_input = self.prepare_image_inputs()
        inputs = processor(text=input_str, images=image_input)
        self.assertEqual(len(inputs["pixel_values"][0][0]), 234)

    def test_kwargs_overrides_default_tokenizer_kwargs(self):
        if "image_processor" not in self.processor_class.attributes:
            self.skipTest(f"image_processor attribute not present in {self.processor_class}")
        image_processor = self.get_component("image_processor")
        tokenizer = self.get_component("tokenizer", padding="longest")

        processor = self.processor_class(tokenizer=tokenizer, image_processor=image_processor)
        self.skip_processor_without_typed_kwargs(processor)
        input_str = "lower newer"
        image_input = self.prepare_image_inputs()
        inputs = processor(
            text=input_str, images=image_input, return_tensors="pt", max_length=112, padding="max_length"
        )
        self.assertEqual(len(inputs["input_ids"][0]), 112)

    def test_kwargs_overrides_default_image_processor_kwargs(self):
        if "image_processor" not in self.processor_class.attributes:
            self.skipTest(f"image_processor attribute not present in {self.processor_class}")
        image_processor = self.get_component("image_processor", size=(234, 234))
        tokenizer = self.get_component("tokenizer", max_length=117, padding="max_length")

        processor = self.processor_class(tokenizer=tokenizer, image_processor=image_processor)
        self.skip_processor_without_typed_kwargs(processor)

        input_str = "lower newer"
        image_input = self.prepare_image_inputs()

        inputs = processor(text=input_str, images=image_input, size=[224, 224])
        self.assertEqual(len(inputs["pixel_values"][0][0]), 224)

    def test_unstructured_kwargs(self):
        if "image_processor" not in self.processor_class.attributes:
            self.skipTest(f"image_processor attribute not present in {self.processor_class}")
        image_processor = self.get_component("image_processor")
        tokenizer = self.get_component("tokenizer")
        if not tokenizer.pad_token:
            tokenizer.pad_token = "[TEST_PAD]"
        processor = self.processor_class(tokenizer=tokenizer, image_processor=image_processor)
        self.skip_processor_without_typed_kwargs(processor)

        input_str = "lower newer"
        image_input = self.prepare_image_inputs()
        inputs = processor(
            text=input_str,
            images=image_input,
            return_tensors="pt",
            size={"height": 214, "width": 214},
            padding="max_length",
            max_length=76,
        )

        self.assertEqual(inputs["pixel_values"].shape[2], 214)
        self.assertEqual(len(inputs["input_ids"][0]), 76)

    def test_unstructured_kwargs_batched(self):
        if "image_processor" not in self.processor_class.attributes:
            self.skipTest(f"image_processor attribute not present in {self.processor_class}")
        image_processor = self.get_component("image_processor")
        tokenizer = self.get_component("tokenizer")
        if not tokenizer.pad_token:
            tokenizer.pad_token = "[TEST_PAD]"
        processor = self.processor_class(tokenizer=tokenizer, image_processor=image_processor)
        self.skip_processor_without_typed_kwargs(processor)

        input_str = ["lower newer", "upper older longer string"]
        image_input = self.prepare_image_inputs() * 2
        inputs = processor(
            text=input_str,
            images=image_input,
            return_tensors="pt",
            size={"height": 214, "width": 214},
            padding="longest",
            max_length=76,
        )
        self.assertEqual(inputs["pixel_values"].shape[2], 214)

        self.assertEqual(len(inputs["input_ids"][0]), 6)

    def test_doubly_passed_kwargs(self):
        if "image_processor" not in self.processor_class.attributes:
            self.skipTest(f"image_processor attribute not present in {self.processor_class}")
        image_processor = self.get_component("image_processor")
        tokenizer = self.get_component("tokenizer")
        if not tokenizer.pad_token:
            tokenizer.pad_token = "[TEST_PAD]"
        processor = self.processor_class(tokenizer=tokenizer, image_processor=image_processor)
        self.skip_processor_without_typed_kwargs(processor)

        input_str = ["lower newer"]
        image_input = self.prepare_image_inputs()
        with self.assertRaises(ValueError):
            _ = processor(
                text=input_str,
                images=image_input,
                images_kwargs={"size": {"height": 222, "width": 222}},
                size={"height": 214, "width": 214},
            )

    def test_structured_kwargs_nested(self):
        if "image_processor" not in self.processor_class.attributes:
            self.skipTest(f"image_processor attribute not present in {self.processor_class}")
        image_processor = self.get_component("image_processor")
        tokenizer = self.get_component("tokenizer")
        if not tokenizer.pad_token:
            tokenizer.pad_token = "[TEST_PAD]"
        processor = self.processor_class(tokenizer=tokenizer, image_processor=image_processor)
        self.skip_processor_without_typed_kwargs(processor)

        input_str = "lower newer"
        image_input = self.prepare_image_inputs()

        # Define the kwargs for each modality
        all_kwargs = {
            "common_kwargs": {"return_tensors": "pt"},
            "images_kwargs": {"size": {"height": 214, "width": 214}},
            "text_kwargs": {"padding": "max_length", "max_length": 76},
        }

        inputs = processor(text=input_str, images=image_input, **all_kwargs)
        self.skip_processor_without_typed_kwargs(processor)

        self.assertEqual(inputs["pixel_values"].shape[2], 214)

        self.assertEqual(len(inputs["input_ids"][0]), 76)

    def test_structured_kwargs_nested_from_dict(self):
        if "image_processor" not in self.processor_class.attributes:
            self.skipTest(f"image_processor attribute not present in {self.processor_class}")

        image_processor = self.get_component("image_processor")
        tokenizer = self.get_component("tokenizer")
        if not tokenizer.pad_token:
            tokenizer.pad_token = "[TEST_PAD]"
        processor = self.processor_class(tokenizer=tokenizer, image_processor=image_processor)
        self.skip_processor_without_typed_kwargs(processor)
        input_str = "lower newer"
        image_input = self.prepare_image_inputs()

        # Define the kwargs for each modality
        all_kwargs = {
            "common_kwargs": {"return_tensors": "pt"},
            "images_kwargs": {"size": {"height": 214, "width": 214}},
            "text_kwargs": {"padding": "max_length", "max_length": 76},
        }

        inputs = processor(text=input_str, images=image_input, **all_kwargs)
        self.assertEqual(inputs["pixel_values"].shape[2], 214)

<<<<<<< HEAD
        self.assertEqual(len(inputs["input_ids"][0]), 76)

    #  text + audio kwargs testing
    @require_torch
    def test_tokenizer_defaults_preserved_by_kwargs_audio(self):
        if "feature_extractor" not in self.processor_class.attributes:
            self.skipTest(f"feature_extractor attribute not present in {self.processor_class}")
        feature_extractor = self.get_component("feature_extractor")
        if hasattr(self, "get_tokenizer"):
            tokenizer = self.get_tokenizer(max_length=117, padding="max_length")
        elif hasattr(self, "get_component"):
            tokenizer = self.get_component("tokenizer", max_length=117, padding="max_length")
        if not tokenizer.pad_token:
            tokenizer.pad_token = "[TEST_PAD]"
        processor = self.processor_class(tokenizer=tokenizer, feature_extractor=feature_extractor)
        self.skip_processor_without_typed_kwargs(processor)
        input_str = "lower newer"
        raw_speech = floats_list((3, 1000))
        inputs = processor(text=input_str, audio=raw_speech, return_tensors="pt")
        if "input_ids" in inputs:
            self.assertEqual(len(inputs["input_ids"][0]), 117)
        elif "labels" in inputs:
            self.assertEqual(len(inputs["labels"][0]), 117)

    @require_torch
    def test_kwargs_overrides_default_tokenizer_kwargs_audio(self):
        if "feature_extractor" not in self.processor_class.attributes:
            self.skipTest(f"feature_extractor attribute not present in {self.processor_class}")
        feature_extractor = self.get_component("feature_extractor")
        if hasattr(self, "get_tokenizer"):
            tokenizer = self.get_tokenizer(max_length=117)
        elif hasattr(self, "get_component"):
            tokenizer = self.get_component("tokenizer", max_length=117)
        if not tokenizer.pad_token:
            tokenizer.pad_token = "[TEST_PAD]"
        processor = self.processor_class(tokenizer=tokenizer, feature_extractor=feature_extractor)
        self.skip_processor_without_typed_kwargs(processor)
        input_str = "lower newer"
        raw_speech = floats_list((3, 1000))
        inputs = processor(text=input_str, audio=raw_speech, return_tensors="pt", max_length=112, padding="max_length")
        if "input_ids" in inputs:
            self.assertEqual(len(inputs["input_ids"][0]), 112)
        elif "labels" in inputs:
            self.assertEqual(len(inputs["labels"][0]), 112)

    @require_torch
    def test_unstructured_kwargs_audio(self):
        if "feature_extractor" not in self.processor_class.attributes:
            self.skipTest(f"feature_extractor attribute not present in {self.processor_class}")
        feature_extractor = self.get_component("feature_extractor")
        if hasattr(self, "get_tokenizer"):
            tokenizer = self.get_tokenizer(max_length=117)
        elif hasattr(self, "get_component"):
            tokenizer = self.get_component("tokenizer", max_length=117)
        if not tokenizer.pad_token:
            tokenizer.pad_token = "[TEST_PAD]"
        processor = self.processor_class(tokenizer=tokenizer, feature_extractor=feature_extractor)
        self.skip_processor_without_typed_kwargs(processor)

        input_str = "lower newer"
        raw_speech = floats_list((3, 1000))
        inputs = processor(
            text=input_str,
            audio=raw_speech,
            return_tensors="pt",
            padding="max_length",
            max_length=76,
        )

        if "input_ids" in inputs:
            self.assertEqual(len(inputs["input_ids"][0]), 76)
        elif "labels" in inputs:
            self.assertEqual(len(inputs["labels"][0]), 76)

    @require_torch
    def test_doubly_passed_kwargs_audio(self):
        if "feature_extractor" not in self.processor_class.attributes:
            self.skipTest(f"feature_extractor attribute not present in {self.processor_class}")
        feature_extractor = self.get_component("feature_extractor")
        if hasattr(self, "get_tokenizer"):
            tokenizer = self.get_tokenizer()
        elif hasattr(self, "get_component"):
            tokenizer = self.get_component("tokenizer")
        if not tokenizer.pad_token:
            tokenizer.pad_token = "[TEST_PAD]"
        processor = self.processor_class(tokenizer=tokenizer, feature_extractor=feature_extractor)
        self.skip_processor_without_typed_kwargs(processor)

        input_str = ["lower newer"]
        raw_speech = floats_list((3, 1000))
        with self.assertRaises(ValueError):
            _ = processor(
                text=input_str,
                audio=raw_speech,
                audio_kwargs={"padding": "max_length"},
                padding="max_length",
            )

    @require_torch
    @require_vision
    def test_structured_kwargs_audio_nested(self):
        if "feature_extractor" not in self.processor_class.attributes:
            self.skipTest(f"feature_extractor attribute not present in {self.processor_class}")
        feature_extractor = self.get_component("feature_extractor")
        if hasattr(self, "get_tokenizer"):
            tokenizer = self.get_tokenizer()
        elif hasattr(self, "get_component"):
            tokenizer = self.get_component("tokenizer")
        if not tokenizer.pad_token:
            tokenizer.pad_token = "[TEST_PAD]"
        processor = self.processor_class(tokenizer=tokenizer, feature_extractor=feature_extractor)
        self.skip_processor_without_typed_kwargs(processor)

        input_str = ["lower newer"]
        raw_speech = floats_list((3, 1000))

        # Define the kwargs for each modality
        all_kwargs = {
            "common_kwargs": {"return_tensors": "pt"},
            "text_kwargs": {"padding": "max_length", "max_length": 76},
            "audio_kwargs": {"padding": "max_length", "max_length": 66},
        }

        inputs = processor(text=input_str, audio=raw_speech, **all_kwargs)
        if "input_ids" in inputs:
            self.assertEqual(len(inputs["input_ids"][0]), 76)
        elif "labels" in inputs:
            self.assertEqual(len(inputs["labels"][0]), 76)


class MyProcessor(ProcessorMixin):
    attributes = ["image_processor", "tokenizer"]
    image_processor_class = "CLIPImageProcessor"
    tokenizer_class = ("CLIPTokenizer", "CLIPTokenizerFast")

    def __init__(self, image_processor=None, tokenizer=None, processor_attr_1=1, processor_attr_2=True):
        super().__init__(image_processor, tokenizer)

        self.processor_attr_1 = processor_attr_1
        self.processor_attr_2 = processor_attr_2


@require_tokenizers
@require_vision
class ProcessorTest(unittest.TestCase):
    processor_class = MyProcessor

    def prepare_processor_dict(self):
        return {"processor_attr_1": 1, "processor_attr_2": False}

    def get_processor(self):
        image_processor = CLIPImageProcessor.from_pretrained("openai/clip-vit-large-patch14")
        tokenizer = CLIPTokenizerFast.from_pretrained("openai/clip-vit-large-patch14")
        processor = MyProcessor(image_processor, tokenizer, **self.prepare_processor_dict())

        return processor

    def test_processor_to_json_string(self):
        processor = self.get_processor()
        obj = json.loads(processor.to_json_string())
        for key, value in self.prepare_processor_dict().items():
            self.assertEqual(obj[key], value)
            self.assertEqual(getattr(processor, key, None), value)

    def test_processor_from_and_save_pretrained(self):
        processor_first = self.get_processor()

        with tempfile.TemporaryDirectory() as tmpdirname:
            saved_file = processor_first.save_pretrained(tmpdirname)[0]
            check_json_file_has_correct_format(saved_file)
            processor_second = self.processor_class.from_pretrained(tmpdirname)

        self.assertEqual(processor_second.to_dict(), processor_first.to_dict())
=======
        self.assertEqual(len(inputs["input_ids"][0]), 76)
>>>>>>> e40bb484
<|MERGE_RESOLUTION|>--- conflicted
+++ resolved
@@ -328,7 +328,6 @@
         inputs = processor(text=input_str, images=image_input, **all_kwargs)
         self.assertEqual(inputs["pixel_values"].shape[2], 214)
 
-<<<<<<< HEAD
         self.assertEqual(len(inputs["input_ids"][0]), 76)
 
     #  text + audio kwargs testing
@@ -457,51 +456,3 @@
             self.assertEqual(len(inputs["input_ids"][0]), 76)
         elif "labels" in inputs:
             self.assertEqual(len(inputs["labels"][0]), 76)
-
-
-class MyProcessor(ProcessorMixin):
-    attributes = ["image_processor", "tokenizer"]
-    image_processor_class = "CLIPImageProcessor"
-    tokenizer_class = ("CLIPTokenizer", "CLIPTokenizerFast")
-
-    def __init__(self, image_processor=None, tokenizer=None, processor_attr_1=1, processor_attr_2=True):
-        super().__init__(image_processor, tokenizer)
-
-        self.processor_attr_1 = processor_attr_1
-        self.processor_attr_2 = processor_attr_2
-
-
-@require_tokenizers
-@require_vision
-class ProcessorTest(unittest.TestCase):
-    processor_class = MyProcessor
-
-    def prepare_processor_dict(self):
-        return {"processor_attr_1": 1, "processor_attr_2": False}
-
-    def get_processor(self):
-        image_processor = CLIPImageProcessor.from_pretrained("openai/clip-vit-large-patch14")
-        tokenizer = CLIPTokenizerFast.from_pretrained("openai/clip-vit-large-patch14")
-        processor = MyProcessor(image_processor, tokenizer, **self.prepare_processor_dict())
-
-        return processor
-
-    def test_processor_to_json_string(self):
-        processor = self.get_processor()
-        obj = json.loads(processor.to_json_string())
-        for key, value in self.prepare_processor_dict().items():
-            self.assertEqual(obj[key], value)
-            self.assertEqual(getattr(processor, key, None), value)
-
-    def test_processor_from_and_save_pretrained(self):
-        processor_first = self.get_processor()
-
-        with tempfile.TemporaryDirectory() as tmpdirname:
-            saved_file = processor_first.save_pretrained(tmpdirname)[0]
-            check_json_file_has_correct_format(saved_file)
-            processor_second = self.processor_class.from_pretrained(tmpdirname)
-
-        self.assertEqual(processor_second.to_dict(), processor_first.to_dict())
-=======
-        self.assertEqual(len(inputs["input_ids"][0]), 76)
->>>>>>> e40bb484
