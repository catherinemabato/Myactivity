# coding=utf-8
# Copyright 2019 HuggingFace Inc.
#
# Licensed under the Apache License, Version 2.0 (the "License");
# you may not use this file except in compliance with the License.
# You may obtain a copy of the License at
#
#     http://www.apache.org/licenses/LICENSE-2.0
#
# Unless required by applicable law or agreed to in writing, software
# distributed under the License is distributed on an "AS IS" BASIS,
# WITHOUT WARRANTIES OR CONDITIONS OF ANY KIND, either express or implied.
# See the License for the specific language governing permissions and
# limitations under the License.

import concurrent.futures
import json
import os
import shutil
import tempfile
import unittest

from transformers import AutoTokenizer, PreTrainedTokenizerFast
from transformers.testing_utils import require_tokenizers

from .test_tokenization_common import TokenizerTesterMixin


@require_tokenizers
class PreTrainedTokenizationFastTest(TokenizerTesterMixin, unittest.TestCase):
    rust_tokenizer_class = PreTrainedTokenizerFast
    test_slow_tokenizer = False
    test_rust_tokenizer = True
    from_pretrained_vocab_key = "tokenizer_file"

    def setUp(self):
        super().setUp()

        # Inclusion of 2 tokenizers to test different types of models (Unigram and WordLevel for the moment)
        model_paths = self.get_tokenizer_path_from_rust()
        self.tokenizers_list = [(PreTrainedTokenizerFast, model_path, {}) for model_path in model_paths]

        tokenizer = PreTrainedTokenizerFast.from_pretrained(model_paths[0])
        tokenizer.save_pretrained(self.tmpdirname)

<<<<<<< HEAD
    def get_tokenizer_path_from_rust(self):
        return ["robot-test/dummy-tokenizer-fast", "robot-test/dummy-tokenizer-wordlevel"]
=======
    def test_tokenizer_mismatch_warning(self):
        # We disable this test for PreTrainedTokenizerFast because it is the only tokenizer that is not linked to any
        # model
        pass
>>>>>>> 14e9d295

    def test_pretrained_model_lists(self):
        # We disable this test for PreTrainedTokenizerFast because it is the only tokenizer that is not linked to any
        # model
        pass

    def test_prepare_for_model(self):
        # We disable this test for PreTrainedTokenizerFast because it is the only tokenizer that is not linked to any
        # model
        pass

    def test_rust_tokenizer_signature(self):
        # PreTrainedTokenizerFast doesn't have tokenizer_file in its signature
        pass

    def test_training_new_tokenizer(self):
        tmpdirname_orig = self.tmpdirname
        # Here we want to test the 2 available tokenizers that use 2 different types of models: Unigram and WordLevel.
        for pretrained_name, kwargs in self.tokenizers_list:
            with self.subTest(f"{self.rust_tokenizer_class.__name__} ({pretrained_name})"):
                try:
                    self.tmpdirname = tempfile.mkdtemp()
                    tokenizer = self.rust_tokenizer_class.from_pretrained(pretrained_name, **kwargs)

                    tokenizer.save_pretrained(self.tmpdirname)
                    super().test_training_new_tokenizer()
                finally:
                    # Even if the test fails, we must be sure that the folder is deleted and that the default tokenizer
                    # is restored
                    shutil.rmtree(self.tmpdirname)
                    self.tmpdirname = tmpdirname_orig

    def test_training_new_tokenizer_with_special_tokens_change(self):
        tmpdirname_orig = self.tmpdirname
        # Here we want to test the 2 available tokenizers that use 2 different types of models: Unigram and WordLevel.
        for pretrained_name, kwargs in self.tokenizers_list:
            with self.subTest(f"{self.rust_tokenizer_class.__name__} ({pretrained_name})"):
                try:
                    self.tmpdirname = tempfile.mkdtemp()
                    tokenizer = self.rust_tokenizer_class.from_pretrained(pretrained_name, **kwargs)

                    tokenizer.save_pretrained(self.tmpdirname)
                    super().test_training_new_tokenizer_with_special_tokens_change()
                finally:
                    # Even if the test fails, we must be sure that the folder is deleted and that the default tokenizer
                    # is restored
                    shutil.rmtree(self.tmpdirname)
                    self.tmpdirname = tmpdirname_orig


@require_tokenizers
class TokenizerVersioningTest(unittest.TestCase):
    def test_local_versioning(self):
        tokenizer = AutoTokenizer.from_pretrained("bert-base-cased")
        json_tokenizer = json.loads(tokenizer._tokenizer.to_str())
        json_tokenizer["model"]["vocab"]["huggingface"] = len(tokenizer)

        with tempfile.TemporaryDirectory() as tmp_dir:
            tokenizer.save_pretrained(tmp_dir)
            json.dump(json_tokenizer, open(os.path.join(tmp_dir, "tokenizer.4.0.0.json"), "w"))

            # This should pick the new tokenizer file as the version of Transformers is > 4.0.0
            new_tokenizer = AutoTokenizer.from_pretrained(tmp_dir)
            self.assertEqual(len(new_tokenizer), len(tokenizer) + 1)
            json_tokenizer = json.loads(new_tokenizer._tokenizer.to_str())
            self.assertIn("huggingface", json_tokenizer["model"]["vocab"])

            # Will need to be adjusted if we reach v42 and this test is still here.
            # Should pick the old tokenizer file as the version of Transformers is < 4.0.0
            shutil.move(os.path.join(tmp_dir, "tokenizer.4.0.0.json"), os.path.join(tmp_dir, "tokenizer.42.0.0.json"))
            new_tokenizer = AutoTokenizer.from_pretrained(tmp_dir)
            self.assertEqual(len(new_tokenizer), len(tokenizer))
            json_tokenizer = json.loads(new_tokenizer._tokenizer.to_str())
            self.assertNotIn("huggingface", json_tokenizer["model"]["vocab"])

    def test_repo_versioning(self):
        # This repo has two tokenizer files, one for v4.0.0 and above with an added token, one for versions lower.
        repo = "sgugger/finetuned-bert-mrpc"

        # This should pick the new tokenizer file as the version of Transformers is > 4.0.0
        tokenizer = AutoTokenizer.from_pretrained(repo)
        self.assertEqual(len(tokenizer), 28997)
        json_tokenizer = json.loads(tokenizer._tokenizer.to_str())
        self.assertIn("huggingface", json_tokenizer["model"]["vocab"])

        # Testing an older version by monkey-patching the version in the module it's used.
        import transformers as old_transformers

        old_transformers.tokenization_utils_base.__version__ = "3.0.0"
        old_tokenizer = old_transformers.models.auto.AutoTokenizer.from_pretrained(repo)
        self.assertEqual(len(old_tokenizer), 28996)
        json_tokenizer = json.loads(old_tokenizer._tokenizer.to_str())
        self.assertNotIn("huggingface", json_tokenizer["model"]["vocab"])


@require_tokenizers
class ReduceMutableBorrowTests(unittest.TestCase):
    def test_async_share_tokenizer(self):
        # See https://github.com/huggingface/transformers/pull/12550
        # and https://github.com/huggingface/tokenizers/issues/537
        tokenizer = PreTrainedTokenizerFast.from_pretrained("robot-test/dummy-tokenizer-wordlevel")
        text = "The Matrix is a 1999 science fiction action film."

        with concurrent.futures.ThreadPoolExecutor() as executor:
            futures = [executor.submit(self.fetch, tokenizer, text) for i in range(10)]
            return_value = [future.result() for future in futures]
            self.assertEqual(return_value, [[1, 10, 0, 8, 0, 18, 0, 0, 0, 2] for i in range(10)])

    def fetch(self, tokenizer, text):
        return tokenizer.encode(text, truncation="longest_first", padding="longest")<|MERGE_RESOLUTION|>--- conflicted
+++ resolved
@@ -43,15 +43,13 @@
         tokenizer = PreTrainedTokenizerFast.from_pretrained(model_paths[0])
         tokenizer.save_pretrained(self.tmpdirname)
 
-<<<<<<< HEAD
     def get_tokenizer_path_from_rust(self):
         return ["robot-test/dummy-tokenizer-fast", "robot-test/dummy-tokenizer-wordlevel"]
-=======
+
     def test_tokenizer_mismatch_warning(self):
         # We disable this test for PreTrainedTokenizerFast because it is the only tokenizer that is not linked to any
         # model
         pass
->>>>>>> 14e9d295
 
     def test_pretrained_model_lists(self):
         # We disable this test for PreTrainedTokenizerFast because it is the only tokenizer that is not linked to any
