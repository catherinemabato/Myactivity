# coding=utf-8
# Copyright 2018 The Google AI Language Team Authors.
#
# Licensed under the Apache License, Version 2.0 (the "License");
# you may not use this file except in compliance with the License.
# You may obtain a copy of the License at
#
#     http://www.apache.org/licenses/LICENSE-2.0
#
# Unless required by applicable law or agreed to in writing, software
# distributed under the License is distributed on an "AS IS" BASIS,
# WITHOUT WARRANTIES OR CONDITIONS OF ANY KIND, either express or implied.
# See the License for the specific language governing permissions and
# limitations under the License.


import unittest

from transformers import AlbertConfig, is_tf_available
from transformers.testing_utils import DictAttr, require_tf, slow

from .test_configuration_common import ConfigTester
from .test_modeling_tf_common import TFModelTesterMixin, ids_tensor


if is_tf_available():
    from transformers.modeling_tf_albert import (
        TFAlbertModel,
        TFAlbertForPreTraining,
        TFAlbertForMaskedLM,
        TFAlbertForSequenceClassification,
        TFAlbertForQuestionAnswering,
        TF_ALBERT_PRETRAINED_MODEL_ARCHIVE_LIST,
    )


class TFAlbertModelTester:
    def __init__(
        self,
        parent,
        batch_size=13,
        seq_length=7,
        is_training=True,
        use_input_mask=True,
        use_token_type_ids=True,
        use_labels=True,
        vocab_size=99,
        embedding_size=16,
        hidden_size=32,
        num_hidden_layers=5,
        num_attention_heads=4,
        intermediate_size=37,
        hidden_act="gelu",
        hidden_dropout_prob=0.1,
        attention_probs_dropout_prob=0.1,
        max_position_embeddings=512,
        type_vocab_size=16,
        type_sequence_label_size=2,
        initializer_range=0.02,
        num_labels=3,
        num_choices=4,
        scope=None,
    ):
        self.parent = parent
        self.batch_size = 13
        self.seq_length = 7
        self.is_training = True
        self.use_input_mask = True
        self.use_token_type_ids = True
        self.use_labels = True
        self.vocab_size = 99
        self.embedding_size = 16
        self.hidden_size = 32
        self.num_hidden_layers = 5
        self.num_attention_heads = 4
        self.intermediate_size = 37
        self.hidden_act = "gelu"
        self.hidden_dropout_prob = 0.1
        self.attention_probs_dropout_prob = 0.1
        self.max_position_embeddings = 512
        self.type_vocab_size = 16
        self.type_sequence_label_size = 2
        self.initializer_range = 0.02
        self.num_labels = 3
        self.num_choices = 4
        self.scope = None

    def prepare_config_and_inputs(self):
        input_ids = ids_tensor([self.batch_size, self.seq_length], self.vocab_size)

        input_mask = None
        if self.use_input_mask:
            input_mask = ids_tensor([self.batch_size, self.seq_length], vocab_size=2)

        token_type_ids = None
        if self.use_token_type_ids:
            token_type_ids = ids_tensor([self.batch_size, self.seq_length], self.type_vocab_size)

        sequence_labels = None
        token_labels = None
        choice_labels = None
        if self.use_labels:
            sequence_labels = ids_tensor([self.batch_size], self.type_sequence_label_size)
            token_labels = ids_tensor([self.batch_size, self.seq_length], self.num_labels)
            choice_labels = ids_tensor([self.batch_size], self.num_choices)

        config = AlbertConfig(
            vocab_size=self.vocab_size,
            hidden_size=self.hidden_size,
            num_hidden_layers=self.num_hidden_layers,
            num_attention_heads=self.num_attention_heads,
            intermediate_size=self.intermediate_size,
            hidden_act=self.hidden_act,
            hidden_dropout_prob=self.hidden_dropout_prob,
            attention_probs_dropout_prob=self.attention_probs_dropout_prob,
            max_position_embeddings=self.max_position_embeddings,
            type_vocab_size=self.type_vocab_size,
            initializer_range=self.initializer_range,
            return_dict=True,
        )

        return config, input_ids, token_type_ids, input_mask, sequence_labels, token_labels, choice_labels

    def create_and_check_albert_model(
        self, config, input_ids, token_type_ids, input_mask, sequence_labels, token_labels, choice_labels
    ):
        model = TFAlbertModel(config=config)
        # inputs = {'input_ids': input_ids,
        #           'attention_mask': input_mask,
        #           'token_type_ids': token_type_ids}
        # sequence_output, pooled_output = model(**inputs)
        inputs = {"input_ids": input_ids, "attention_mask": input_mask, "token_type_ids": token_type_ids}
        result = model(inputs)

        inputs = [input_ids, input_mask]
        result = model(inputs)

        result = model(input_ids)

<<<<<<< HEAD
        result = DictAttr({"sequence_output": sequence_output.numpy(), "pooled_output": pooled_output.numpy()})
        self.parent.assertEqual(result.sequence_output.shape, (self.batch_size, self.seq_length, self.hidden_size))
        self.parent.assertEqual(result.pooled_output.shape, (self.batch_size, self.hidden_size))
=======
        self.parent.assertListEqual(
            list(result["last_hidden_state"].shape), [self.batch_size, self.seq_length, self.hidden_size]
        )
        self.parent.assertListEqual(list(result["pooler_output"].shape), [self.batch_size, self.hidden_size])
>>>>>>> c67d1a02

    def create_and_check_albert_for_pretraining(
        self, config, input_ids, token_type_ids, input_mask, sequence_labels, token_labels, choice_labels
    ):
        config.num_labels = self.num_labels
        model = TFAlbertForPreTraining(config=config)
        inputs = {"input_ids": input_ids, "attention_mask": input_mask, "token_type_ids": token_type_ids}
<<<<<<< HEAD
        prediction_scores, sop_scores = model(inputs)
        result = DictAttr({"prediction_scores": prediction_scores.numpy(), "sop_scores": sop_scores.numpy()})
        self.parent.assertEqual(result.prediction_scores.shape, (self.batch_size, self.seq_length, self.vocab_size))
        self.parent.assertEqual(result.sop_scores.shape, (self.batch_size, self.num_labels))
=======
        result = model(inputs)
        self.parent.assertListEqual(
            list(result["prediction_logits"].shape), [self.batch_size, self.seq_length, self.vocab_size]
        )
        self.parent.assertListEqual(list(result["sop_logits"].shape), [self.batch_size, self.num_labels])
>>>>>>> c67d1a02

    def create_and_check_albert_for_masked_lm(
        self, config, input_ids, token_type_ids, input_mask, sequence_labels, token_labels, choice_labels
    ):
        model = TFAlbertForMaskedLM(config=config)
        inputs = {"input_ids": input_ids, "attention_mask": input_mask, "token_type_ids": token_type_ids}
<<<<<<< HEAD
        (prediction_scores,) = model(inputs)
        result = DictAttr({"prediction_scores": prediction_scores.numpy()})
        self.parent.assertEqual(result.prediction_scores.shape, (self.batch_size, self.seq_length, self.vocab_size))
=======
        result = model(inputs)
        self.parent.assertListEqual(list(result["logits"].shape), [self.batch_size, self.seq_length, self.vocab_size])
>>>>>>> c67d1a02

    def create_and_check_albert_for_sequence_classification(
        self, config, input_ids, token_type_ids, input_mask, sequence_labels, token_labels, choice_labels
    ):
        config.num_labels = self.num_labels
        model = TFAlbertForSequenceClassification(config=config)
        inputs = {"input_ids": input_ids, "attention_mask": input_mask, "token_type_ids": token_type_ids}
<<<<<<< HEAD
        (logits,) = model(inputs)
        result = DictAttr({"logits": logits.numpy()})
        self.parent.assertEqual(result.logits.shape, (self.batch_size, self.num_labels))
=======
        result = model(inputs)
        self.parent.assertListEqual(list(result["logits"].shape), [self.batch_size, self.num_labels])
>>>>>>> c67d1a02

    def create_and_check_albert_for_question_answering(
        self, config, input_ids, token_type_ids, input_mask, sequence_labels, token_labels, choice_labels
    ):
        model = TFAlbertForQuestionAnswering(config=config)
        inputs = {"input_ids": input_ids, "attention_mask": input_mask, "token_type_ids": token_type_ids}
<<<<<<< HEAD
        start_logits, end_logits = model(inputs)
        result = DictAttr({"start_logits": start_logits.numpy(), "end_logits": end_logits.numpy()})
        self.parent.assertEqual(result.start_logits.shape, (self.batch_size, self.seq_length))
        self.parent.assertEqual(result.end_logits.shape, (self.batch_size, self.seq_length))
=======
        result = model(inputs)
        self.parent.assertListEqual(list(result["start_logits"].shape), [self.batch_size, self.seq_length])
        self.parent.assertListEqual(list(result["end_logits"].shape), [self.batch_size, self.seq_length])
>>>>>>> c67d1a02

    def prepare_config_and_inputs_for_common(self):
        config_and_inputs = self.prepare_config_and_inputs()
        (
            config,
            input_ids,
            token_type_ids,
            input_mask,
            sequence_labels,
            token_labels,
            choice_labels,
        ) = config_and_inputs
        inputs_dict = {"input_ids": input_ids, "token_type_ids": token_type_ids, "attention_mask": input_mask}
        return config, inputs_dict


@require_tf
class TFAlbertModelTest(TFModelTesterMixin, unittest.TestCase):

    all_model_classes = (
        (
            TFAlbertModel,
            TFAlbertForPreTraining,
            TFAlbertForMaskedLM,
            TFAlbertForSequenceClassification,
            TFAlbertForQuestionAnswering,
        )
        if is_tf_available()
        else ()
    )

    def setUp(self):
        self.model_tester = TFAlbertModelTester(self)
        self.config_tester = ConfigTester(self, config_class=AlbertConfig, hidden_size=37)

    def test_config(self):
        self.config_tester.run_common_tests()

    def test_albert_model(self):
        config_and_inputs = self.model_tester.prepare_config_and_inputs()
        self.model_tester.create_and_check_albert_model(*config_and_inputs)

    def test_for_pretraining(self):
        config_and_inputs = self.model_tester.prepare_config_and_inputs()
        self.model_tester.create_and_check_albert_for_pretraining(*config_and_inputs)

    def test_for_masked_lm(self):
        config_and_inputs = self.model_tester.prepare_config_and_inputs()
        self.model_tester.create_and_check_albert_for_masked_lm(*config_and_inputs)

    def test_for_sequence_classification(self):
        config_and_inputs = self.model_tester.prepare_config_and_inputs()
        self.model_tester.create_and_check_albert_for_sequence_classification(*config_and_inputs)

    def test_for_question_answering(self):
        config_and_inputs = self.model_tester.prepare_config_and_inputs()
        self.model_tester.create_and_check_albert_for_question_answering(*config_and_inputs)

    @slow
    def test_model_from_pretrained(self):
        for model_name in TF_ALBERT_PRETRAINED_MODEL_ARCHIVE_LIST[:1]:
            model = TFAlbertModel.from_pretrained(model_name)
            self.assertIsNotNone(model)<|MERGE_RESOLUTION|>--- conflicted
+++ resolved
@@ -17,7 +17,7 @@
 import unittest
 
 from transformers import AlbertConfig, is_tf_available
-from transformers.testing_utils import DictAttr, require_tf, slow
+from transformers.testing_utils import require_tf, slow
 
 from .test_configuration_common import ConfigTester
 from .test_modeling_tf_common import TFModelTesterMixin, ids_tensor
@@ -137,16 +137,8 @@
 
         result = model(input_ids)
 
-<<<<<<< HEAD
-        result = DictAttr({"sequence_output": sequence_output.numpy(), "pooled_output": pooled_output.numpy()})
-        self.parent.assertEqual(result.sequence_output.shape, (self.batch_size, self.seq_length, self.hidden_size))
-        self.parent.assertEqual(result.pooled_output.shape, (self.batch_size, self.hidden_size))
-=======
-        self.parent.assertListEqual(
-            list(result["last_hidden_state"].shape), [self.batch_size, self.seq_length, self.hidden_size]
-        )
-        self.parent.assertListEqual(list(result["pooler_output"].shape), [self.batch_size, self.hidden_size])
->>>>>>> c67d1a02
+        self.parent.assertEqual(result.last_hidden_state.shape, (self.batch_size, self.seq_length, self.hidden_size))
+        self.parent.assertEqual(result.pooler_output.shape, (self.batch_size, self.hidden_size))
 
     def create_and_check_albert_for_pretraining(
         self, config, input_ids, token_type_ids, input_mask, sequence_labels, token_labels, choice_labels
@@ -154,32 +146,17 @@
         config.num_labels = self.num_labels
         model = TFAlbertForPreTraining(config=config)
         inputs = {"input_ids": input_ids, "attention_mask": input_mask, "token_type_ids": token_type_ids}
-<<<<<<< HEAD
-        prediction_scores, sop_scores = model(inputs)
-        result = DictAttr({"prediction_scores": prediction_scores.numpy(), "sop_scores": sop_scores.numpy()})
-        self.parent.assertEqual(result.prediction_scores.shape, (self.batch_size, self.seq_length, self.vocab_size))
-        self.parent.assertEqual(result.sop_scores.shape, (self.batch_size, self.num_labels))
-=======
-        result = model(inputs)
-        self.parent.assertListEqual(
-            list(result["prediction_logits"].shape), [self.batch_size, self.seq_length, self.vocab_size]
-        )
-        self.parent.assertListEqual(list(result["sop_logits"].shape), [self.batch_size, self.num_labels])
->>>>>>> c67d1a02
+        result = model(inputs)
+        self.parent.assertEqual(result.prediction_logits.shape, (self.batch_size, self.seq_length, self.vocab_size))
+        self.parent.assertEqual(result.sop_logits.shape, (self.batch_size, self.num_labels))
 
     def create_and_check_albert_for_masked_lm(
         self, config, input_ids, token_type_ids, input_mask, sequence_labels, token_labels, choice_labels
     ):
         model = TFAlbertForMaskedLM(config=config)
         inputs = {"input_ids": input_ids, "attention_mask": input_mask, "token_type_ids": token_type_ids}
-<<<<<<< HEAD
-        (prediction_scores,) = model(inputs)
-        result = DictAttr({"prediction_scores": prediction_scores.numpy()})
-        self.parent.assertEqual(result.prediction_scores.shape, (self.batch_size, self.seq_length, self.vocab_size))
-=======
-        result = model(inputs)
-        self.parent.assertListEqual(list(result["logits"].shape), [self.batch_size, self.seq_length, self.vocab_size])
->>>>>>> c67d1a02
+        result = model(inputs)
+        self.parent.assertEqual(result.logits.shape, (self.batch_size, self.seq_length, self.vocab_size))
 
     def create_and_check_albert_for_sequence_classification(
         self, config, input_ids, token_type_ids, input_mask, sequence_labels, token_labels, choice_labels
@@ -187,30 +164,17 @@
         config.num_labels = self.num_labels
         model = TFAlbertForSequenceClassification(config=config)
         inputs = {"input_ids": input_ids, "attention_mask": input_mask, "token_type_ids": token_type_ids}
-<<<<<<< HEAD
-        (logits,) = model(inputs)
-        result = DictAttr({"logits": logits.numpy()})
+        result = model(inputs)
         self.parent.assertEqual(result.logits.shape, (self.batch_size, self.num_labels))
-=======
-        result = model(inputs)
-        self.parent.assertListEqual(list(result["logits"].shape), [self.batch_size, self.num_labels])
->>>>>>> c67d1a02
 
     def create_and_check_albert_for_question_answering(
         self, config, input_ids, token_type_ids, input_mask, sequence_labels, token_labels, choice_labels
     ):
         model = TFAlbertForQuestionAnswering(config=config)
         inputs = {"input_ids": input_ids, "attention_mask": input_mask, "token_type_ids": token_type_ids}
-<<<<<<< HEAD
-        start_logits, end_logits = model(inputs)
-        result = DictAttr({"start_logits": start_logits.numpy(), "end_logits": end_logits.numpy()})
+        result = model(inputs)
         self.parent.assertEqual(result.start_logits.shape, (self.batch_size, self.seq_length))
         self.parent.assertEqual(result.end_logits.shape, (self.batch_size, self.seq_length))
-=======
-        result = model(inputs)
-        self.parent.assertListEqual(list(result["start_logits"].shape), [self.batch_size, self.seq_length])
-        self.parent.assertListEqual(list(result["end_logits"].shape), [self.batch_size, self.seq_length])
->>>>>>> c67d1a02
 
     def prepare_config_and_inputs_for_common(self):
         config_and_inputs = self.prepare_config_and_inputs()
