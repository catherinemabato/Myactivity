--- conflicted
+++ resolved
@@ -167,19 +167,14 @@
 19. **[Reformer](https://huggingface.co/transformers/model_doc/reformer.html)** (from Google Research) released with the paper [Reformer: The Efficient Transformer](https://arxiv.org/abs/2001.04451) by Nikita Kitaev, Łukasz Kaiser, Anselm Levskaya.
 20. **[MarianMT](https://huggingface.co/transformers/model_doc/marian.html)** Machine translation models trained using [OPUS](http://opus.nlpl.eu/) data by Jörg Tiedemann. The [Marian Framework](https://marian-nmt.github.io/) is being developed by the Microsoft Translator Team.
 21. **[Longformer](https://huggingface.co/transformers/model_doc/longformer.html)** (from AllenAI) released with the paper [Longformer: The Long-Document Transformer](https://arxiv.org/abs/2004.05150) by Iz Beltagy, Matthew E. Peters, Arman Cohan.
-<<<<<<< HEAD
-23. **[LXMERT](https://github.com/airsplay/lxmert)** (from UNC Chapel Hill) released with the paper [LXMERT: Learning Cross-Modality Encoder Representations from Transformers for Open-Domain Question Answering](https://arxiv.org/abs/1908.07490) by Hao Tan and Mohit Bansal.
-22. **[Other community models](https://huggingface.co/models)**, contributed by the [community](https://huggingface.co/users).
-23. Want to contribute a new model? We have added a **detailed guide and templates** to guide you in the process of adding a new model. You can find them in the [`templates`](./templates) folder of the repository. Be sure to check the [contributing guidelines](./CONTRIBUTING.md) and contact the maintainers or open an issue to collect feedbacks before starting your PR.
-=======
 22. **[DPR](https://github.com/facebookresearch/DPR)** (from Facebook) released with the paper [Dense Passage Retrieval
 for Open-Domain Question Answering](https://arxiv.org/abs/2004.04906) by Vladimir Karpukhin, Barlas Oğuz, Sewon
 Min, Patrick Lewis, Ledell Wu, Sergey Edunov, Danqi Chen, and Wen-tau Yih.
 23. **[Pegasus](https://github.com/google-research/pegasus)** (from Google) released with the paper [PEGASUS: Pre-training with Extracted Gap-sentences for Abstractive Summarization](https://arxiv.org/abs/1912.08777)> by Jingqing Zhang, Yao Zhao, Mohammad Saleh and Peter J. Liu.
 24. **[MBart](https://github.com/pytorch/fairseq/tree/master/examples/mbart)** (from Facebook) released with the paper  [Multilingual Denoising Pre-training for Neural Machine Translation](https://arxiv.org/abs/2001.08210) by Yinhan Liu, Jiatao Gu, Naman Goyal, Xian Li, Sergey Edunov, Marjan Ghazvininejad, Mike Lewis, Luke Zettlemoyer.  
-25. **[Other community models](https://huggingface.co/models)**, contributed by the [community](https://huggingface.co/users).
-26. Want to contribute a new model? We have added a **detailed guide and templates** to guide you in the process of adding a new model. You can find them in the [`templates`](./templates) folder of the repository. Be sure to check the [contributing guidelines](./CONTRIBUTING.md) and contact the maintainers or open an issue to collect feedbacks before starting your PR.
->>>>>>> 930153e7
+25. **[LXMERT](https://github.com/airsplay/lxmert)** (from UNC Chapel Hill) released with the paper [LXMERT: Learning Cross-Modality Encoder Representations from Transformers for Open-Domain Question Answering](https://arxiv.org/abs/1908.07490) by Hao Tan and Mohit Bansal.
+26. **[Other community models](https://huggingface.co/models)**, contributed by the [community](https://huggingface.co/users).
+27. Want to contribute a new model? We have added a **detailed guide and templates** to guide you in the process of adding a new model. You can find them in the [`templates`](./templates) folder of the repository. Be sure to check the [contributing guidelines](./CONTRIBUTING.md) and contact the maintainers or open an issue to collect feedbacks before starting your PR.
 
 These implementations have been tested on several datasets (see the example scripts) and should match the performances of the original implementations (e.g. ~93 F1 on SQuAD for BERT Whole-Word-Masking, ~88 F1 on RocStories for OpenAI GPT, ~18.3 perplexity on WikiText 103 for Transformer-XL, ~0.916 Pearson R coefficient on STS-B for XLNet). You can find more details on the performances in the Examples section of the [documentation](https://huggingface.co/transformers/examples.html).
 
