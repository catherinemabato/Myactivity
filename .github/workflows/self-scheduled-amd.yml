--- conflicted
+++ resolved
@@ -162,11 +162,7 @@
 
       - name: Run all tests on GPU
         working-directory: /transformers
-<<<<<<< HEAD
-        run: python3 -m pytest -v --make-reports=${{ matrix.machine_type }}_tests_gpu_${{ matrix.folders }} tests/${{ matrix.folders }} -m "not not_device_test"
-=======
-        run: python3 -m pytest -v --make-reports=${{ matrix.machine_type }}_run_models_gpu_${{ matrix.folders }}_test_reports tests/${{ matrix.folders }}
->>>>>>> e60491ad
+        run: python3 -m pytest -v --make-reports=${{ matrix.machine_type }}_run_models_gpu_${{ matrix.folders }}_test_reports tests/${{ matrix.folders }} -m "not not_device_test"
 
       - name: Failure short reports
         if: ${{ failure() }}
@@ -234,11 +230,7 @@
 
       - name: Run all tests on GPU
         working-directory: /transformers
-<<<<<<< HEAD
-        run: python3 -m pytest -v --make-reports=${{ matrix.machine_type }}_tests_gpu_${{ matrix.folders }} tests/${{ matrix.folders }} -m "not not_device_test"
-=======
-        run: python3 -m pytest -v --make-reports=${{ matrix.machine_type }}_run_models_gpu_${{ matrix.folders }}_test_reports tests/${{ matrix.folders }}
->>>>>>> e60491ad
+        run: python3 -m pytest -v --make-reports=${{ matrix.machine_type }}_run_models_gpu_${{ matrix.folders }}_test_reports tests/${{ matrix.folders }} -m "not not_device_test"
 
       - name: Failure short reports
         if: ${{ failure() }}
@@ -295,11 +287,7 @@
         working-directory: /transformers
         run: |
           pip install -r examples/pytorch/_tests_requirements.txt
-<<<<<<< HEAD
-          python3 -m pytest -v --make-reports=${{ matrix.machine_type }}_examples_gpu examples/pytorch -m "not not_device_test"
-=======
-          python3 -m pytest -v --make-reports=${{ matrix.machine_type }}_run_examples_gpu_test_reports examples/pytorch
->>>>>>> e60491ad
+          python3 -m pytest -v --make-reports=${{ matrix.machine_type }}_run_examples_gpu_test_reports examples/pytorch -m "not not_device_test"
 
       - name: Failure short reports
         if: ${{ failure() }}
@@ -355,11 +343,7 @@
       - name: Run all pipeline tests on GPU
         working-directory: /transformers
         run: |
-<<<<<<< HEAD
-          python3 -m pytest -n 1 -v --dist=loadfile --make-reports=${{ matrix.machine_type }}_tests_torch_pipeline_gpu tests/pipelines -m "not not_device_test"
-=======
-          python3 -m pytest -n 1 -v --dist=loadfile --make-reports=${{ matrix.machine_type }}_run_pipelines_torch_gpu_test_reports tests/pipelines
->>>>>>> e60491ad
+          python3 -m pytest -n 1 -v --dist=loadfile --make-reports=${{ matrix.machine_type }}_run_pipelines_torch_gpu_test_reports tests/pipelines -m "not not_device_test"
 
       - name: Failure short reports
         if: ${{ failure() }}
@@ -416,11 +400,7 @@
 
       - name: Run all tests on GPU
         working-directory: /transformers
-<<<<<<< HEAD
-        run: python3 -m pytest -v --make-reports=${{ matrix.machine_type }}_tests_torch_deepspeed_gpu tests/deepspeed tests/extended -m "not not_device_test"
-=======
-        run: python3 -m pytest -v --make-reports=${{ matrix.machine_type }}_run_torch_cuda_extensions_gpu_test_reports tests/deepspeed tests/extended
->>>>>>> e60491ad
+        run: python3 -m pytest -v --make-reports=${{ matrix.machine_type }}_run_torch_cuda_extensions_gpu_test_reports tests/deepspeed tests/extended -m "not not_device_test"
 
       - name: Failure short reports
         if: ${{ failure() }}
